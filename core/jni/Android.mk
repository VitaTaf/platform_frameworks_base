LOCAL_PATH:= $(call my-dir)
include $(CLEAR_VARS)

LOCAL_CFLAGS += -DHAVE_CONFIG_H -DKHTML_NO_EXCEPTIONS -DGKWQ_NO_JAVA
LOCAL_CFLAGS += -DNO_SUPPORT_JS_BINDING -DQT_NO_WHEELEVENT -DKHTML_NO_XBL
LOCAL_CFLAGS += -U__APPLE__

ifeq ($(TARGET_ARCH), arm)
	LOCAL_CFLAGS += -DPACKED="__attribute__ ((packed))"
else
	LOCAL_CFLAGS += -DPACKED=""
endif

ifeq ($(WITH_JIT),true)
	LOCAL_CFLAGS += -DWITH_JIT
endif

ifneq ($(USE_CUSTOM_RUNTIME_HEAP_MAX),)
  LOCAL_CFLAGS += -DCUSTOM_RUNTIME_HEAP_MAX=$(USE_CUSTOM_RUNTIME_HEAP_MAX)
endif

LOCAL_CFLAGS += -DGL_GLEXT_PROTOTYPES -DEGL_EGLEXT_PROTOTYPES

LOCAL_SRC_FILES:= \
	ActivityManager.cpp \
	AndroidRuntime.cpp \
	Time.cpp \
	com_google_android_gles_jni_EGLImpl.cpp \
	com_google_android_gles_jni_GLImpl.cpp.arm \
	android_app_NativeActivity.cpp \
	android_opengl_GLES10.cpp \
	android_opengl_GLES10Ext.cpp \
	android_opengl_GLES11.cpp \
	android_opengl_GLES11Ext.cpp \
	android_opengl_GLES20.cpp \
	android_database_CursorWindow.cpp \
	android_database_SQLiteCompiledSql.cpp \
	android_database_SQLiteDebug.cpp \
	android_database_SQLiteDatabase.cpp \
	android_database_SQLiteProgram.cpp \
	android_database_SQLiteQuery.cpp \
	android_database_SQLiteStatement.cpp \
	android_emoji_EmojiFactory.cpp \
	android_view_Display.cpp \
	android_view_Surface.cpp \
	android_view_ViewRoot.cpp \
	android_view_InputChannel.cpp \
	android_view_InputQueue.cpp \
	android_view_KeyEvent.cpp \
	android_view_HardwareRenderer.cpp \
	android_view_GLES20Canvas.cpp \
	android_view_MotionEvent.cpp \
	android_text_AndroidCharacter.cpp \
	android_text_AndroidBidi.cpp \
	android_text_KeyCharacterMap.cpp \
	android_os_Debug.cpp \
	android_os_FileUtils.cpp \
	android_os_MemoryFile.cpp \
	android_os_MessageQueue.cpp \
	android_os_ParcelFileDescriptor.cpp \
	android_os_Power.cpp \
	android_os_StatFs.cpp \
	android_os_SystemClock.cpp \
	android_os_SystemProperties.cpp \
	android_os_UEventObserver.cpp \
	android_net_LocalSocketImpl.cpp \
	android_net_NetUtils.cpp \
	android_net_TrafficStats.cpp \
	android_net_wifi_Wifi.cpp \
	android_nio_utils.cpp \
	android_pim_EventRecurrence.cpp \
	android_text_format_Time.cpp \
	android_security_Md5MessageDigest.cpp \
	android_util_AssetManager.cpp \
	android_util_Binder.cpp \
	android_util_EventLog.cpp \
	android_util_Log.cpp \
	android_util_FloatMath.cpp \
	android_util_Process.cpp \
	android_util_StringBlock.cpp \
	android_util_XmlBlock.cpp \
	android/graphics/Bitmap.cpp \
	android/graphics/BitmapFactory.cpp \
	android/graphics/Camera.cpp \
	android/graphics/Canvas.cpp \
	android/graphics/ColorFilter.cpp \
	android/graphics/DrawFilter.cpp \
	android/graphics/CreateJavaOutputStreamAdaptor.cpp \
	android/graphics/Graphics.cpp \
	android/graphics/Interpolator.cpp \
	android/graphics/LayerRasterizer.cpp \
	android/graphics/MaskFilter.cpp \
	android/graphics/Matrix.cpp \
	android/graphics/Movie.cpp \
	android/graphics/NIOBuffer.cpp \
	android/graphics/NinePatch.cpp \
	android/graphics/NinePatchImpl.cpp \
	android/graphics/Paint.cpp \
	android/graphics/Path.cpp \
	android/graphics/PathMeasure.cpp \
	android/graphics/PathEffect.cpp \
	android_graphics_PixelFormat.cpp \
	android/graphics/Picture.cpp \
	android/graphics/PorterDuff.cpp \
	android/graphics/Rasterizer.cpp \
	android/graphics/Region.cpp \
	android/graphics/Shader.cpp \
	android/graphics/TextLayout.cpp \
	android/graphics/Typeface.cpp \
	android/graphics/Xfermode.cpp \
	android/graphics/YuvToJpegEncoder.cpp \
	android_media_AudioRecord.cpp \
	android_media_AudioSystem.cpp \
	android_media_AudioTrack.cpp \
	android_media_JetPlayer.cpp \
	android_media_ToneGenerator.cpp \
	android_hardware_Camera.cpp \
	android_hardware_SensorManager.cpp \
	android_debug_JNITest.cpp \
	android_util_FileObserver.cpp \
	android/opengl/poly_clip.cpp.arm \
	android/opengl/util.cpp.arm \
	android_bluetooth_HeadsetBase.cpp \
	android_bluetooth_common.cpp \
	android_bluetooth_BluetoothAudioGateway.cpp \
	android_bluetooth_BluetoothSocket.cpp \
	android_server_BluetoothService.cpp \
	android_server_BluetoothEventLoop.cpp \
	android_server_BluetoothA2dpService.cpp \
	android_server_Watchdog.cpp \
	android_message_digest_sha1.cpp \
	android_ddm_DdmHandleNativeHeap.cpp \
	com_android_internal_os_ZygoteInit.cpp \
	com_android_internal_graphics_NativeUtils.cpp \
	android_backup_BackupDataInput.cpp \
	android_backup_BackupDataOutput.cpp \
	android_backup_FileBackupHelperBase.cpp \
	android_backup_BackupHelperDispatcher.cpp \
	android_content_res_ObbScanner.cpp

LOCAL_C_INCLUDES += \
	$(JNI_H_INCLUDE) \
	$(LOCAL_PATH)/android/graphics \
	$(LOCAL_PATH)/../../libs/hwui \
	$(call include-path-for, bluedroid) \
	$(call include-path-for, libhardware)/hardware \
	$(call include-path-for, libhardware_legacy)/hardware_legacy \
	$(LOCAL_PATH)/../../include/ui \
	$(LOCAL_PATH)/../../include/utils \
	external/skia/include/core \
	external/skia/include/effects \
	external/skia/include/images \
	external/skia/src/ports \
	external/skia/include/utils \
	external/sqlite/dist \
	external/sqlite/android \
	external/expat/lib \
	external/openssl/include \
	external/tremor/Tremor \
	external/icu4c/i18n \
	external/icu4c/common \
	external/jpeg \
	frameworks/opt/emoji

LOCAL_SHARED_LIBRARIES := \
	libexpat \
	libnativehelper \
	libcutils \
	libutils \
	libbinder \
	libnetutils \
	libui \
<<<<<<< HEAD
	libhwui \
=======
	libgui \
>>>>>>> bc54e63c
	libsurfaceflinger_client \
	libcamera_client \
	libskiagl \
	libskia \
	libsqlite \
	libdvm \
	libEGL \
	libGLESv1_CM \
	libGLESv2 \
	libETC1 \
	libhardware \
	libhardware_legacy \
	libsonivox \
	libcrypto \
	libssl \
	libicuuc \
	libicui18n \
	libmedia \
	libwpa_client \
	libjpeg

ifeq ($(BOARD_HAVE_BLUETOOTH),true)
LOCAL_C_INCLUDES += \
	external/dbus \
	system/bluetooth/bluez-clean-headers
LOCAL_CFLAGS += -DHAVE_BLUETOOTH
LOCAL_SHARED_LIBRARIES += libbluedroid libdbus
endif

ifneq ($(TARGET_SIMULATOR),true)
LOCAL_SHARED_LIBRARIES += \
	libdl
  # we need to access the private Bionic header
  # <bionic_tls.h> in com_google_android_gles_jni_GLImpl.cpp
  LOCAL_CFLAGS += -I$(LOCAL_PATH)/../../../../bionic/libc/private
endif

LOCAL_LDLIBS += -lpthread -ldl

ifeq ($(TARGET_SIMULATOR),true)
ifeq ($(TARGET_OS)-$(TARGET_ARCH),linux-x86)
LOCAL_LDLIBS += -lrt
endif
endif

ifeq ($(WITH_MALLOC_LEAK_CHECK),true)
	LOCAL_CFLAGS += -DMALLOC_LEAK_CHECK
endif

LOCAL_MODULE:= libandroid_runtime

include $(BUILD_SHARED_LIBRARY)

include $(call all-makefiles-under,$(LOCAL_PATH))<|MERGE_RESOLUTION|>--- conflicted
+++ resolved
@@ -170,11 +170,8 @@
 	libbinder \
 	libnetutils \
 	libui \
-<<<<<<< HEAD
 	libhwui \
-=======
 	libgui \
->>>>>>> bc54e63c
 	libsurfaceflinger_client \
 	libcamera_client \
 	libskiagl \
