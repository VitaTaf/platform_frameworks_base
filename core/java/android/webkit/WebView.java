--- conflicted
+++ resolved
@@ -1305,14 +1305,10 @@
      */
     public void destroy() {
         clearHelpers();
-<<<<<<< HEAD
-
-=======
         if (mListBoxDialog != null) {
             mListBoxDialog.dismiss();
             mListBoxDialog = null;
         }
->>>>>>> e69f1f1a
         if (mWebViewCore != null) {
             // Set the handlers to null before destroying WebViewCore so no
             // more messages will be posted.
