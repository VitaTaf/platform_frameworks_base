--- conflicted
+++ resolved
@@ -67,8 +67,6 @@
     private static final String TAG = "TelephonyManager";
 
     private static ITelephonyRegistry sRegistry;
-<<<<<<< HEAD
-    private final Context mContext;
 
     /**
      * The allowed states of Wi-Fi calling.
@@ -83,28 +81,6 @@
         /** Never use Wi-Fi calling */
         static final int NEVER_USE = 2;
     }
-
-    /** @hide */
-    public TelephonyManager(Context context) {
-        Context appContext = context.getApplicationContext();
-        if (appContext != null) {
-            mContext = appContext;
-        } else {
-            mContext = context;
-        }
-
-        if (sRegistry == null) {
-            sRegistry = ITelephonyRegistry.Stub.asInterface(ServiceManager.getService(
-                    "telephony.registry"));
-        }
-    }
-
-    /** @hide */
-    private TelephonyManager() {
-        mContext = null;
-    }
-=======
->>>>>>> 5e44cadf
 
     private final HashMap<CallStateListener,Listener> mListeners
             = new HashMap<CallStateListener,Listener>();
