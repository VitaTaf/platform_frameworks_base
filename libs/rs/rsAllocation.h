--- conflicted
+++ resolved
@@ -55,14 +55,8 @@
             bool hasMipmaps;
             bool hasFaces;
             bool hasReferences;
-<<<<<<< HEAD
-            int32_t surfaceTextureID;
-
-            void * usrPtr;
-=======
             void * usrPtr;
             int32_t surfaceTextureID;
->>>>>>> cb66aec0
         };
         State state;
 
