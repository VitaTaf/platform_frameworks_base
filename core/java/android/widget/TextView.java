/*
 * Copyright (C) 2006 The Android Open Source Project
 *
 * Licensed under the Apache License, Version 2.0 (the "License");
 * you may not use this file except in compliance with the License.
 * You may obtain a copy of the License at
 *
 *      http://www.apache.org/licenses/LICENSE-2.0
 *
 * Unless required by applicable law or agreed to in writing, software
 * distributed under the License is distributed on an "AS IS" BASIS,
 * WITHOUT WARRANTIES OR CONDITIONS OF ANY KIND, either express or implied.
 * See the License for the specific language governing permissions and
 * limitations under the License.
 */

package android.widget;

import com.android.internal.util.FastMath;
import com.android.internal.widget.EditableInputConnection;

import org.xmlpull.v1.XmlPullParserException;

import android.content.Context;
import android.content.Intent;
import android.content.pm.PackageManager;
import android.content.res.ColorStateList;
import android.content.res.Resources;
import android.content.res.TypedArray;
import android.content.res.XmlResourceParser;
import android.graphics.Canvas;
import android.graphics.Paint;
import android.graphics.Path;
import android.graphics.Rect;
import android.graphics.RectF;
import android.graphics.Typeface;
import android.graphics.drawable.Drawable;
import android.inputmethodservice.ExtractEditText;
import android.os.Bundle;
import android.os.Handler;
import android.os.Message;
import android.os.Parcel;
import android.os.Parcelable;
import android.os.ResultReceiver;
import android.os.SystemClock;
import android.text.BoringLayout;
import android.text.ClipboardManager;
import android.text.DynamicLayout;
import android.text.Editable;
import android.text.GetChars;
import android.text.GraphicsOperations;
import android.text.InputFilter;
import android.text.InputType;
import android.text.Layout;
import android.text.ParcelableSpan;
import android.text.Selection;
import android.text.SpanWatcher;
import android.text.Spannable;
import android.text.SpannableString;
import android.text.Spanned;
import android.text.SpannedString;
import android.text.StaticLayout;
import android.text.TextPaint;
import android.text.TextUtils;
import android.text.TextWatcher;
import android.text.method.DateKeyListener;
import android.text.method.DateTimeKeyListener;
import android.text.method.DialerKeyListener;
import android.text.method.DigitsKeyListener;
import android.text.method.KeyListener;
import android.text.method.LinkMovementMethod;
import android.text.method.MetaKeyKeyListener;
import android.text.method.MovementMethod;
import android.text.method.PasswordTransformationMethod;
import android.text.method.SingleLineTransformationMethod;
import android.text.method.TextKeyListener;
import android.text.method.TimeKeyListener;
import android.text.method.TransformationMethod;
import android.text.style.ParagraphStyle;
import android.text.style.URLSpan;
import android.text.style.UpdateAppearance;
import android.text.util.Linkify;
import android.util.AttributeSet;
import android.util.FloatMath;
import android.util.Log;
import android.util.TypedValue;
import android.view.ContextMenu;
import android.view.Gravity;
import android.view.KeyEvent;
import android.view.LayoutInflater;
import android.view.MenuItem;
import android.view.MotionEvent;
import android.view.View;
import android.view.ViewConfiguration;
import android.view.ViewDebug;
import android.view.ViewGroup;
import android.view.ViewGroup.LayoutParams;
import android.view.ViewParent;
import android.view.ViewRoot;
import android.view.ViewTreeObserver;
import android.view.WindowManager;
import android.view.accessibility.AccessibilityEvent;
import android.view.accessibility.AccessibilityManager;
import android.view.animation.AnimationUtils;
import android.view.inputmethod.BaseInputConnection;
import android.view.inputmethod.CompletionInfo;
import android.view.inputmethod.EditorInfo;
import android.view.inputmethod.ExtractedText;
import android.view.inputmethod.ExtractedTextRequest;
import android.view.inputmethod.InputConnection;
import android.view.inputmethod.InputMethodManager;
import android.widget.RemoteViews.RemoteView;

import java.io.IOException;
import java.lang.ref.WeakReference;
import java.util.ArrayList;

/**
 * Displays text to the user and optionally allows them to edit it.  A TextView
 * is a complete text editor, however the basic class is configured to not
 * allow editing; see {@link EditText} for a subclass that configures the text
 * view for editing.
 *
 * <p>
 * <b>XML attributes</b>
 * <p>
 * See {@link android.R.styleable#TextView TextView Attributes},
 * {@link android.R.styleable#View View Attributes}
 *
 * @attr ref android.R.styleable#TextView_text
 * @attr ref android.R.styleable#TextView_bufferType
 * @attr ref android.R.styleable#TextView_hint
 * @attr ref android.R.styleable#TextView_textColor
 * @attr ref android.R.styleable#TextView_textColorHighlight
 * @attr ref android.R.styleable#TextView_textColorHint
 * @attr ref android.R.styleable#TextView_textAppearance
 * @attr ref android.R.styleable#TextView_textColorLink
 * @attr ref android.R.styleable#TextView_textSize
 * @attr ref android.R.styleable#TextView_textScaleX
 * @attr ref android.R.styleable#TextView_typeface
 * @attr ref android.R.styleable#TextView_textStyle
 * @attr ref android.R.styleable#TextView_cursorVisible
 * @attr ref android.R.styleable#TextView_maxLines
 * @attr ref android.R.styleable#TextView_maxHeight
 * @attr ref android.R.styleable#TextView_lines
 * @attr ref android.R.styleable#TextView_height
 * @attr ref android.R.styleable#TextView_minLines
 * @attr ref android.R.styleable#TextView_minHeight
 * @attr ref android.R.styleable#TextView_maxEms
 * @attr ref android.R.styleable#TextView_maxWidth
 * @attr ref android.R.styleable#TextView_ems
 * @attr ref android.R.styleable#TextView_width
 * @attr ref android.R.styleable#TextView_minEms
 * @attr ref android.R.styleable#TextView_minWidth
 * @attr ref android.R.styleable#TextView_gravity
 * @attr ref android.R.styleable#TextView_scrollHorizontally
 * @attr ref android.R.styleable#TextView_password
 * @attr ref android.R.styleable#TextView_singleLine
 * @attr ref android.R.styleable#TextView_selectAllOnFocus
 * @attr ref android.R.styleable#TextView_includeFontPadding
 * @attr ref android.R.styleable#TextView_maxLength
 * @attr ref android.R.styleable#TextView_shadowColor
 * @attr ref android.R.styleable#TextView_shadowDx
 * @attr ref android.R.styleable#TextView_shadowDy
 * @attr ref android.R.styleable#TextView_shadowRadius
 * @attr ref android.R.styleable#TextView_autoLink
 * @attr ref android.R.styleable#TextView_linksClickable
 * @attr ref android.R.styleable#TextView_numeric
 * @attr ref android.R.styleable#TextView_digits
 * @attr ref android.R.styleable#TextView_phoneNumber
 * @attr ref android.R.styleable#TextView_inputMethod
 * @attr ref android.R.styleable#TextView_capitalize
 * @attr ref android.R.styleable#TextView_autoText
 * @attr ref android.R.styleable#TextView_editable
 * @attr ref android.R.styleable#TextView_freezesText
 * @attr ref android.R.styleable#TextView_ellipsize
 * @attr ref android.R.styleable#TextView_drawableTop
 * @attr ref android.R.styleable#TextView_drawableBottom
 * @attr ref android.R.styleable#TextView_drawableRight
 * @attr ref android.R.styleable#TextView_drawableLeft
 * @attr ref android.R.styleable#TextView_drawablePadding
 * @attr ref android.R.styleable#TextView_lineSpacingExtra
 * @attr ref android.R.styleable#TextView_lineSpacingMultiplier
 * @attr ref android.R.styleable#TextView_marqueeRepeatLimit
 * @attr ref android.R.styleable#TextView_inputType
 * @attr ref android.R.styleable#TextView_imeOptions
 * @attr ref android.R.styleable#TextView_privateImeOptions
 * @attr ref android.R.styleable#TextView_imeActionLabel
 * @attr ref android.R.styleable#TextView_imeActionId
 * @attr ref android.R.styleable#TextView_editorExtras
 */
@RemoteView
public class TextView extends View implements ViewTreeObserver.OnPreDrawListener {
    static final String LOG_TAG = "TextView";
    static final boolean DEBUG_EXTRACT = false;
    
    private static int PRIORITY = 100;

    final int[] mTempCoords = new int[2];
    Rect mTempRect;

    private ColorStateList mTextColor;
    private int mCurTextColor;
    private ColorStateList mHintTextColor;
    private ColorStateList mLinkTextColor;
    private int mCurHintTextColor;
    private boolean mFreezesText;
    private boolean mFrozenWithFocus;
    private boolean mTemporaryDetach;
    private boolean mDispatchTemporaryDetach;

    private boolean mEatTouchRelease = false;
    private boolean mScrolled = false;

    private Editable.Factory mEditableFactory = Editable.Factory.getInstance();
    private Spannable.Factory mSpannableFactory = Spannable.Factory.getInstance();

    private float mShadowRadius, mShadowDx, mShadowDy;

    private static final int PREDRAW_NOT_REGISTERED = 0;
    private static final int PREDRAW_PENDING = 1;
    private static final int PREDRAW_DONE = 2;
    private int mPreDrawState = PREDRAW_NOT_REGISTERED;

    private TextUtils.TruncateAt mEllipsize = null;

    // Enum for the "typeface" XML parameter.
    // TODO: How can we get this from the XML instead of hardcoding it here?
    private static final int SANS = 1;
    private static final int SERIF = 2;
    private static final int MONOSPACE = 3;

    // Bitfield for the "numeric" XML parameter.
    // TODO: How can we get this from the XML instead of hardcoding it here?
    private static final int SIGNED = 2;
    private static final int DECIMAL = 4;

    class Drawables {
        final Rect mCompoundRect = new Rect();
        Drawable mDrawableTop, mDrawableBottom, mDrawableLeft, mDrawableRight;
        int mDrawableSizeTop, mDrawableSizeBottom, mDrawableSizeLeft, mDrawableSizeRight;
        int mDrawableWidthTop, mDrawableWidthBottom, mDrawableHeightLeft, mDrawableHeightRight;
        int mDrawablePadding;
    }
    private Drawables mDrawables;

    private CharSequence mError;
    private boolean mErrorWasChanged;
    private ErrorPopup mPopup;
    /**
     * This flag is set if the TextView tries to display an error before it
     * is attached to the window (so its position is still unknown).
     * It causes the error to be shown later, when onAttachedToWindow()
     * is called.
     */
    private boolean mShowErrorAfterAttach;

    private CharWrapper mCharWrapper = null;

    private boolean mSelectionMoved = false;
    private boolean mTouchFocusSelected = false;

    private Marquee mMarquee;
    private boolean mRestartMarquee;

    private int mMarqueeRepeatLimit = 3;

    class InputContentType {
        int imeOptions = EditorInfo.IME_NULL;
        String privateImeOptions;
        CharSequence imeActionLabel;
        int imeActionId;
        Bundle extras;
        OnEditorActionListener onEditorActionListener;
        boolean enterDown;
    }
    InputContentType mInputContentType;

    class InputMethodState {
        Rect mCursorRectInWindow = new Rect();
        RectF mTmpRectF = new RectF();
        float[] mTmpOffset = new float[2];
        ExtractedTextRequest mExtracting;
        final ExtractedText mTmpExtracted = new ExtractedText();
        int mBatchEditNesting;
        boolean mCursorChanged;
        boolean mSelectionModeChanged;
        boolean mContentChanged;
        int mChangedStart, mChangedEnd, mChangedDelta;
    }
    InputMethodState mInputMethodState;

    int mTextSelectHandleLeftRes;
    int mTextSelectHandleRightRes;
    int mTextSelectHandleRes;

    Drawable mSelectHandleLeft;
    Drawable mSelectHandleRight;
    Drawable mSelectHandleCenter;

    // Set when this TextView gained focus with some text selected. Will start selection mode.
    private boolean mCreatedWithASelection = false;

    /*
     * Kick-start the font cache for the zygote process (to pay the cost of
     * initializing freetype for our default font only once).
     */
    static {
        Paint p = new Paint();
        p.setAntiAlias(true);
        // We don't care about the result, just the side-effect of measuring.
        p.measureText("H");
    }

    /**
     * Interface definition for a callback to be invoked when an action is
     * performed on the editor.
     */
    public interface OnEditorActionListener {
        /**
         * Called when an action is being performed.
         *
         * @param v The view that was clicked.
         * @param actionId Identifier of the action.  This will be either the
         * identifier you supplied, or {@link EditorInfo#IME_NULL
         * EditorInfo.IME_NULL} if being called due to the enter key
         * being pressed.
         * @param event If triggered by an enter key, this is the event;
         * otherwise, this is null.
         * @return Return true if you have consumed the action, else false.
         */
        boolean onEditorAction(TextView v, int actionId, KeyEvent event);
    }
    
    public TextView(Context context) {
        this(context, null);
    }

    public TextView(Context context,
                    AttributeSet attrs) {
        this(context, attrs, com.android.internal.R.attr.textViewStyle);
    }

    @SuppressWarnings("deprecation")
    public TextView(Context context,
                    AttributeSet attrs,
                    int defStyle) {
        super(context, attrs, defStyle);
        mText = "";

        mTextPaint = new TextPaint(Paint.ANTI_ALIAS_FLAG);
        mTextPaint.density = getResources().getDisplayMetrics().density;
        mTextPaint.setCompatibilityScaling(
                getResources().getCompatibilityInfo().applicationScale);
        
        // If we get the paint from the skin, we should set it to left, since
        // the layout always wants it to be left.
        // mTextPaint.setTextAlign(Paint.Align.LEFT);

        mHighlightPaint = new Paint(Paint.ANTI_ALIAS_FLAG);
        mHighlightPaint.setCompatibilityScaling(
                getResources().getCompatibilityInfo().applicationScale);

        mMovement = getDefaultMovementMethod();
        mTransformation = null;

        TypedArray a =
            context.obtainStyledAttributes(
                attrs, com.android.internal.R.styleable.TextView, defStyle, 0);

        int textColorHighlight = 0;
        ColorStateList textColor = null;
        ColorStateList textColorHint = null;
        ColorStateList textColorLink = null;
        int textSize = 15;
        int typefaceIndex = -1;
        int styleIndex = -1;

        /*
         * Look the appearance up without checking first if it exists because
         * almost every TextView has one and it greatly simplifies the logic
         * to be able to parse the appearance first and then let specific tags
         * for this View override it.
         */
        TypedArray appearance = null;
        int ap = a.getResourceId(com.android.internal.R.styleable.TextView_textAppearance, -1);
        if (ap != -1) {
            appearance = context.obtainStyledAttributes(ap,
                                com.android.internal.R.styleable.
                                TextAppearance);
        }
        if (appearance != null) {
            int n = appearance.getIndexCount();
            for (int i = 0; i < n; i++) {
                int attr = appearance.getIndex(i);

                switch (attr) {
                case com.android.internal.R.styleable.TextAppearance_textColorHighlight:
                    textColorHighlight = appearance.getColor(attr, textColorHighlight);
                    break;

                case com.android.internal.R.styleable.TextAppearance_textColor:
                    textColor = appearance.getColorStateList(attr);
                    break;

                case com.android.internal.R.styleable.TextAppearance_textColorHint:
                    textColorHint = appearance.getColorStateList(attr);
                    break;

                case com.android.internal.R.styleable.TextAppearance_textColorLink:
                    textColorLink = appearance.getColorStateList(attr);
                    break;

                case com.android.internal.R.styleable.TextAppearance_textSize:
                    textSize = appearance.getDimensionPixelSize(attr, textSize);
                    break;

                case com.android.internal.R.styleable.TextAppearance_typeface:
                    typefaceIndex = appearance.getInt(attr, -1);
                    break;

                case com.android.internal.R.styleable.TextAppearance_textStyle:
                    styleIndex = appearance.getInt(attr, -1);
                    break;
                }
            }

            appearance.recycle();
        }

        boolean editable = getDefaultEditable();
        CharSequence inputMethod = null;
        int numeric = 0;
        CharSequence digits = null;
        boolean phone = false;
        boolean autotext = false;
        int autocap = -1;
        int buffertype = 0;
        boolean selectallonfocus = false;
        Drawable drawableLeft = null, drawableTop = null, drawableRight = null,
            drawableBottom = null;
        int drawablePadding = 0;
        int ellipsize = -1;
        boolean singleLine = false;
        int maxlength = -1;
        CharSequence text = "";
        CharSequence hint = null;
        int shadowcolor = 0;
        float dx = 0, dy = 0, r = 0;
        boolean password = false;
        int inputType = EditorInfo.TYPE_NULL;

        int n = a.getIndexCount();
        for (int i = 0; i < n; i++) {
            int attr = a.getIndex(i);

            switch (attr) {
            case com.android.internal.R.styleable.TextView_editable:
                editable = a.getBoolean(attr, editable);
                break;

            case com.android.internal.R.styleable.TextView_inputMethod:
                inputMethod = a.getText(attr);
                break;

            case com.android.internal.R.styleable.TextView_numeric:
                numeric = a.getInt(attr, numeric);
                break;

            case com.android.internal.R.styleable.TextView_digits:
                digits = a.getText(attr);
                break;

            case com.android.internal.R.styleable.TextView_phoneNumber:
                phone = a.getBoolean(attr, phone);
                break;

            case com.android.internal.R.styleable.TextView_autoText:
                autotext = a.getBoolean(attr, autotext);
                break;

            case com.android.internal.R.styleable.TextView_capitalize:
                autocap = a.getInt(attr, autocap);
                break;

            case com.android.internal.R.styleable.TextView_bufferType:
                buffertype = a.getInt(attr, buffertype);
                break;

            case com.android.internal.R.styleable.TextView_selectAllOnFocus:
                selectallonfocus = a.getBoolean(attr, selectallonfocus);
                break;

            case com.android.internal.R.styleable.TextView_autoLink:
                mAutoLinkMask = a.getInt(attr, 0);
                break;

            case com.android.internal.R.styleable.TextView_linksClickable:
                mLinksClickable = a.getBoolean(attr, true);
                break;

            case com.android.internal.R.styleable.TextView_drawableLeft:
                drawableLeft = a.getDrawable(attr);
                break;

            case com.android.internal.R.styleable.TextView_drawableTop:
                drawableTop = a.getDrawable(attr);
                break;

            case com.android.internal.R.styleable.TextView_drawableRight:
                drawableRight = a.getDrawable(attr);
                break;

            case com.android.internal.R.styleable.TextView_drawableBottom:
                drawableBottom = a.getDrawable(attr);
                break;

            case com.android.internal.R.styleable.TextView_drawablePadding:
                drawablePadding = a.getDimensionPixelSize(attr, drawablePadding);
                break;

            case com.android.internal.R.styleable.TextView_maxLines:
                setMaxLines(a.getInt(attr, -1));
                break;

            case com.android.internal.R.styleable.TextView_maxHeight:
                setMaxHeight(a.getDimensionPixelSize(attr, -1));
                break;

            case com.android.internal.R.styleable.TextView_lines:
                setLines(a.getInt(attr, -1));
                break;

            case com.android.internal.R.styleable.TextView_height:
                setHeight(a.getDimensionPixelSize(attr, -1));
                break;

            case com.android.internal.R.styleable.TextView_minLines:
                setMinLines(a.getInt(attr, -1));
                break;

            case com.android.internal.R.styleable.TextView_minHeight:
                setMinHeight(a.getDimensionPixelSize(attr, -1));
                break;

            case com.android.internal.R.styleable.TextView_maxEms:
                setMaxEms(a.getInt(attr, -1));
                break;

            case com.android.internal.R.styleable.TextView_maxWidth:
                setMaxWidth(a.getDimensionPixelSize(attr, -1));
                break;

            case com.android.internal.R.styleable.TextView_ems:
                setEms(a.getInt(attr, -1));
                break;

            case com.android.internal.R.styleable.TextView_width:
                setWidth(a.getDimensionPixelSize(attr, -1));
                break;

            case com.android.internal.R.styleable.TextView_minEms:
                setMinEms(a.getInt(attr, -1));
                break;

            case com.android.internal.R.styleable.TextView_minWidth:
                setMinWidth(a.getDimensionPixelSize(attr, -1));
                break;

            case com.android.internal.R.styleable.TextView_gravity:
                setGravity(a.getInt(attr, -1));
                break;

            case com.android.internal.R.styleable.TextView_hint:
                hint = a.getText(attr);
                break;

            case com.android.internal.R.styleable.TextView_text:
                text = a.getText(attr);
                break;

            case com.android.internal.R.styleable.TextView_scrollHorizontally:
                if (a.getBoolean(attr, false)) {
                    setHorizontallyScrolling(true);
                }
                break;

            case com.android.internal.R.styleable.TextView_singleLine:
                singleLine = a.getBoolean(attr, singleLine);
                break;

            case com.android.internal.R.styleable.TextView_ellipsize:
                ellipsize = a.getInt(attr, ellipsize);
                break;

            case com.android.internal.R.styleable.TextView_marqueeRepeatLimit:
                setMarqueeRepeatLimit(a.getInt(attr, mMarqueeRepeatLimit));
                break;

            case com.android.internal.R.styleable.TextView_includeFontPadding:
                if (!a.getBoolean(attr, true)) {
                    setIncludeFontPadding(false);
                }
                break;

            case com.android.internal.R.styleable.TextView_cursorVisible:
                if (!a.getBoolean(attr, true)) {
                    setCursorVisible(false);
                }
                break;

            case com.android.internal.R.styleable.TextView_maxLength:
                maxlength = a.getInt(attr, -1);
                break;

            case com.android.internal.R.styleable.TextView_textScaleX:
                setTextScaleX(a.getFloat(attr, 1.0f));
                break;

            case com.android.internal.R.styleable.TextView_freezesText:
                mFreezesText = a.getBoolean(attr, false);
                break;

            case com.android.internal.R.styleable.TextView_shadowColor:
                shadowcolor = a.getInt(attr, 0);
                break;

            case com.android.internal.R.styleable.TextView_shadowDx:
                dx = a.getFloat(attr, 0);
                break;

            case com.android.internal.R.styleable.TextView_shadowDy:
                dy = a.getFloat(attr, 0);
                break;

            case com.android.internal.R.styleable.TextView_shadowRadius:
                r = a.getFloat(attr, 0);
                break;

            case com.android.internal.R.styleable.TextView_enabled:
                setEnabled(a.getBoolean(attr, isEnabled()));
                break;

            case com.android.internal.R.styleable.TextView_textColorHighlight:
                textColorHighlight = a.getColor(attr, textColorHighlight);
                break;

            case com.android.internal.R.styleable.TextView_textColor:
                textColor = a.getColorStateList(attr);
                break;

            case com.android.internal.R.styleable.TextView_textColorHint:
                textColorHint = a.getColorStateList(attr);
                break;

            case com.android.internal.R.styleable.TextView_textColorLink:
                textColorLink = a.getColorStateList(attr);
                break;

            case com.android.internal.R.styleable.TextView_textSize:
                textSize = a.getDimensionPixelSize(attr, textSize);
                break;

            case com.android.internal.R.styleable.TextView_typeface:
                typefaceIndex = a.getInt(attr, typefaceIndex);
                break;

            case com.android.internal.R.styleable.TextView_textStyle:
                styleIndex = a.getInt(attr, styleIndex);
                break;

            case com.android.internal.R.styleable.TextView_password:
                password = a.getBoolean(attr, password);
                break;

            case com.android.internal.R.styleable.TextView_lineSpacingExtra:
                mSpacingAdd = a.getDimensionPixelSize(attr, (int) mSpacingAdd);
                break;

            case com.android.internal.R.styleable.TextView_lineSpacingMultiplier:
                mSpacingMult = a.getFloat(attr, mSpacingMult);
                break;

            case com.android.internal.R.styleable.TextView_inputType:
                inputType = a.getInt(attr, mInputType);
                break;

            case com.android.internal.R.styleable.TextView_imeOptions:
                if (mInputContentType == null) {
                    mInputContentType = new InputContentType();
                }
                mInputContentType.imeOptions = a.getInt(attr,
                        mInputContentType.imeOptions);
                break;

            case com.android.internal.R.styleable.TextView_imeActionLabel:
                if (mInputContentType == null) {
                    mInputContentType = new InputContentType();
                }
                mInputContentType.imeActionLabel = a.getText(attr);
                break;

            case com.android.internal.R.styleable.TextView_imeActionId:
                if (mInputContentType == null) {
                    mInputContentType = new InputContentType();
                }
                mInputContentType.imeActionId = a.getInt(attr,
                        mInputContentType.imeActionId);
                break;

            case com.android.internal.R.styleable.TextView_privateImeOptions:
                setPrivateImeOptions(a.getString(attr));
                break;

            case com.android.internal.R.styleable.TextView_editorExtras:
                try {
                    setInputExtras(a.getResourceId(attr, 0));
                } catch (XmlPullParserException e) {
                    Log.w(LOG_TAG, "Failure reading input extras", e);
                } catch (IOException e) {
                    Log.w(LOG_TAG, "Failure reading input extras", e);
                }
                break;

            case com.android.internal.R.styleable.TextView_textSelectHandleLeft:
                mTextSelectHandleLeftRes = a.getResourceId(attr, 0);
                break;

            case com.android.internal.R.styleable.TextView_textSelectHandleRight:
                mTextSelectHandleRightRes = a.getResourceId(attr, 0);
                break;

            case com.android.internal.R.styleable.TextView_textSelectHandle:
                mTextSelectHandleRes = a.getResourceId(attr, 0);
                break;
            }
        }
        a.recycle();

        BufferType bufferType = BufferType.EDITABLE;

        if ((inputType & (EditorInfo.TYPE_MASK_CLASS | EditorInfo.TYPE_MASK_VARIATION))
                == (EditorInfo.TYPE_CLASS_TEXT | EditorInfo.TYPE_TEXT_VARIATION_PASSWORD)) {
            password = true;
        }

        if (inputMethod != null) {
            Class<?> c;

            try {
                c = Class.forName(inputMethod.toString());
            } catch (ClassNotFoundException ex) {
                throw new RuntimeException(ex);
            }

            try {
                mInput = (KeyListener) c.newInstance();
            } catch (InstantiationException ex) {
                throw new RuntimeException(ex);
            } catch (IllegalAccessException ex) {
                throw new RuntimeException(ex);
            }
            try {
                mInputType = inputType != EditorInfo.TYPE_NULL
                        ? inputType
                        : mInput.getInputType();
            } catch (IncompatibleClassChangeError e) {
                mInputType = EditorInfo.TYPE_CLASS_TEXT;
            }
        } else if (digits != null) {
            mInput = DigitsKeyListener.getInstance(digits.toString());
            // If no input type was specified, we will default to generic
            // text, since we can't tell the IME about the set of digits
            // that was selected.
            mInputType = inputType != EditorInfo.TYPE_NULL
                    ? inputType : EditorInfo.TYPE_CLASS_TEXT;
        } else if (inputType != EditorInfo.TYPE_NULL) {
            setInputType(inputType, true);
            singleLine = (inputType&(EditorInfo.TYPE_MASK_CLASS
                            | EditorInfo.TYPE_TEXT_FLAG_MULTI_LINE)) !=
                    (EditorInfo.TYPE_CLASS_TEXT
                            | EditorInfo.TYPE_TEXT_FLAG_MULTI_LINE);
        } else if (phone) {
            mInput = DialerKeyListener.getInstance();
            mInputType = inputType = EditorInfo.TYPE_CLASS_PHONE;
        } else if (numeric != 0) {
            mInput = DigitsKeyListener.getInstance((numeric & SIGNED) != 0,
                                                   (numeric & DECIMAL) != 0);
            inputType = EditorInfo.TYPE_CLASS_NUMBER;
            if ((numeric & SIGNED) != 0) {
                inputType |= EditorInfo.TYPE_NUMBER_FLAG_SIGNED;
            }
            if ((numeric & DECIMAL) != 0) {
                inputType |= EditorInfo.TYPE_NUMBER_FLAG_DECIMAL;
            }
            mInputType = inputType;
        } else if (autotext || autocap != -1) {
            TextKeyListener.Capitalize cap;

            inputType = EditorInfo.TYPE_CLASS_TEXT;
            if (!singleLine) {
                inputType |= EditorInfo.TYPE_TEXT_FLAG_MULTI_LINE;
            }

            switch (autocap) {
            case 1:
                cap = TextKeyListener.Capitalize.SENTENCES;
                inputType |= EditorInfo.TYPE_TEXT_FLAG_CAP_SENTENCES;
                break;

            case 2:
                cap = TextKeyListener.Capitalize.WORDS;
                inputType |= EditorInfo.TYPE_TEXT_FLAG_CAP_WORDS;
                break;

            case 3:
                cap = TextKeyListener.Capitalize.CHARACTERS;
                inputType |= EditorInfo.TYPE_TEXT_FLAG_CAP_CHARACTERS;
                break;

            default:
                cap = TextKeyListener.Capitalize.NONE;
                break;
            }

            mInput = TextKeyListener.getInstance(autotext, cap);
            mInputType = inputType;
        } else if (editable) {
            mInput = TextKeyListener.getInstance();
            mInputType = EditorInfo.TYPE_CLASS_TEXT;
            if (!singleLine) {
                mInputType |= EditorInfo.TYPE_TEXT_FLAG_MULTI_LINE;
            }
        } else {
            mInput = null;

            switch (buffertype) {
                case 0:
                    bufferType = BufferType.NORMAL;
                    break;
                case 1:
                    bufferType = BufferType.SPANNABLE;
                    break;
                case 2:
                    bufferType = BufferType.EDITABLE;
                    break;
            }
        }

        if (password && (mInputType&EditorInfo.TYPE_MASK_CLASS)
                == EditorInfo.TYPE_CLASS_TEXT) {
            mInputType = (mInputType & ~(EditorInfo.TYPE_MASK_VARIATION))
                | EditorInfo.TYPE_TEXT_VARIATION_PASSWORD;
        }

        if (selectallonfocus) {
            mSelectAllOnFocus = true;

            if (bufferType == BufferType.NORMAL)
                bufferType = BufferType.SPANNABLE;
        }

        setCompoundDrawablesWithIntrinsicBounds(
            drawableLeft, drawableTop, drawableRight, drawableBottom);
        setCompoundDrawablePadding(drawablePadding);

        if (singleLine) {
            setSingleLine();

            if (mInput == null && ellipsize < 0) {
                ellipsize = 3; // END
            }
        }

        switch (ellipsize) {
            case 1:
                setEllipsize(TextUtils.TruncateAt.START);
                break;
            case 2:
                setEllipsize(TextUtils.TruncateAt.MIDDLE);
                break;
            case 3:
                setEllipsize(TextUtils.TruncateAt.END);
                break;
            case 4:
                setHorizontalFadingEdgeEnabled(true);
                setEllipsize(TextUtils.TruncateAt.MARQUEE);
                break;
        }

        setTextColor(textColor != null ? textColor : ColorStateList.valueOf(0xFF000000));
        setHintTextColor(textColorHint);
        setLinkTextColor(textColorLink);
        if (textColorHighlight != 0) {
            setHighlightColor(textColorHighlight);
        }
        setRawTextSize(textSize);

        if (password) {
            setTransformationMethod(PasswordTransformationMethod.getInstance());
            typefaceIndex = MONOSPACE;
        } else if ((mInputType&(EditorInfo.TYPE_MASK_CLASS
                |EditorInfo.TYPE_MASK_VARIATION))
                == (EditorInfo.TYPE_CLASS_TEXT
                        |EditorInfo.TYPE_TEXT_VARIATION_PASSWORD)) {
            typefaceIndex = MONOSPACE;
        }

        setTypefaceByIndex(typefaceIndex, styleIndex);

        if (shadowcolor != 0) {
            setShadowLayer(r, dx, dy, shadowcolor);
        }

        if (maxlength >= 0) {
            setFilters(new InputFilter[] { new InputFilter.LengthFilter(maxlength) });
        } else {
            setFilters(NO_FILTERS);
        }

        setText(text, bufferType);
        if (hint != null) setHint(hint);

        /*
         * Views are not normally focusable unless specified to be.
         * However, TextViews that have input or movement methods *are*
         * focusable by default.
         */
        a = context.obtainStyledAttributes(attrs,
                                           com.android.internal.R.styleable.View,
                                           defStyle, 0);

        boolean focusable = mMovement != null || mInput != null;
        boolean clickable = focusable;
        boolean longClickable = focusable;

        n = a.getIndexCount();
        for (int i = 0; i < n; i++) {
            int attr = a.getIndex(i);

            switch (attr) {
            case com.android.internal.R.styleable.View_focusable:
                focusable = a.getBoolean(attr, focusable);
                break;

            case com.android.internal.R.styleable.View_clickable:
                clickable = a.getBoolean(attr, clickable);
                break;

            case com.android.internal.R.styleable.View_longClickable:
                longClickable = a.getBoolean(attr, longClickable);
                break;
            }
        }
        a.recycle();

        setFocusable(focusable);
        setClickable(clickable);
        setLongClickable(longClickable);

        prepareCursorControllers();
    }

    private void setTypefaceByIndex(int typefaceIndex, int styleIndex) {
        Typeface tf = null;
        switch (typefaceIndex) {
            case SANS:
                tf = Typeface.SANS_SERIF;
                break;

            case SERIF:
                tf = Typeface.SERIF;
                break;

            case MONOSPACE:
                tf = Typeface.MONOSPACE;
                break;
        }

        setTypeface(tf, styleIndex);
    }

    @Override
    public void setEnabled(boolean enabled) {
        if (enabled == isEnabled()) {
            return;
        }

        if (!enabled) {
            // Hide the soft input if the currently active TextView is disabled
            InputMethodManager imm = InputMethodManager.peekInstance();
            if (imm != null && imm.isActive(this)) {
                imm.hideSoftInputFromWindow(getWindowToken(), 0);
            }
        }
        super.setEnabled(enabled);
    }

    /**
     * Sets the typeface and style in which the text should be displayed,
     * and turns on the fake bold and italic bits in the Paint if the
     * Typeface that you provided does not have all the bits in the
     * style that you specified.
     *
     * @attr ref android.R.styleable#TextView_typeface
     * @attr ref android.R.styleable#TextView_textStyle
     */
    public void setTypeface(Typeface tf, int style) {
        if (style > 0) {
            if (tf == null) {
                tf = Typeface.defaultFromStyle(style);
            } else {
                tf = Typeface.create(tf, style);
            }

            setTypeface(tf);
            // now compute what (if any) algorithmic styling is needed
            int typefaceStyle = tf != null ? tf.getStyle() : 0;
            int need = style & ~typefaceStyle;
            mTextPaint.setFakeBoldText((need & Typeface.BOLD) != 0);
            mTextPaint.setTextSkewX((need & Typeface.ITALIC) != 0 ? -0.25f : 0);
        } else {
            mTextPaint.setFakeBoldText(false);
            mTextPaint.setTextSkewX(0);
            setTypeface(tf);
        }
    }

    /**
     * Subclasses override this to specify that they have a KeyListener
     * by default even if not specifically called for in the XML options.
     */
    protected boolean getDefaultEditable() {
        return false;
    }

    /**
     * Subclasses override this to specify a default movement method.
     */
    protected MovementMethod getDefaultMovementMethod() {
        return null;
    }

    /**
     * Return the text the TextView is displaying. If setText() was called with
     * an argument of BufferType.SPANNABLE or BufferType.EDITABLE, you can cast
     * the return value from this method to Spannable or Editable, respectively.
     *
     * Note: The content of the return value should not be modified. If you want
     * a modifiable one, you should make your own copy first.
     */
    @ViewDebug.CapturedViewProperty
    public CharSequence getText() {
        return mText;
    }

    /**
     * Returns the length, in characters, of the text managed by this TextView
     */
    public int length() {
        return mText.length();
    }

    /**
     * Return the text the TextView is displaying as an Editable object.  If
     * the text is not editable, null is returned.
     *
     * @see #getText
     */
    public Editable getEditableText() {
        return (mText instanceof Editable) ? (Editable)mText : null;
    }

    /**
     * @return the height of one standard line in pixels.  Note that markup
     * within the text can cause individual lines to be taller or shorter
     * than this height, and the layout may contain additional first-
     * or last-line padding.
     */
    public int getLineHeight() {
        return FastMath.round(mTextPaint.getFontMetricsInt(null) * mSpacingMult
                          + mSpacingAdd);
    }

    /**
     * @return the Layout that is currently being used to display the text.
     * This can be null if the text or width has recently changes.
     */
    public final Layout getLayout() {
        return mLayout;
    }

    /**
     * @return the current key listener for this TextView.
     * This will frequently be null for non-EditText TextViews.
     */
    public final KeyListener getKeyListener() {
        return mInput;
    }

    /**
     * Sets the key listener to be used with this TextView.  This can be null
     * to disallow user input.  Note that this method has significant and
     * subtle interactions with soft keyboards and other input method:
     * see {@link KeyListener#getInputType() KeyListener.getContentType()}
     * for important details.  Calling this method will replace the current
     * content type of the text view with the content type returned by the
     * key listener.
     * <p>
     * Be warned that if you want a TextView with a key listener or movement
     * method not to be focusable, or if you want a TextView without a
     * key listener or movement method to be focusable, you must call
     * {@link #setFocusable} again after calling this to get the focusability
     * back the way you want it.
     *
     * @attr ref android.R.styleable#TextView_numeric
     * @attr ref android.R.styleable#TextView_digits
     * @attr ref android.R.styleable#TextView_phoneNumber
     * @attr ref android.R.styleable#TextView_inputMethod
     * @attr ref android.R.styleable#TextView_capitalize
     * @attr ref android.R.styleable#TextView_autoText
     */
    public void setKeyListener(KeyListener input) {
        setKeyListenerOnly(input);
        fixFocusableAndClickableSettings();

        if (input != null) {
            try {
                mInputType = mInput.getInputType();
            } catch (IncompatibleClassChangeError e) {
                mInputType = EditorInfo.TYPE_CLASS_TEXT;
            }
            if ((mInputType&EditorInfo.TYPE_MASK_CLASS)
                    == EditorInfo.TYPE_CLASS_TEXT) {
                if (mSingleLine) {
                    mInputType &= ~EditorInfo.TYPE_TEXT_FLAG_MULTI_LINE;
                } else {
                    mInputType |= EditorInfo.TYPE_TEXT_FLAG_MULTI_LINE;
                }
            }
        } else {
            mInputType = EditorInfo.TYPE_NULL;
        }

        InputMethodManager imm = InputMethodManager.peekInstance();
        if (imm != null) imm.restartInput(this);
    }

    private void setKeyListenerOnly(KeyListener input) {
        mInput = input;
        if (mInput != null && !(mText instanceof Editable))
            setText(mText);

        setFilters((Editable) mText, mFilters);
    }

    /**
     * @return the movement method being used for this TextView.
     * This will frequently be null for non-EditText TextViews.
     */
    public final MovementMethod getMovementMethod() {
        return mMovement;
    }

    /**
     * Sets the movement method (arrow key handler) to be used for
     * this TextView.  This can be null to disallow using the arrow keys
     * to move the cursor or scroll the view.
     * <p>
     * Be warned that if you want a TextView with a key listener or movement
     * method not to be focusable, or if you want a TextView without a
     * key listener or movement method to be focusable, you must call
     * {@link #setFocusable} again after calling this to get the focusability
     * back the way you want it.
     */
    public final void setMovementMethod(MovementMethod movement) {
        mMovement = movement;

        if (mMovement != null && !(mText instanceof Spannable))
            setText(mText);

        fixFocusableAndClickableSettings();

        // SelectionModifierCursorController depends on textCanBeSelected, which depends on mMovement
        prepareCursorControllers();
    }

    private void fixFocusableAndClickableSettings() {
        if ((mMovement != null) || mInput != null) {
            setFocusable(true);
            setClickable(true);
            setLongClickable(true);
        } else {
            setFocusable(false);
            setClickable(false);
            setLongClickable(false);
        }
    }

    /**
     * @return the current transformation method for this TextView.
     * This will frequently be null except for single-line and password
     * fields.
     */
    public final TransformationMethod getTransformationMethod() {
        return mTransformation;
    }

    /**
     * Sets the transformation that is applied to the text that this
     * TextView is displaying.
     *
     * @attr ref android.R.styleable#TextView_password
     * @attr ref android.R.styleable#TextView_singleLine
     */
    public final void setTransformationMethod(TransformationMethod method) {
        if (method == mTransformation) {
            // Avoid the setText() below if the transformation is
            // the same.
            return;
        }
        if (mTransformation != null) {
            if (mText instanceof Spannable) {
                ((Spannable) mText).removeSpan(mTransformation);
            }
        }

        mTransformation = method;

        setText(mText);
    }

    /**
     * Returns the top padding of the view, plus space for the top
     * Drawable if any.
     */
    public int getCompoundPaddingTop() {
        final Drawables dr = mDrawables;
        if (dr == null || dr.mDrawableTop == null) {
            return mPaddingTop;
        } else {
            return mPaddingTop + dr.mDrawablePadding + dr.mDrawableSizeTop;
        }
    }

    /**
     * Returns the bottom padding of the view, plus space for the bottom
     * Drawable if any.
     */
    public int getCompoundPaddingBottom() {
        final Drawables dr = mDrawables;
        if (dr == null || dr.mDrawableBottom == null) {
            return mPaddingBottom;
        } else {
            return mPaddingBottom + dr.mDrawablePadding + dr.mDrawableSizeBottom;
        }
    }

    /**
     * Returns the left padding of the view, plus space for the left
     * Drawable if any.
     */
    public int getCompoundPaddingLeft() {
        final Drawables dr = mDrawables;
        if (dr == null || dr.mDrawableLeft == null) {
            return mPaddingLeft;
        } else {
            return mPaddingLeft + dr.mDrawablePadding + dr.mDrawableSizeLeft;
        }
    }

    /**
     * Returns the right padding of the view, plus space for the right
     * Drawable if any.
     */
    public int getCompoundPaddingRight() {
        final Drawables dr = mDrawables;
        if (dr == null || dr.mDrawableRight == null) {
            return mPaddingRight;
        } else {
            return mPaddingRight + dr.mDrawablePadding + dr.mDrawableSizeRight;
        }
    }

    /**
     * Returns the extended top padding of the view, including both the
     * top Drawable if any and any extra space to keep more than maxLines
     * of text from showing.  It is only valid to call this after measuring.
     */
    public int getExtendedPaddingTop() {
        if (mMaxMode != LINES) {
            return getCompoundPaddingTop();
        }

        if (mLayout.getLineCount() <= mMaximum) {
            return getCompoundPaddingTop();
        }

        int top = getCompoundPaddingTop();
        int bottom = getCompoundPaddingBottom();
        int viewht = getHeight() - top - bottom;
        int layoutht = mLayout.getLineTop(mMaximum);

        if (layoutht >= viewht) {
            return top;
        }

        final int gravity = mGravity & Gravity.VERTICAL_GRAVITY_MASK;
        if (gravity == Gravity.TOP) {
            return top;
        } else if (gravity == Gravity.BOTTOM) {
            return top + viewht - layoutht;
        } else { // (gravity == Gravity.CENTER_VERTICAL)
            return top + (viewht - layoutht) / 2;
        }
    }

    /**
     * Returns the extended bottom padding of the view, including both the
     * bottom Drawable if any and any extra space to keep more than maxLines
     * of text from showing.  It is only valid to call this after measuring.
     */
    public int getExtendedPaddingBottom() {
        if (mMaxMode != LINES) {
            return getCompoundPaddingBottom();
        }

        if (mLayout.getLineCount() <= mMaximum) {
            return getCompoundPaddingBottom();
        }

        int top = getCompoundPaddingTop();
        int bottom = getCompoundPaddingBottom();
        int viewht = getHeight() - top - bottom;
        int layoutht = mLayout.getLineTop(mMaximum);

        if (layoutht >= viewht) {
            return bottom;
        }

        final int gravity = mGravity & Gravity.VERTICAL_GRAVITY_MASK;
        if (gravity == Gravity.TOP) {
            return bottom + viewht - layoutht;
        } else if (gravity == Gravity.BOTTOM) {
            return bottom;
        } else { // (gravity == Gravity.CENTER_VERTICAL)
            return bottom + (viewht - layoutht) / 2;
        }
    }

    /**
     * Returns the total left padding of the view, including the left
     * Drawable if any.
     */
    public int getTotalPaddingLeft() {
        return getCompoundPaddingLeft();
    }

    /**
     * Returns the total right padding of the view, including the right
     * Drawable if any.
     */
    public int getTotalPaddingRight() {
        return getCompoundPaddingRight();
    }

    /**
     * Returns the total top padding of the view, including the top
     * Drawable if any, the extra space to keep more than maxLines
     * from showing, and the vertical offset for gravity, if any.
     */
    public int getTotalPaddingTop() {
        return getExtendedPaddingTop() + getVerticalOffset(true);
    }

    /**
     * Returns the total bottom padding of the view, including the bottom
     * Drawable if any, the extra space to keep more than maxLines
     * from showing, and the vertical offset for gravity, if any.
     */
    public int getTotalPaddingBottom() {
        return getExtendedPaddingBottom() + getBottomVerticalOffset(true);
    }

    /**
     * Sets the Drawables (if any) to appear to the left of, above,
     * to the right of, and below the text.  Use null if you do not
     * want a Drawable there.  The Drawables must already have had
     * {@link Drawable#setBounds} called.
     *
     * @attr ref android.R.styleable#TextView_drawableLeft
     * @attr ref android.R.styleable#TextView_drawableTop
     * @attr ref android.R.styleable#TextView_drawableRight
     * @attr ref android.R.styleable#TextView_drawableBottom
     */
    public void setCompoundDrawables(Drawable left, Drawable top,
                                     Drawable right, Drawable bottom) {
        Drawables dr = mDrawables;

        final boolean drawables = left != null || top != null
                || right != null || bottom != null;

        if (!drawables) {
            // Clearing drawables...  can we free the data structure?
            if (dr != null) {
                if (dr.mDrawablePadding == 0) {
                    mDrawables = null;
                } else {
                    // We need to retain the last set padding, so just clear
                    // out all of the fields in the existing structure.
                    if (dr.mDrawableLeft != null) dr.mDrawableLeft.setCallback(null);
                    dr.mDrawableLeft = null;
                    if (dr.mDrawableTop != null) dr.mDrawableTop.setCallback(null);
                    dr.mDrawableTop = null;
                    if (dr.mDrawableRight != null) dr.mDrawableRight.setCallback(null);
                    dr.mDrawableRight = null;
                    if (dr.mDrawableBottom != null) dr.mDrawableBottom.setCallback(null);
                    dr.mDrawableBottom = null;
                    dr.mDrawableSizeLeft = dr.mDrawableHeightLeft = 0;
                    dr.mDrawableSizeRight = dr.mDrawableHeightRight = 0;
                    dr.mDrawableSizeTop = dr.mDrawableWidthTop = 0;
                    dr.mDrawableSizeBottom = dr.mDrawableWidthBottom = 0;
                }
            }
        } else {
            if (dr == null) {
                mDrawables = dr = new Drawables();
            }

            if (dr.mDrawableLeft != left && dr.mDrawableLeft != null) {
                dr.mDrawableLeft.setCallback(null);
            }
            dr.mDrawableLeft = left;

            if (dr.mDrawableTop != top && dr.mDrawableTop != null) {
                dr.mDrawableTop.setCallback(null);
            }
            dr.mDrawableTop = top;

            if (dr.mDrawableRight != right && dr.mDrawableRight != null) {
                dr.mDrawableRight.setCallback(null);
            }
            dr.mDrawableRight = right;

            if (dr.mDrawableBottom != bottom && dr.mDrawableBottom != null) {
                dr.mDrawableBottom.setCallback(null);
            }
            dr.mDrawableBottom = bottom;

            final Rect compoundRect = dr.mCompoundRect;
            int[] state;

            state = getDrawableState();

            if (left != null) {
                left.setState(state);
                left.copyBounds(compoundRect);
                left.setCallback(this);
                dr.mDrawableSizeLeft = compoundRect.width();
                dr.mDrawableHeightLeft = compoundRect.height();
            } else {
                dr.mDrawableSizeLeft = dr.mDrawableHeightLeft = 0;
            }

            if (right != null) {
                right.setState(state);
                right.copyBounds(compoundRect);
                right.setCallback(this);
                dr.mDrawableSizeRight = compoundRect.width();
                dr.mDrawableHeightRight = compoundRect.height();
            } else {
                dr.mDrawableSizeRight = dr.mDrawableHeightRight = 0;
            }

            if (top != null) {
                top.setState(state);
                top.copyBounds(compoundRect);
                top.setCallback(this);
                dr.mDrawableSizeTop = compoundRect.height();
                dr.mDrawableWidthTop = compoundRect.width();
            } else {
                dr.mDrawableSizeTop = dr.mDrawableWidthTop = 0;
            }

            if (bottom != null) {
                bottom.setState(state);
                bottom.copyBounds(compoundRect);
                bottom.setCallback(this);
                dr.mDrawableSizeBottom = compoundRect.height();
                dr.mDrawableWidthBottom = compoundRect.width();
            } else {
                dr.mDrawableSizeBottom = dr.mDrawableWidthBottom = 0;
            }
        }

        invalidate();
        requestLayout();
    }

    /**
     * Sets the Drawables (if any) to appear to the left of, above,
     * to the right of, and below the text.  Use 0 if you do not
     * want a Drawable there. The Drawables' bounds will be set to
     * their intrinsic bounds.
     *
     * @param left Resource identifier of the left Drawable.
     * @param top Resource identifier of the top Drawable.
     * @param right Resource identifier of the right Drawable.
     * @param bottom Resource identifier of the bottom Drawable.
     *
     * @attr ref android.R.styleable#TextView_drawableLeft
     * @attr ref android.R.styleable#TextView_drawableTop
     * @attr ref android.R.styleable#TextView_drawableRight
     * @attr ref android.R.styleable#TextView_drawableBottom
     */
    public void setCompoundDrawablesWithIntrinsicBounds(int left, int top, int right, int bottom) {
        final Resources resources = getContext().getResources();
        setCompoundDrawablesWithIntrinsicBounds(left != 0 ? resources.getDrawable(left) : null,
                top != 0 ? resources.getDrawable(top) : null,
                right != 0 ? resources.getDrawable(right) : null,
                bottom != 0 ? resources.getDrawable(bottom) : null);
    }

    /**
     * Sets the Drawables (if any) to appear to the left of, above,
     * to the right of, and below the text.  Use null if you do not
     * want a Drawable there. The Drawables' bounds will be set to
     * their intrinsic bounds.
     *
     * @attr ref android.R.styleable#TextView_drawableLeft
     * @attr ref android.R.styleable#TextView_drawableTop
     * @attr ref android.R.styleable#TextView_drawableRight
     * @attr ref android.R.styleable#TextView_drawableBottom
     */
    public void setCompoundDrawablesWithIntrinsicBounds(Drawable left, Drawable top,
            Drawable right, Drawable bottom) {

        if (left != null) {
            left.setBounds(0, 0, left.getIntrinsicWidth(), left.getIntrinsicHeight());
        }
        if (right != null) {
            right.setBounds(0, 0, right.getIntrinsicWidth(), right.getIntrinsicHeight());
        }
        if (top != null) {
            top.setBounds(0, 0, top.getIntrinsicWidth(), top.getIntrinsicHeight());
        }
        if (bottom != null) {
            bottom.setBounds(0, 0, bottom.getIntrinsicWidth(), bottom.getIntrinsicHeight());
        }
        setCompoundDrawables(left, top, right, bottom);
    }

    /**
     * Returns drawables for the left, top, right, and bottom borders.
     */
    public Drawable[] getCompoundDrawables() {
        final Drawables dr = mDrawables;
        if (dr != null) {
            return new Drawable[] {
                dr.mDrawableLeft, dr.mDrawableTop, dr.mDrawableRight, dr.mDrawableBottom
            };
        } else {
            return new Drawable[] { null, null, null, null };
        }
    }

    /**
     * Sets the size of the padding between the compound drawables and
     * the text.
     *
     * @attr ref android.R.styleable#TextView_drawablePadding
     */
    public void setCompoundDrawablePadding(int pad) {
        Drawables dr = mDrawables;
        if (pad == 0) {
            if (dr != null) {
                dr.mDrawablePadding = pad;
            }
        } else {
            if (dr == null) {
                mDrawables = dr = new Drawables();
            }
            dr.mDrawablePadding = pad;
        }

        invalidate();
        requestLayout();
    }

    /**
     * Returns the padding between the compound drawables and the text.
     */
    public int getCompoundDrawablePadding() {
        final Drawables dr = mDrawables;
        return dr != null ? dr.mDrawablePadding : 0;
    }

    @Override
    public void setPadding(int left, int top, int right, int bottom) {
        if (left != mPaddingLeft ||
            right != mPaddingRight ||
            top != mPaddingTop ||
            bottom != mPaddingBottom) {
            nullLayouts();
        }

        // the super call will requestLayout()
        super.setPadding(left, top, right, bottom);
        invalidate();
    }

    /**
     * Gets the autolink mask of the text.  See {@link
     * android.text.util.Linkify#ALL Linkify.ALL} and peers for
     * possible values.
     *
     * @attr ref android.R.styleable#TextView_autoLink
     */
    public final int getAutoLinkMask() {
        return mAutoLinkMask;
    }

    /**
     * Sets the text color, size, style, hint color, and highlight color
     * from the specified TextAppearance resource.
     */
    public void setTextAppearance(Context context, int resid) {
        TypedArray appearance =
            context.obtainStyledAttributes(resid,
                                           com.android.internal.R.styleable.TextAppearance);

        int color;
        ColorStateList colors;
        int ts;

        color = appearance.getColor(com.android.internal.R.styleable.TextAppearance_textColorHighlight, 0);
        if (color != 0) {
            setHighlightColor(color);
        }

        colors = appearance.getColorStateList(com.android.internal.R.styleable.
                                              TextAppearance_textColor);
        if (colors != null) {
            setTextColor(colors);
        }

        ts = appearance.getDimensionPixelSize(com.android.internal.R.styleable.
                                              TextAppearance_textSize, 0);
        if (ts != 0) {
            setRawTextSize(ts);
        }

        colors = appearance.getColorStateList(com.android.internal.R.styleable.
                                              TextAppearance_textColorHint);
        if (colors != null) {
            setHintTextColor(colors);
        }

        colors = appearance.getColorStateList(com.android.internal.R.styleable.
                                              TextAppearance_textColorLink);
        if (colors != null) {
            setLinkTextColor(colors);
        }

        int typefaceIndex, styleIndex;

        typefaceIndex = appearance.getInt(com.android.internal.R.styleable.
                                          TextAppearance_typeface, -1);
        styleIndex = appearance.getInt(com.android.internal.R.styleable.
                                       TextAppearance_textStyle, -1);

        setTypefaceByIndex(typefaceIndex, styleIndex);
        appearance.recycle();
    }

    /**
     * @return the size (in pixels) of the default text size in this TextView.
     */
    public float getTextSize() {
        return mTextPaint.getTextSize();
    }

    /**
     * Set the default text size to the given value, interpreted as "scaled
     * pixel" units.  This size is adjusted based on the current density and
     * user font size preference.
     *
     * @param size The scaled pixel size.
     *
     * @attr ref android.R.styleable#TextView_textSize
     */
    @android.view.RemotableViewMethod
    public void setTextSize(float size) {
        setTextSize(TypedValue.COMPLEX_UNIT_SP, size);
    }

    /**
     * Set the default text size to a given unit and value.  See {@link
     * TypedValue} for the possible dimension units.
     *
     * @param unit The desired dimension unit.
     * @param size The desired size in the given units.
     *
     * @attr ref android.R.styleable#TextView_textSize
     */
    public void setTextSize(int unit, float size) {
        Context c = getContext();
        Resources r;

        if (c == null)
            r = Resources.getSystem();
        else
            r = c.getResources();

        setRawTextSize(TypedValue.applyDimension(
            unit, size, r.getDisplayMetrics()));
    }

    private void setRawTextSize(float size) {
        if (size != mTextPaint.getTextSize()) {
            mTextPaint.setTextSize(size);

            if (mLayout != null) {
                nullLayouts();
                requestLayout();
                invalidate();
            }
        }
    }

    /**
     * @return the extent by which text is currently being stretched
     * horizontally.  This will usually be 1.
     */
    public float getTextScaleX() {
        return mTextPaint.getTextScaleX();
    }

    /**
     * Sets the extent by which text should be stretched horizontally.
     *
     * @attr ref android.R.styleable#TextView_textScaleX
     */
    @android.view.RemotableViewMethod
    public void setTextScaleX(float size) {
        if (size != mTextPaint.getTextScaleX()) {
            mUserSetTextScaleX = true;
            mTextPaint.setTextScaleX(size);

            if (mLayout != null) {
                nullLayouts();
                requestLayout();
                invalidate();
            }
        }
    }

    /**
     * Sets the typeface and style in which the text should be displayed.
     * Note that not all Typeface families actually have bold and italic
     * variants, so you may need to use
     * {@link #setTypeface(Typeface, int)} to get the appearance
     * that you actually want.
     *
     * @attr ref android.R.styleable#TextView_typeface
     * @attr ref android.R.styleable#TextView_textStyle
     */
    public void setTypeface(Typeface tf) {
        if (mTextPaint.getTypeface() != tf) {
            mTextPaint.setTypeface(tf);

            if (mLayout != null) {
                nullLayouts();
                requestLayout();
                invalidate();
            }
        }
    }

    /**
     * @return the current typeface and style in which the text is being
     * displayed.
     */
    public Typeface getTypeface() {
        return mTextPaint.getTypeface();
    }

    /**
     * Sets the text color for all the states (normal, selected,
     * focused) to be this color.
     *
     * @attr ref android.R.styleable#TextView_textColor
     */
    @android.view.RemotableViewMethod
    public void setTextColor(int color) {
        mTextColor = ColorStateList.valueOf(color);
        updateTextColors();
    }

    /**
     * Sets the text color.
     *
     * @attr ref android.R.styleable#TextView_textColor
     */
    public void setTextColor(ColorStateList colors) {
        if (colors == null) {
            throw new NullPointerException();
        }

        mTextColor = colors;
        updateTextColors();
    }

    /**
     * Return the set of text colors.
     *
     * @return Returns the set of text colors.
     */
    public final ColorStateList getTextColors() {
        return mTextColor;
    }

    /**
     * <p>Return the current color selected for normal text.</p>
     *
     * @return Returns the current text color.
     */
    public final int getCurrentTextColor() {
        return mCurTextColor;
    }

    /**
     * Sets the color used to display the selection highlight.
     *
     * @attr ref android.R.styleable#TextView_textColorHighlight
     */
    @android.view.RemotableViewMethod
    public void setHighlightColor(int color) {
        if (mHighlightColor != color) {
            mHighlightColor = color;
            invalidate();
        }
    }

    /**
     * Gives the text a shadow of the specified radius and color, the specified
     * distance from its normal position.
     *
     * @attr ref android.R.styleable#TextView_shadowColor
     * @attr ref android.R.styleable#TextView_shadowDx
     * @attr ref android.R.styleable#TextView_shadowDy
     * @attr ref android.R.styleable#TextView_shadowRadius
     */
    public void setShadowLayer(float radius, float dx, float dy, int color) {
        mTextPaint.setShadowLayer(radius, dx, dy, color);

        mShadowRadius = radius;
        mShadowDx = dx;
        mShadowDy = dy;

        invalidate();
    }

    /**
     * @return the base paint used for the text.  Please use this only to
     * consult the Paint's properties and not to change them.
     */
    public TextPaint getPaint() {
        return mTextPaint;
    }

    /**
     * Sets the autolink mask of the text.  See {@link
     * android.text.util.Linkify#ALL Linkify.ALL} and peers for
     * possible values.
     *
     * @attr ref android.R.styleable#TextView_autoLink
     */
    @android.view.RemotableViewMethod
    public final void setAutoLinkMask(int mask) {
        mAutoLinkMask = mask;
    }

    /**
     * Sets whether the movement method will automatically be set to
     * {@link LinkMovementMethod} if {@link #setAutoLinkMask} has been
     * set to nonzero and links are detected in {@link #setText}.
     * The default is true.
     *
     * @attr ref android.R.styleable#TextView_linksClickable
     */
    @android.view.RemotableViewMethod
    public final void setLinksClickable(boolean whether) {
        mLinksClickable = whether;
    }

    /**
     * Returns whether the movement method will automatically be set to
     * {@link LinkMovementMethod} if {@link #setAutoLinkMask} has been
     * set to nonzero and links are detected in {@link #setText}.
     * The default is true.
     *
     * @attr ref android.R.styleable#TextView_linksClickable
     */
    public final boolean getLinksClickable() {
        return mLinksClickable;
    }

    /**
     * Returns the list of URLSpans attached to the text
     * (by {@link Linkify} or otherwise) if any.  You can call
     * {@link URLSpan#getURL} on them to find where they link to
     * or use {@link Spanned#getSpanStart} and {@link Spanned#getSpanEnd}
     * to find the region of the text they are attached to.
     */
    public URLSpan[] getUrls() {
        if (mText instanceof Spanned) {
            return ((Spanned) mText).getSpans(0, mText.length(), URLSpan.class);
        } else {
            return new URLSpan[0];
        }
    }

    /**
     * Sets the color of the hint text.
     *
     * @attr ref android.R.styleable#TextView_textColorHint
     */
    @android.view.RemotableViewMethod
    public final void setHintTextColor(int color) {
        mHintTextColor = ColorStateList.valueOf(color);
        updateTextColors();
    }

    /**
     * Sets the color of the hint text.
     *
     * @attr ref android.R.styleable#TextView_textColorHint
     */
    public final void setHintTextColor(ColorStateList colors) {
        mHintTextColor = colors;
        updateTextColors();
    }

    /**
     * <p>Return the color used to paint the hint text.</p>
     *
     * @return Returns the list of hint text colors.
     */
    public final ColorStateList getHintTextColors() {
        return mHintTextColor;
    }

    /**
     * <p>Return the current color selected to paint the hint text.</p>
     *
     * @return Returns the current hint text color.
     */
    public final int getCurrentHintTextColor() {
        return mHintTextColor != null ? mCurHintTextColor : mCurTextColor;
    }

    /**
     * Sets the color of links in the text.
     *
     * @attr ref android.R.styleable#TextView_textColorLink
     */
    @android.view.RemotableViewMethod
    public final void setLinkTextColor(int color) {
        mLinkTextColor = ColorStateList.valueOf(color);
        updateTextColors();
    }

    /**
     * Sets the color of links in the text.
     *
     * @attr ref android.R.styleable#TextView_textColorLink
     */
    public final void setLinkTextColor(ColorStateList colors) {
        mLinkTextColor = colors;
        updateTextColors();
    }

    /**
     * <p>Returns the color used to paint links in the text.</p>
     *
     * @return Returns the list of link text colors.
     */
    public final ColorStateList getLinkTextColors() {
        return mLinkTextColor;
    }

    /**
     * Sets the horizontal alignment of the text and the
     * vertical gravity that will be used when there is extra space
     * in the TextView beyond what is required for the text itself.
     *
     * @see android.view.Gravity
     * @attr ref android.R.styleable#TextView_gravity
     */
    public void setGravity(int gravity) {
        if ((gravity & Gravity.HORIZONTAL_GRAVITY_MASK) == 0) {
            gravity |= Gravity.LEFT;
        }
        if ((gravity & Gravity.VERTICAL_GRAVITY_MASK) == 0) {
            gravity |= Gravity.TOP;
        }

        boolean newLayout = false;

        if ((gravity & Gravity.HORIZONTAL_GRAVITY_MASK) !=
            (mGravity & Gravity.HORIZONTAL_GRAVITY_MASK)) {
            newLayout = true;
        }

        if (gravity != mGravity) {
            invalidate();
        }

        mGravity = gravity;

        if (mLayout != null && newLayout) {
            // XXX this is heavy-handed because no actual content changes.
            int want = mLayout.getWidth();
            int hintWant = mHintLayout == null ? 0 : mHintLayout.getWidth();

            makeNewLayout(want, hintWant, UNKNOWN_BORING, UNKNOWN_BORING,
                          mRight - mLeft - getCompoundPaddingLeft() -
                          getCompoundPaddingRight(), true);
        }
    }

    /**
     * Returns the horizontal and vertical alignment of this TextView.
     *
     * @see android.view.Gravity
     * @attr ref android.R.styleable#TextView_gravity
     */
    public int getGravity() {
        return mGravity;
    }

    /**
     * @return the flags on the Paint being used to display the text.
     * @see Paint#getFlags
     */
    public int getPaintFlags() {
        return mTextPaint.getFlags();
    }

    /**
     * Sets flags on the Paint being used to display the text and
     * reflows the text if they are different from the old flags.
     * @see Paint#setFlags
     */
    @android.view.RemotableViewMethod
    public void setPaintFlags(int flags) {
        if (mTextPaint.getFlags() != flags) {
            mTextPaint.setFlags(flags);

            if (mLayout != null) {
                nullLayouts();
                requestLayout();
                invalidate();
            }
        }
    }

    /**
     * Sets whether the text should be allowed to be wider than the
     * View is.  If false, it will be wrapped to the width of the View.
     *
     * @attr ref android.R.styleable#TextView_scrollHorizontally
     */
    public void setHorizontallyScrolling(boolean whether) {
        mHorizontallyScrolling = whether;

        if (mLayout != null) {
            nullLayouts();
            requestLayout();
            invalidate();
        }
    }

    /**
     * Makes the TextView at least this many lines tall
     *
     * @attr ref android.R.styleable#TextView_minLines
     */
    @android.view.RemotableViewMethod
    public void setMinLines(int minlines) {
        mMinimum = minlines;
        mMinMode = LINES;

        requestLayout();
        invalidate();
    }

    /**
     * Makes the TextView at least this many pixels tall
     *
     * @attr ref android.R.styleable#TextView_minHeight
     */
    @android.view.RemotableViewMethod
    public void setMinHeight(int minHeight) {
        mMinimum = minHeight;
        mMinMode = PIXELS;

        requestLayout();
        invalidate();
    }

    /**
     * Makes the TextView at most this many lines tall
     *
     * @attr ref android.R.styleable#TextView_maxLines
     */
    @android.view.RemotableViewMethod
    public void setMaxLines(int maxlines) {
        mMaximum = maxlines;
        mMaxMode = LINES;

        requestLayout();
        invalidate();
    }

    /**
     * Makes the TextView at most this many pixels tall
     *
     * @attr ref android.R.styleable#TextView_maxHeight
     */
    @android.view.RemotableViewMethod
    public void setMaxHeight(int maxHeight) {
        mMaximum = maxHeight;
        mMaxMode = PIXELS;

        requestLayout();
        invalidate();
    }

    /**
     * Makes the TextView exactly this many lines tall
     *
     * @attr ref android.R.styleable#TextView_lines
     */
    @android.view.RemotableViewMethod
    public void setLines(int lines) {
        mMaximum = mMinimum = lines;
        mMaxMode = mMinMode = LINES;

        requestLayout();
        invalidate();
    }

    /**
     * Makes the TextView exactly this many pixels tall.
     * You could do the same thing by specifying this number in the
     * LayoutParams.
     *
     * @attr ref android.R.styleable#TextView_height
     */
    @android.view.RemotableViewMethod
    public void setHeight(int pixels) {
        mMaximum = mMinimum = pixels;
        mMaxMode = mMinMode = PIXELS;

        requestLayout();
        invalidate();
    }

    /**
     * Makes the TextView at least this many ems wide
     *
     * @attr ref android.R.styleable#TextView_minEms
     */
    @android.view.RemotableViewMethod
    public void setMinEms(int minems) {
        mMinWidth = minems;
        mMinWidthMode = EMS;

        requestLayout();
        invalidate();
    }

    /**
     * Makes the TextView at least this many pixels wide
     *
     * @attr ref android.R.styleable#TextView_minWidth
     */
    @android.view.RemotableViewMethod
    public void setMinWidth(int minpixels) {
        mMinWidth = minpixels;
        mMinWidthMode = PIXELS;

        requestLayout();
        invalidate();
    }

    /**
     * Makes the TextView at most this many ems wide
     *
     * @attr ref android.R.styleable#TextView_maxEms
     */
    @android.view.RemotableViewMethod
    public void setMaxEms(int maxems) {
        mMaxWidth = maxems;
        mMaxWidthMode = EMS;

        requestLayout();
        invalidate();
    }

    /**
     * Makes the TextView at most this many pixels wide
     *
     * @attr ref android.R.styleable#TextView_maxWidth
     */
    @android.view.RemotableViewMethod
    public void setMaxWidth(int maxpixels) {
        mMaxWidth = maxpixels;
        mMaxWidthMode = PIXELS;

        requestLayout();
        invalidate();
    }

    /**
     * Makes the TextView exactly this many ems wide
     *
     * @attr ref android.R.styleable#TextView_ems
     */
    @android.view.RemotableViewMethod
    public void setEms(int ems) {
        mMaxWidth = mMinWidth = ems;
        mMaxWidthMode = mMinWidthMode = EMS;

        requestLayout();
        invalidate();
    }

    /**
     * Makes the TextView exactly this many pixels wide.
     * You could do the same thing by specifying this number in the
     * LayoutParams.
     *
     * @attr ref android.R.styleable#TextView_width
     */
    @android.view.RemotableViewMethod
    public void setWidth(int pixels) {
        mMaxWidth = mMinWidth = pixels;
        mMaxWidthMode = mMinWidthMode = PIXELS;

        requestLayout();
        invalidate();
    }


    /**
     * Sets line spacing for this TextView.  Each line will have its height
     * multiplied by <code>mult</code> and have <code>add</code> added to it.
     *
     * @attr ref android.R.styleable#TextView_lineSpacingExtra
     * @attr ref android.R.styleable#TextView_lineSpacingMultiplier
     */
    public void setLineSpacing(float add, float mult) {
        mSpacingMult = mult;
        mSpacingAdd = add;

        if (mLayout != null) {
            nullLayouts();
            requestLayout();
            invalidate();
        }
    }

    /**
     * Convenience method: Append the specified text to the TextView's
     * display buffer, upgrading it to BufferType.EDITABLE if it was
     * not already editable.
     */
    public final void append(CharSequence text) {
        append(text, 0, text.length());
    }

    /**
     * Convenience method: Append the specified text slice to the TextView's
     * display buffer, upgrading it to BufferType.EDITABLE if it was
     * not already editable.
     */
    public void append(CharSequence text, int start, int end) {
        if (!(mText instanceof Editable)) {
            setText(mText, BufferType.EDITABLE);
        }

        ((Editable) mText).append(text, start, end);
    }

    private void updateTextColors() {
        boolean inval = false;
        int color = mTextColor.getColorForState(getDrawableState(), 0);
        if (color != mCurTextColor) {
            mCurTextColor = color;
            inval = true;
        }
        if (mLinkTextColor != null) {
            color = mLinkTextColor.getColorForState(getDrawableState(), 0);
            if (color != mTextPaint.linkColor) {
                mTextPaint.linkColor = color;
                inval = true;
            }
        }
        if (mHintTextColor != null) {
            color = mHintTextColor.getColorForState(getDrawableState(), 0);
            if (color != mCurHintTextColor && mText.length() == 0) {
                mCurHintTextColor = color;
                inval = true;
            }
        }
        if (inval) {
            invalidate();
        }
    }

    @Override
    protected void drawableStateChanged() {
        super.drawableStateChanged();
        if (mTextColor != null && mTextColor.isStateful()
                || (mHintTextColor != null && mHintTextColor.isStateful())
                || (mLinkTextColor != null && mLinkTextColor.isStateful())) {
            updateTextColors();
        }

        final Drawables dr = mDrawables;
        if (dr != null) {
            int[] state = getDrawableState();
            if (dr.mDrawableTop != null && dr.mDrawableTop.isStateful()) {
                dr.mDrawableTop.setState(state);
            }
            if (dr.mDrawableBottom != null && dr.mDrawableBottom.isStateful()) {
                dr.mDrawableBottom.setState(state);
            }
            if (dr.mDrawableLeft != null && dr.mDrawableLeft.isStateful()) {
                dr.mDrawableLeft.setState(state);
            }
            if (dr.mDrawableRight != null && dr.mDrawableRight.isStateful()) {
                dr.mDrawableRight.setState(state);
            }
        }
    }

    /**
     * User interface state that is stored by TextView for implementing
     * {@link View#onSaveInstanceState}.
     */
    public static class SavedState extends BaseSavedState {
        int selStart;
        int selEnd;
        CharSequence text;
        boolean frozenWithFocus;
        CharSequence error;

        SavedState(Parcelable superState) {
            super(superState);
        }

        @Override
        public void writeToParcel(Parcel out, int flags) {
            super.writeToParcel(out, flags);
            out.writeInt(selStart);
            out.writeInt(selEnd);
            out.writeInt(frozenWithFocus ? 1 : 0);
            TextUtils.writeToParcel(text, out, flags);

            if (error == null) {
                out.writeInt(0);
            } else {
                out.writeInt(1);
                TextUtils.writeToParcel(error, out, flags);
            }
        }

        @Override
        public String toString() {
            String str = "TextView.SavedState{"
                    + Integer.toHexString(System.identityHashCode(this))
                    + " start=" + selStart + " end=" + selEnd;
            if (text != null) {
                str += " text=" + text;
            }
            return str + "}";
        }

        @SuppressWarnings("hiding")
        public static final Parcelable.Creator<SavedState> CREATOR
                = new Parcelable.Creator<SavedState>() {
            public SavedState createFromParcel(Parcel in) {
                return new SavedState(in);
            }

            public SavedState[] newArray(int size) {
                return new SavedState[size];
            }
        };

        private SavedState(Parcel in) {
            super(in);
            selStart = in.readInt();
            selEnd = in.readInt();
            frozenWithFocus = (in.readInt() != 0);
            text = TextUtils.CHAR_SEQUENCE_CREATOR.createFromParcel(in);

            if (in.readInt() != 0) {
                error = TextUtils.CHAR_SEQUENCE_CREATOR.createFromParcel(in);
            }
        }
    }

    @Override
    public Parcelable onSaveInstanceState() {
        Parcelable superState = super.onSaveInstanceState();

        // Save state if we are forced to
        boolean save = mFreezesText;
        int start = 0;
        int end = 0;

        if (mText != null) {
            start = getSelectionStart();
            end = getSelectionEnd();
            if (start >= 0 || end >= 0) {
                // Or save state if there is a selection
                save = true;
            }
        }

        if (save) {
            SavedState ss = new SavedState(superState);
            // XXX Should also save the current scroll position!
            ss.selStart = start;
            ss.selEnd = end;

            if (mText instanceof Spanned) {
                /*
                 * Calling setText() strips off any ChangeWatchers;
                 * strip them now to avoid leaking references.
                 * But do it to a copy so that if there are any
                 * further changes to the text of this view, it
                 * won't get into an inconsistent state.
                 */

                Spannable sp = new SpannableString(mText);

                for (ChangeWatcher cw :
                     sp.getSpans(0, sp.length(), ChangeWatcher.class)) {
                    sp.removeSpan(cw);
                }

                ss.text = sp;
            } else {
                ss.text = mText.toString();
            }

            if (isFocused() && start >= 0 && end >= 0) {
                ss.frozenWithFocus = true;
            }

            ss.error = mError;

            return ss;
        }

        return superState;
    }

    @Override
    public void onRestoreInstanceState(Parcelable state) {
        if (!(state instanceof SavedState)) {
            super.onRestoreInstanceState(state);
            return;
        }

        SavedState ss = (SavedState)state;
        super.onRestoreInstanceState(ss.getSuperState());

        // XXX restore buffer type too, as well as lots of other stuff
        if (ss.text != null) {
            setText(ss.text);
        }

        if (ss.selStart >= 0 && ss.selEnd >= 0) {
            if (mText instanceof Spannable) {
                int len = mText.length();

                if (ss.selStart > len || ss.selEnd > len) {
                    String restored = "";

                    if (ss.text != null) {
                        restored = "(restored) ";
                    }

                    Log.e(LOG_TAG, "Saved cursor position " + ss.selStart +
                          "/" + ss.selEnd + " out of range for " + restored +
                          "text " + mText);
                } else {
                    Selection.setSelection((Spannable) mText, ss.selStart,
                                           ss.selEnd);

                    if (ss.frozenWithFocus) {
                        mFrozenWithFocus = true;
                    }
                }
            }
        }

        if (ss.error != null) {
            final CharSequence error = ss.error;
            // Display the error later, after the first layout pass
            post(new Runnable() {
                public void run() {
                    setError(error);
                }
            });
        }
    }

    /**
     * Control whether this text view saves its entire text contents when
     * freezing to an icicle, in addition to dynamic state such as cursor
     * position.  By default this is false, not saving the text.  Set to true
     * if the text in the text view is not being saved somewhere else in
     * persistent storage (such as in a content provider) so that if the
     * view is later thawed the user will not lose their data.
     *
     * @param freezesText Controls whether a frozen icicle should include the
     * entire text data: true to include it, false to not.
     *
     * @attr ref android.R.styleable#TextView_freezesText
     */
    @android.view.RemotableViewMethod
    public void setFreezesText(boolean freezesText) {
        mFreezesText = freezesText;
    }

    /**
     * Return whether this text view is including its entire text contents
     * in frozen icicles.
     *
     * @return Returns true if text is included, false if it isn't.
     *
     * @see #setFreezesText
     */
    public boolean getFreezesText() {
        return mFreezesText;
    }

    ///////////////////////////////////////////////////////////////////////////

    /**
     * Sets the Factory used to create new Editables.
     */
    public final void setEditableFactory(Editable.Factory factory) {
        mEditableFactory = factory;
        setText(mText);
    }

    /**
     * Sets the Factory used to create new Spannables.
     */
    public final void setSpannableFactory(Spannable.Factory factory) {
        mSpannableFactory = factory;
        setText(mText);
    }

    /**
     * Sets the string value of the TextView. TextView <em>does not</em> accept
     * HTML-like formatting, which you can do with text strings in XML resource files.
     * To style your strings, attach android.text.style.* objects to a
     * {@link android.text.SpannableString SpannableString}, or see the
     * <a href="{@docRoot}guide/topics/resources/available-resources.html#stringresources">
     * Available Resource Types</a> documentation for an example of setting 
     * formatted text in the XML resource file.
     *
     * @attr ref android.R.styleable#TextView_text
     */
    @android.view.RemotableViewMethod
    public final void setText(CharSequence text) {
        setText(text, mBufferType);
    }

    /**
     * Like {@link #setText(CharSequence)},
     * except that the cursor position (if any) is retained in the new text.
     *
     * @param text The new text to place in the text view.
     *
     * @see #setText(CharSequence)
     */
    @android.view.RemotableViewMethod
    public final void setTextKeepState(CharSequence text) {
        setTextKeepState(text, mBufferType);
    }

    /**
     * Sets the text that this TextView is to display (see
     * {@link #setText(CharSequence)}) and also sets whether it is stored
     * in a styleable/spannable buffer and whether it is editable.
     *
     * @attr ref android.R.styleable#TextView_text
     * @attr ref android.R.styleable#TextView_bufferType
     */
    public void setText(CharSequence text, BufferType type) {
        setText(text, type, true, 0);

        if (mCharWrapper != null) {
            mCharWrapper.mChars = null;
        }
    }

    private void setText(CharSequence text, BufferType type,
                         boolean notifyBefore, int oldlen) {
        if (text == null) {
            text = "";
        }

        if (!mUserSetTextScaleX) mTextPaint.setTextScaleX(1.0f);

        if (text instanceof Spanned &&
            ((Spanned) text).getSpanStart(TextUtils.TruncateAt.MARQUEE) >= 0) {
            setHorizontalFadingEdgeEnabled(true);
            setEllipsize(TextUtils.TruncateAt.MARQUEE);
        }

        int n = mFilters.length;
        for (int i = 0; i < n; i++) {
            CharSequence out = mFilters[i].filter(text, 0, text.length(),
                                                  EMPTY_SPANNED, 0, 0);
            if (out != null) {
                text = out;
            }
        }

        if (notifyBefore) {
            if (mText != null) {
                oldlen = mText.length();
                sendBeforeTextChanged(mText, 0, oldlen, text.length());
            } else {
                sendBeforeTextChanged("", 0, 0, text.length());
            }
        }

        boolean needEditableForNotification = false;

        if (mListeners != null && mListeners.size() != 0) {
            needEditableForNotification = true;
        }

        if (type == BufferType.EDITABLE || mInput != null ||
            needEditableForNotification) {
            Editable t = mEditableFactory.newEditable(text);
            text = t;
            setFilters(t, mFilters);
            InputMethodManager imm = InputMethodManager.peekInstance();
            if (imm != null) imm.restartInput(this);
        } else if (type == BufferType.SPANNABLE || mMovement != null) {
            text = mSpannableFactory.newSpannable(text);
        } else if (!(text instanceof CharWrapper)) {
            text = TextUtils.stringOrSpannedString(text);
        }

        if (mAutoLinkMask != 0) {
            Spannable s2;

            if (type == BufferType.EDITABLE || text instanceof Spannable) {
                s2 = (Spannable) text;
            } else {
                s2 = mSpannableFactory.newSpannable(text);
            }

            if (Linkify.addLinks(s2, mAutoLinkMask)) {
                text = s2;
                type = (type == BufferType.EDITABLE) ? BufferType.EDITABLE : BufferType.SPANNABLE;

                /*
                 * We must go ahead and set the text before changing the
                 * movement method, because setMovementMethod() may call
                 * setText() again to try to upgrade the buffer type.
                 */
                mText = text;

                if (mLinksClickable) {
                    setMovementMethod(LinkMovementMethod.getInstance());
                }
            }
        }

        mBufferType = type;
        mText = text;

        if (mTransformation == null)
            mTransformed = text;
        else
            mTransformed = mTransformation.getTransformation(text, this);

        final int textLength = text.length();

        if (text instanceof Spannable) {
            Spannable sp = (Spannable) text;

            // Remove any ChangeWatchers that might have come
            // from other TextViews.
            final ChangeWatcher[] watchers = sp.getSpans(0, sp.length(), ChangeWatcher.class);
            final int count = watchers.length;
            for (int i = 0; i < count; i++)
                sp.removeSpan(watchers[i]);

            if (mChangeWatcher == null)
                mChangeWatcher = new ChangeWatcher();

            sp.setSpan(mChangeWatcher, 0, textLength, Spanned.SPAN_INCLUSIVE_INCLUSIVE |
                       (PRIORITY << Spanned.SPAN_PRIORITY_SHIFT));

            if (mInput != null) {
                sp.setSpan(mInput, 0, textLength, Spanned.SPAN_INCLUSIVE_INCLUSIVE);
            }

            if (mTransformation != null) {
                sp.setSpan(mTransformation, 0, textLength, Spanned.SPAN_INCLUSIVE_INCLUSIVE);

            }

            if (mMovement != null) {
                mMovement.initialize(this, (Spannable) text);

                /*
                 * Initializing the movement method will have set the
                 * selection, so reset mSelectionMoved to keep that from
                 * interfering with the normal on-focus selection-setting.
                 */
                mSelectionMoved = false;
            }
        }

        if (mLayout != null) {
            checkForRelayout();
        }

        sendOnTextChanged(text, 0, oldlen, textLength);
        onTextChanged(text, 0, oldlen, textLength);

        if (needEditableForNotification) {
            sendAfterTextChanged((Editable) text);
        }

        // SelectionModifierCursorController depends on textCanBeSelected, which depends on text
        prepareCursorControllers();
    }

    /**
     * Sets the TextView to display the specified slice of the specified
     * char array.  You must promise that you will not change the contents
     * of the array except for right before another call to setText(),
     * since the TextView has no way to know that the text
     * has changed and that it needs to invalidate and re-layout.
     */
    public final void setText(char[] text, int start, int len) {
        int oldlen = 0;

        if (start < 0 || len < 0 || start + len > text.length) {
            throw new IndexOutOfBoundsException(start + ", " + len);
        }

        /*
         * We must do the before-notification here ourselves because if
         * the old text is a CharWrapper we destroy it before calling
         * into the normal path.
         */
        if (mText != null) {
            oldlen = mText.length();
            sendBeforeTextChanged(mText, 0, oldlen, len);
        } else {
            sendBeforeTextChanged("", 0, 0, len);
        }

        if (mCharWrapper == null) {
            mCharWrapper = new CharWrapper(text, start, len);
        } else {
            mCharWrapper.set(text, start, len);
        }

        setText(mCharWrapper, mBufferType, false, oldlen);
    }

    private static class CharWrapper
            implements CharSequence, GetChars, GraphicsOperations {
        private char[] mChars;
        private int mStart, mLength;

        public CharWrapper(char[] chars, int start, int len) {
            mChars = chars;
            mStart = start;
            mLength = len;
        }

        /* package */ void set(char[] chars, int start, int len) {
            mChars = chars;
            mStart = start;
            mLength = len;
        }

        public int length() {
            return mLength;
        }

        public char charAt(int off) {
            return mChars[off + mStart];
        }

        @Override
        public String toString() {
            return new String(mChars, mStart, mLength);
        }

        public CharSequence subSequence(int start, int end) {
            if (start < 0 || end < 0 || start > mLength || end > mLength) {
                throw new IndexOutOfBoundsException(start + ", " + end);
            }

            return new String(mChars, start + mStart, end - start);
        }

        public void getChars(int start, int end, char[] buf, int off) {
            if (start < 0 || end < 0 || start > mLength || end > mLength) {
                throw new IndexOutOfBoundsException(start + ", " + end);
            }

            System.arraycopy(mChars, start + mStart, buf, off, end - start);
        }

        public void drawText(Canvas c, int start, int end,
                             float x, float y, Paint p) {
            c.drawText(mChars, start + mStart, end - start, x, y, p);
        }

        public float measureText(int start, int end, Paint p) {
            return p.measureText(mChars, start + mStart, end - start);
        }

        public int getTextWidths(int start, int end, float[] widths, Paint p) {
            return p.getTextWidths(mChars, start + mStart, end - start, widths);
        }
    }

    /**
     * Like {@link #setText(CharSequence, android.widget.TextView.BufferType)},
     * except that the cursor position (if any) is retained in the new text.
     *
     * @see #setText(CharSequence, android.widget.TextView.BufferType)
     */
    public final void setTextKeepState(CharSequence text, BufferType type) {
        int start = getSelectionStart();
        int end = getSelectionEnd();
        int len = text.length();

        setText(text, type);

        if (start >= 0 || end >= 0) {
            if (mText instanceof Spannable) {
                Selection.setSelection((Spannable) mText,
                                       Math.max(0, Math.min(start, len)),
                                       Math.max(0, Math.min(end, len)));
            }
        }
    }

    @android.view.RemotableViewMethod
    public final void setText(int resid) {
        setText(getContext().getResources().getText(resid));
    }

    public final void setText(int resid, BufferType type) {
        setText(getContext().getResources().getText(resid), type);
    }

    /**
     * Sets the text to be displayed when the text of the TextView is empty.
     * Null means to use the normal empty text. The hint does not currently
     * participate in determining the size of the view.
     *
     * @attr ref android.R.styleable#TextView_hint
     */
    @android.view.RemotableViewMethod
    public final void setHint(CharSequence hint) {
        mHint = TextUtils.stringOrSpannedString(hint);

        if (mLayout != null) {
            checkForRelayout();
        }

        if (mText.length() == 0) {
            invalidate();
        }
    }

    /**
     * Sets the text to be displayed when the text of the TextView is empty,
     * from a resource.
     *
     * @attr ref android.R.styleable#TextView_hint
     */
    @android.view.RemotableViewMethod
    public final void setHint(int resid) {
        setHint(getContext().getResources().getText(resid));
    }

    /**
     * Returns the hint that is displayed when the text of the TextView
     * is empty.
     *
     * @attr ref android.R.styleable#TextView_hint
     */
    @ViewDebug.CapturedViewProperty
    public CharSequence getHint() {
        return mHint;
    }

    /**
     * Set the type of the content with a constant as defined for
     * {@link EditorInfo#inputType}.  This will take care of changing
     * the key listener, by calling {@link #setKeyListener(KeyListener)}, to
     * match the given content type.  If the given content type is
     * {@link EditorInfo#TYPE_NULL} then a soft keyboard will
     * not be displayed for this text view.
     *
     * @see #getInputType()
     * @see #setRawInputType(int)
     * @see android.text.InputType
     * @attr ref android.R.styleable#TextView_inputType
     */
    public void setInputType(int type) {
        final boolean wasPassword = isPasswordInputType(mInputType);
        final boolean wasVisiblePassword = isVisiblePasswordInputType(mInputType);
        setInputType(type, false);
        final boolean isPassword = isPasswordInputType(type);
        final boolean isVisiblePassword = isVisiblePasswordInputType(type);
        boolean forceUpdate = false;
        if (isPassword) {
            setTransformationMethod(PasswordTransformationMethod.getInstance());
            setTypefaceByIndex(MONOSPACE, 0);
        } else if (isVisiblePassword) {
            if (mTransformation == PasswordTransformationMethod.getInstance()) {
                forceUpdate = true;
            }
            setTypefaceByIndex(MONOSPACE, 0);
        } else if (wasPassword || wasVisiblePassword) {
            // not in password mode, clean up typeface and transformation
            setTypefaceByIndex(-1, -1);
            if (mTransformation == PasswordTransformationMethod.getInstance()) {
                forceUpdate = true;
            }
        }
        
        boolean multiLine = (type&(EditorInfo.TYPE_MASK_CLASS
                        | EditorInfo.TYPE_TEXT_FLAG_MULTI_LINE)) ==
                (EditorInfo.TYPE_CLASS_TEXT
                        | EditorInfo.TYPE_TEXT_FLAG_MULTI_LINE);
        
        // We need to update the single line mode if it has changed or we
        // were previously in password mode.
        if (mSingleLine == multiLine || forceUpdate) {
            // Change single line mode, but only change the transformation if
            // we are not in password mode.
            applySingleLine(!multiLine, !isPassword);
        }
        
        InputMethodManager imm = InputMethodManager.peekInstance();
        if (imm != null) imm.restartInput(this);
    }

    /**
     * It would be better to rely on the input type for everything. A password inputType should have
     * a password transformation. We should hence use isPasswordInputType instead of this method.
     *
     * We should:
     * - Call setInputType in setKeyListener instead of changing the input type directly (which
     * would install the correct transformation).
     * - Refuse the installation of a non-password transformation in setTransformation if the input
     * type is password.
     *
     * However, this is like this for legacy reasons and we cannot break existing apps. This method
     * is useful since it matches what the user can see (obfuscated text or not).
     *
     * @return true if the current transformation method is of the password type.
     */
    private boolean hasPasswordTransformationMethod() {
        return mTransformation instanceof PasswordTransformationMethod;
    }

    private boolean isPasswordInputType(int inputType) {
        final int variation = inputType & (EditorInfo.TYPE_MASK_CLASS
                | EditorInfo.TYPE_MASK_VARIATION);
        return variation
                == (EditorInfo.TYPE_CLASS_TEXT
                        | EditorInfo.TYPE_TEXT_VARIATION_PASSWORD);
    }

    private boolean isVisiblePasswordInputType(int inputType) {
        final int variation = inputType & (EditorInfo.TYPE_MASK_CLASS
                | EditorInfo.TYPE_MASK_VARIATION);
        return variation
                == (EditorInfo.TYPE_CLASS_TEXT
                        | EditorInfo.TYPE_TEXT_VARIATION_VISIBLE_PASSWORD);
    }

    /**
     * Directly change the content type integer of the text view, without
     * modifying any other state.
     * @see #setInputType(int)
     * @see android.text.InputType
     * @attr ref android.R.styleable#TextView_inputType
     */
    public void setRawInputType(int type) {
        mInputType = type;
    }

    private void setInputType(int type, boolean direct) {
        final int cls = type & EditorInfo.TYPE_MASK_CLASS;
        KeyListener input;
        if (cls == EditorInfo.TYPE_CLASS_TEXT) {
            boolean autotext = (type & EditorInfo.TYPE_TEXT_FLAG_AUTO_CORRECT) != 0;
            TextKeyListener.Capitalize cap;
            if ((type & EditorInfo.TYPE_TEXT_FLAG_CAP_CHARACTERS) != 0) {
                cap = TextKeyListener.Capitalize.CHARACTERS;
            } else if ((type & EditorInfo.TYPE_TEXT_FLAG_CAP_WORDS) != 0) {
                cap = TextKeyListener.Capitalize.WORDS;
            } else if ((type & EditorInfo.TYPE_TEXT_FLAG_CAP_SENTENCES) != 0) {
                cap = TextKeyListener.Capitalize.SENTENCES;
            } else {
                cap = TextKeyListener.Capitalize.NONE;
            }
            input = TextKeyListener.getInstance(autotext, cap);
        } else if (cls == EditorInfo.TYPE_CLASS_NUMBER) {
            input = DigitsKeyListener.getInstance(
                    (type & EditorInfo.TYPE_NUMBER_FLAG_SIGNED) != 0,
                    (type & EditorInfo.TYPE_NUMBER_FLAG_DECIMAL) != 0);
        } else if (cls == EditorInfo.TYPE_CLASS_DATETIME) {
            switch (type & EditorInfo.TYPE_MASK_VARIATION) {
                case EditorInfo.TYPE_DATETIME_VARIATION_DATE:
                    input = DateKeyListener.getInstance();
                    break;
                case EditorInfo.TYPE_DATETIME_VARIATION_TIME:
                    input = TimeKeyListener.getInstance();
                    break;
                default:
                    input = DateTimeKeyListener.getInstance();
                    break;
            }
        } else if (cls == EditorInfo.TYPE_CLASS_PHONE) {
            input = DialerKeyListener.getInstance();
        } else {
            input = TextKeyListener.getInstance();
        }
        setRawInputType(type);
        if (direct) mInput = input;
        else {
            setKeyListenerOnly(input);
        }
    }

    /**
     * Get the type of the content.
     *
     * @see #setInputType(int)
     * @see android.text.InputType
     */
    public int getInputType() {
        return mInputType;
    }

    /**
     * Change the editor type integer associated with the text view, which
     * will be reported to an IME with {@link EditorInfo#imeOptions} when it
     * has focus.
     * @see #getImeOptions
     * @see android.view.inputmethod.EditorInfo
     * @attr ref android.R.styleable#TextView_imeOptions
     */
    public void setImeOptions(int imeOptions) {
        if (mInputContentType == null) {
            mInputContentType = new InputContentType();
        }
        mInputContentType.imeOptions = imeOptions;
    }

    /**
     * Get the type of the IME editor.
     *
     * @see #setImeOptions(int)
     * @see android.view.inputmethod.EditorInfo
     */
    public int getImeOptions() {
        return mInputContentType != null
                ? mInputContentType.imeOptions : EditorInfo.IME_NULL;
    }

    /**
     * Change the custom IME action associated with the text view, which
     * will be reported to an IME with {@link EditorInfo#actionLabel}
     * and {@link EditorInfo#actionId} when it has focus.
     * @see #getImeActionLabel
     * @see #getImeActionId
     * @see android.view.inputmethod.EditorInfo
     * @attr ref android.R.styleable#TextView_imeActionLabel
     * @attr ref android.R.styleable#TextView_imeActionId
     */
    public void setImeActionLabel(CharSequence label, int actionId) {
        if (mInputContentType == null) {
            mInputContentType = new InputContentType();
        }
        mInputContentType.imeActionLabel = label;
        mInputContentType.imeActionId = actionId;
    }

    /**
     * Get the IME action label previous set with {@link #setImeActionLabel}.
     *
     * @see #setImeActionLabel
     * @see android.view.inputmethod.EditorInfo
     */
    public CharSequence getImeActionLabel() {
        return mInputContentType != null
                ? mInputContentType.imeActionLabel : null;
    }

    /**
     * Get the IME action ID previous set with {@link #setImeActionLabel}.
     *
     * @see #setImeActionLabel
     * @see android.view.inputmethod.EditorInfo
     */
    public int getImeActionId() {
        return mInputContentType != null
                ? mInputContentType.imeActionId : 0;
    }

    /**
     * Set a special listener to be called when an action is performed
     * on the text view.  This will be called when the enter key is pressed,
     * or when an action supplied to the IME is selected by the user.  Setting
     * this means that the normal hard key event will not insert a newline
     * into the text view, even if it is multi-line; holding down the ALT
     * modifier will, however, allow the user to insert a newline character.
     */
    public void setOnEditorActionListener(OnEditorActionListener l) {
        if (mInputContentType == null) {
            mInputContentType = new InputContentType();
        }
        mInputContentType.onEditorActionListener = l;
    }
    
    /**
     * Called when an attached input method calls
     * {@link InputConnection#performEditorAction(int)
     * InputConnection.performEditorAction()}
     * for this text view.  The default implementation will call your action
     * listener supplied to {@link #setOnEditorActionListener}, or perform
     * a standard operation for {@link EditorInfo#IME_ACTION_NEXT
     * EditorInfo.IME_ACTION_NEXT} or {@link EditorInfo#IME_ACTION_DONE
     * EditorInfo.IME_ACTION_DONE}.
     * 
     * <p>For backwards compatibility, if no IME options have been set and the
     * text view would not normally advance focus on enter, then
     * the NEXT and DONE actions received here will be turned into an enter
     * key down/up pair to go through the normal key handling.
     * 
     * @param actionCode The code of the action being performed.
     * 
     * @see #setOnEditorActionListener
     */
    public void onEditorAction(int actionCode) {
        final InputContentType ict = mInputContentType;
        if (ict != null) {
            if (ict.onEditorActionListener != null) {
                if (ict.onEditorActionListener.onEditorAction(this,
                        actionCode, null)) {
                    return;
                }
            }
            
            // This is the handling for some default action.
            // Note that for backwards compatibility we don't do this
            // default handling if explicit ime options have not been given,
            // instead turning this into the normal enter key codes that an
            // app may be expecting.
            if (actionCode == EditorInfo.IME_ACTION_NEXT) {
                View v = focusSearch(FOCUS_DOWN);
                if (v != null) {
                    if (!v.requestFocus(FOCUS_DOWN)) {
                        throw new IllegalStateException("focus search returned a view " +
                                "that wasn't able to take focus!");
                    }
                }
                return;
                
            } else if (actionCode == EditorInfo.IME_ACTION_DONE) {
                InputMethodManager imm = InputMethodManager.peekInstance();
                if (imm != null) {
                    imm.hideSoftInputFromWindow(getWindowToken(), 0);
                }
                return;
            }
        }
        
        Handler h = getHandler();
        if (h != null) {
            long eventTime = SystemClock.uptimeMillis();
            h.sendMessage(h.obtainMessage(ViewRoot.DISPATCH_KEY_FROM_IME,
                    new KeyEvent(eventTime, eventTime,
                    KeyEvent.ACTION_DOWN, KeyEvent.KEYCODE_ENTER, 0, 0, 0, 0,
                    KeyEvent.FLAG_SOFT_KEYBOARD | KeyEvent.FLAG_KEEP_TOUCH_MODE
                    | KeyEvent.FLAG_EDITOR_ACTION)));
            h.sendMessage(h.obtainMessage(ViewRoot.DISPATCH_KEY_FROM_IME,
                    new KeyEvent(SystemClock.uptimeMillis(), eventTime,
                    KeyEvent.ACTION_UP, KeyEvent.KEYCODE_ENTER, 0, 0, 0, 0,
                    KeyEvent.FLAG_SOFT_KEYBOARD | KeyEvent.FLAG_KEEP_TOUCH_MODE
                    | KeyEvent.FLAG_EDITOR_ACTION)));
        }
    }
    
    /**
     * Set the private content type of the text, which is the
     * {@link EditorInfo#privateImeOptions EditorInfo.privateImeOptions}
     * field that will be filled in when creating an input connection.
     *
     * @see #getPrivateImeOptions()
     * @see EditorInfo#privateImeOptions
     * @attr ref android.R.styleable#TextView_privateImeOptions
     */
    public void setPrivateImeOptions(String type) {
        if (mInputContentType == null) mInputContentType = new InputContentType();
        mInputContentType.privateImeOptions = type;
    }

    /**
     * Get the private type of the content.
     *
     * @see #setPrivateImeOptions(String)
     * @see EditorInfo#privateImeOptions
     */
    public String getPrivateImeOptions() {
        return mInputContentType != null
                ? mInputContentType.privateImeOptions : null;
    }

    /**
     * Set the extra input data of the text, which is the
     * {@link EditorInfo#extras TextBoxAttribute.extras}
     * Bundle that will be filled in when creating an input connection.  The
     * given integer is the resource ID of an XML resource holding an
     * {@link android.R.styleable#InputExtras &lt;input-extras&gt;} XML tree.
     *
     * @see #getInputExtras(boolean) 
     * @see EditorInfo#extras
     * @attr ref android.R.styleable#TextView_editorExtras
     */
    public void setInputExtras(int xmlResId)
            throws XmlPullParserException, IOException {
        XmlResourceParser parser = getResources().getXml(xmlResId);
        if (mInputContentType == null) mInputContentType = new InputContentType();
        mInputContentType.extras = new Bundle();
        getResources().parseBundleExtras(parser, mInputContentType.extras);
    }

    /**
     * Retrieve the input extras currently associated with the text view, which
     * can be viewed as well as modified.
     *
     * @param create If true, the extras will be created if they don't already
     * exist.  Otherwise, null will be returned if none have been created.
     * @see #setInputExtras(int)
     * @see EditorInfo#extras
     * @attr ref android.R.styleable#TextView_editorExtras
     */
    public Bundle getInputExtras(boolean create) {
        if (mInputContentType == null) {
            if (!create) return null;
            mInputContentType = new InputContentType();
        }
        if (mInputContentType.extras == null) {
            if (!create) return null;
            mInputContentType.extras = new Bundle();
        }
        return mInputContentType.extras;
    }

    /**
     * Returns the error message that was set to be displayed with
     * {@link #setError}, or <code>null</code> if no error was set
     * or if it the error was cleared by the widget after user input.
     */
    public CharSequence getError() {
        return mError;
    }

    /**
     * Sets the right-hand compound drawable of the TextView to the "error"
     * icon and sets an error message that will be displayed in a popup when
     * the TextView has focus.  The icon and error message will be reset to
     * null when any key events cause changes to the TextView's text.  If the
     * <code>error</code> is <code>null</code>, the error message and icon
     * will be cleared.
     */
    @android.view.RemotableViewMethod
    public void setError(CharSequence error) {
        if (error == null) {
            setError(null, null);
        } else {
            Drawable dr = getContext().getResources().
                getDrawable(com.android.internal.R.drawable.
                            indicator_input_error);

            dr.setBounds(0, 0, dr.getIntrinsicWidth(), dr.getIntrinsicHeight());
            setError(error, dr);
        }
    }

    /**
     * Sets the right-hand compound drawable of the TextView to the specified
     * icon and sets an error message that will be displayed in a popup when
     * the TextView has focus.  The icon and error message will be reset to
     * null when any key events cause changes to the TextView's text.  The
     * drawable must already have had {@link Drawable#setBounds} set on it.
     * If the <code>error</code> is <code>null</code>, the error message will
     * be cleared (and you should provide a <code>null</code> icon as well).
     */
    public void setError(CharSequence error, Drawable icon) {
        error = TextUtils.stringOrSpannedString(error);

        mError = error;
        mErrorWasChanged = true;
        final Drawables dr = mDrawables;
        if (dr != null) {
            setCompoundDrawables(dr.mDrawableLeft, dr.mDrawableTop,
                                 icon, dr.mDrawableBottom);
        } else {
            setCompoundDrawables(null, null, icon, null);
        }

        if (error == null) {
            if (mPopup != null) {
                if (mPopup.isShowing()) {
                    mPopup.dismiss();
                }

                mPopup = null;
            }
        } else {
            if (isFocused()) {
                showError();
            }
        }
    }

    private void showError() {
        if (getWindowToken() == null) {
            mShowErrorAfterAttach = true;
            return;
        }

        if (mPopup == null) {
            LayoutInflater inflater = LayoutInflater.from(getContext());
            final TextView err = (TextView) inflater.inflate(com.android.internal.R.layout.textview_hint,
                    null);

            final float scale = getResources().getDisplayMetrics().density;
            mPopup = new ErrorPopup(err, (int) (200 * scale + 0.5f),
                    (int) (50 * scale + 0.5f));
            mPopup.setFocusable(false);
            // The user is entering text, so the input method is needed.  We
            // don't want the popup to be displayed on top of it.
            mPopup.setInputMethodMode(PopupWindow.INPUT_METHOD_NEEDED);
        }

        TextView tv = (TextView) mPopup.getContentView();
        chooseSize(mPopup, mError, tv);
        tv.setText(mError);

        mPopup.showAsDropDown(this, getErrorX(), getErrorY());
        mPopup.fixDirection(mPopup.isAboveAnchor());
    }

    private static class ErrorPopup extends PopupWindow {
        private boolean mAbove = false;
        private final TextView mView;

        ErrorPopup(TextView v, int width, int height) {
            super(v, width, height);
            mView = v;
        }

        void fixDirection(boolean above) {
            mAbove = above;

            if (above) {
                mView.setBackgroundResource(com.android.internal.R.drawable.popup_inline_error_above);
            } else {
                mView.setBackgroundResource(com.android.internal.R.drawable.popup_inline_error);
            }
        }

        @Override
        public void update(int x, int y, int w, int h, boolean force) {
            super.update(x, y, w, h, force);

            boolean above = isAboveAnchor();
            if (above != mAbove) {
                fixDirection(above);
            }
        }
    }

    /**
     * Returns the Y offset to make the pointy top of the error point
     * at the middle of the error icon.
     */
    private int getErrorX() {
        /*
         * The "25" is the distance between the point and the right edge
         * of the background
         */
        final float scale = getResources().getDisplayMetrics().density;

        final Drawables dr = mDrawables;
        return getWidth() - mPopup.getWidth()
                - getPaddingRight()
                - (dr != null ? dr.mDrawableSizeRight : 0) / 2 + (int) (25 * scale + 0.5f);
    }

    /**
     * Returns the Y offset to make the pointy top of the error point
     * at the bottom of the error icon.
     */
    private int getErrorY() {
        /*
         * Compound, not extended, because the icon is not clipped
         * if the text height is smaller.
         */
        int vspace = mBottom - mTop -
                     getCompoundPaddingBottom() - getCompoundPaddingTop();

        final Drawables dr = mDrawables;
        int icontop = getCompoundPaddingTop()
                + (vspace - (dr != null ? dr.mDrawableHeightRight : 0)) / 2;

        /*
         * The "2" is the distance between the point and the top edge
         * of the background.
         */

        return icontop + (dr != null ? dr.mDrawableHeightRight : 0)
                - getHeight() - 2;
    }

    private void hideError() {
        if (mPopup != null) {
            if (mPopup.isShowing()) {
                mPopup.dismiss();
            }
        }

        mShowErrorAfterAttach = false;
    }

    private void chooseSize(PopupWindow pop, CharSequence text, TextView tv) {
        int wid = tv.getPaddingLeft() + tv.getPaddingRight();
        int ht = tv.getPaddingTop() + tv.getPaddingBottom();

        /*
         * Figure out how big the text would be if we laid it out to the
         * full width of this view minus the border.
         */
        int cap = getWidth() - wid;
        if (cap < 0) {
            cap = 200; // We must not be measured yet -- setFrame() will fix it.
        }

        Layout l = new StaticLayout(text, tv.getPaint(), cap,
                                    Layout.Alignment.ALIGN_NORMAL, 1, 0, true);
        float max = 0;
        for (int i = 0; i < l.getLineCount(); i++) {
            max = Math.max(max, l.getLineWidth(i));
        }

        /*
         * Now set the popup size to be big enough for the text plus the border.
         */
        pop.setWidth(wid + (int) Math.ceil(max));
        pop.setHeight(ht + l.getHeight());
    }


    @Override
    protected boolean setFrame(int l, int t, int r, int b) {
        boolean result = super.setFrame(l, t, r, b);

        if (mPopup != null) {
            TextView tv = (TextView) mPopup.getContentView();
            chooseSize(mPopup, mError, tv);
            mPopup.update(this, getErrorX(), getErrorY(),
                          mPopup.getWidth(), mPopup.getHeight());
        }

        restartMarqueeIfNeeded();

        return result;
    }

    private void restartMarqueeIfNeeded() {
        if (mRestartMarquee && mEllipsize == TextUtils.TruncateAt.MARQUEE) {
            mRestartMarquee = false;
            startMarquee();
        }
    }

    /**
     * Sets the list of input filters that will be used if the buffer is
     * Editable.  Has no effect otherwise.
     *
     * @attr ref android.R.styleable#TextView_maxLength
     */
    public void setFilters(InputFilter[] filters) {
        if (filters == null) {
            throw new IllegalArgumentException();
        }

        mFilters = filters;

        if (mText instanceof Editable) {
            setFilters((Editable) mText, filters);
        }
    }

    /**
     * Sets the list of input filters on the specified Editable,
     * and includes mInput in the list if it is an InputFilter.
     */
    private void setFilters(Editable e, InputFilter[] filters) {
        if (mInput instanceof InputFilter) {
            InputFilter[] nf = new InputFilter[filters.length + 1];

            System.arraycopy(filters, 0, nf, 0, filters.length);
            nf[filters.length] = (InputFilter) mInput;

            e.setFilters(nf);
        } else {
            e.setFilters(filters);
        }
    }

    /**
     * Returns the current list of input filters.
     */
    public InputFilter[] getFilters() {
        return mFilters;
    }

    /////////////////////////////////////////////////////////////////////////

    private int getVerticalOffset(boolean forceNormal) {
        int voffset = 0;
        final int gravity = mGravity & Gravity.VERTICAL_GRAVITY_MASK;

        Layout l = mLayout;
        if (!forceNormal && mText.length() == 0 && mHintLayout != null) {
            l = mHintLayout;
        }

        if (gravity != Gravity.TOP) {
            int boxht;

            if (l == mHintLayout) {
                boxht = getMeasuredHeight() - getCompoundPaddingTop() -
                        getCompoundPaddingBottom();
            } else {
                boxht = getMeasuredHeight() - getExtendedPaddingTop() -
                        getExtendedPaddingBottom();
            }
            int textht = l.getHeight();

            if (textht < boxht) {
                if (gravity == Gravity.BOTTOM)
                    voffset = boxht - textht;
                else // (gravity == Gravity.CENTER_VERTICAL)
                    voffset = (boxht - textht) >> 1;
            }
        }
        return voffset;
    }

    private int getBottomVerticalOffset(boolean forceNormal) {
        int voffset = 0;
        final int gravity = mGravity & Gravity.VERTICAL_GRAVITY_MASK;

        Layout l = mLayout;
        if (!forceNormal && mText.length() == 0 && mHintLayout != null) {
            l = mHintLayout;
        }

        if (gravity != Gravity.BOTTOM) {
            int boxht;

            if (l == mHintLayout) {
                boxht = getMeasuredHeight() - getCompoundPaddingTop() -
                        getCompoundPaddingBottom();
            } else {
                boxht = getMeasuredHeight() - getExtendedPaddingTop() -
                        getExtendedPaddingBottom();
            }
            int textht = l.getHeight();

            if (textht < boxht) {
                if (gravity == Gravity.TOP)
                    voffset = boxht - textht;
                else // (gravity == Gravity.CENTER_VERTICAL)
                    voffset = (boxht - textht) >> 1;
            }
        }
        return voffset;
    }

    private void invalidateCursorPath() {
        if (mHighlightPathBogus) {
            invalidateCursor();
        } else {
            synchronized (sTempRect) {
                /*
                 * The reason for this concern about the thickness of the
                 * cursor and doing the floor/ceil on the coordinates is that
                 * some EditTexts (notably textfields in the Browser) have
                 * anti-aliased text where not all the characters are
                 * necessarily at integer-multiple locations.  This should
                 * make sure the entire cursor gets invalidated instead of
                 * sometimes missing half a pixel.
                 */

                float thick = FloatMath.ceil(mTextPaint.getStrokeWidth());
                if (thick < 1.0f) {
                    thick = 1.0f;
                }

                thick /= 2;

                mHighlightPath.computeBounds(sTempRect, false);

                int left = getCompoundPaddingLeft();
                int top = getExtendedPaddingTop() + getVerticalOffset(true);

                invalidate((int) FloatMath.floor(left + sTempRect.left - thick),
                           (int) FloatMath.floor(top + sTempRect.top - thick),
                           (int) FloatMath.ceil(left + sTempRect.right + thick),
                           (int) FloatMath.ceil(top + sTempRect.bottom + thick));
            }
        }
    }

    private void invalidateCursor() {
        int where = getSelectionEnd();

        invalidateCursor(where, where, where);
    }

    private void invalidateCursor(int a, int b, int c) {
        if (mLayout == null) {
            invalidate();
        } else {
            if (a >= 0 || b >= 0 || c >= 0) {
                int first = Math.min(Math.min(a, b), c);
                int last = Math.max(Math.max(a, b), c);

                int line = mLayout.getLineForOffset(first);
                int top = mLayout.getLineTop(line);

                // This is ridiculous, but the descent from the line above
                // can hang down into the line we really want to redraw,
                // so we have to invalidate part of the line above to make
                // sure everything that needs to be redrawn really is.
                // (But not the whole line above, because that would cause
                // the same problem with the descenders on the line above it!)
                if (line > 0) {
                    top -= mLayout.getLineDescent(line - 1);
                }

                int line2;

                if (first == last)
                    line2 = line;
                else
                    line2 = mLayout.getLineForOffset(last);

                int bottom = mLayout.getLineTop(line2 + 1);
                int voffset = getVerticalOffset(true);

                int left = getCompoundPaddingLeft() + mScrollX;
                invalidate(left, top + voffset + getExtendedPaddingTop(),
                           left + getWidth() - getCompoundPaddingLeft() -
                           getCompoundPaddingRight(),
                           bottom + voffset + getExtendedPaddingTop());
            }
        }
    }

    private void registerForPreDraw() {
        final ViewTreeObserver observer = getViewTreeObserver();
        if (observer == null) {
            return;
        }

        if (mPreDrawState == PREDRAW_NOT_REGISTERED) {
            observer.addOnPreDrawListener(this);
            mPreDrawState = PREDRAW_PENDING;
        } else if (mPreDrawState == PREDRAW_DONE) {
            mPreDrawState = PREDRAW_PENDING;
        }

        // else state is PREDRAW_PENDING, so keep waiting.
    }

    /**
     * {@inheritDoc}
     */
    public boolean onPreDraw() {
        if (mPreDrawState != PREDRAW_PENDING) {
            return true;
        }

        if (mLayout == null) {
            assumeLayout();
        }

        boolean changed = false;

        SelectionModifierCursorController selectionController = null;
        if (mSelectionModifierCursorController != null) {
            selectionController = (SelectionModifierCursorController)
                mSelectionModifierCursorController;
        }


        if (mMovement != null) {
            /* This code also provides auto-scrolling when a cursor is moved using a
             * CursorController (insertion point or selection limits).
             * For selection, ensure start or end is visible depending on controller's state.
             */
            int curs = getSelectionEnd();
            if (selectionController != null && selectionController.isSelectionStartDragged()) {
                curs = getSelectionStart();
            }

            /*
             * TODO: This should really only keep the end in view if
             * it already was before the text changed.  I'm not sure
             * of a good way to tell from here if it was.
             */
            if (curs < 0 &&
                  (mGravity & Gravity.VERTICAL_GRAVITY_MASK) == Gravity.BOTTOM) {
                curs = mText.length();
            }

            if (curs >= 0) {
                changed = bringPointIntoView(curs);
            }
        } else {
            changed = bringTextIntoView();
        }

        // This has to be checked here since:
        // - onFocusChanged cannot start it when focus is given to a view with selected text (after
        //   a screen rotation) since layout is not yet initialized at that point.
        // - ExtractEditText does not call onFocus when it is displayed. Fixing this issue would
        //   allow to test for hasSelection in onFocusChanged, which would trigger a
        //   startTextSelectionMode here. TODO
        if (mCreatedWithASelection ||
           (this instanceof ExtractEditText && selectionController != null && hasSelection())) {
            startTextSelectionMode();
            mCreatedWithASelection = false;
        }

        mPreDrawState = PREDRAW_DONE;
        return !changed;
    }

    @Override
    protected void onAttachedToWindow() {
        super.onAttachedToWindow();

        mTemporaryDetach = false;
        
        if (mShowErrorAfterAttach) {
            showError();
            mShowErrorAfterAttach = false;
        }

        final ViewTreeObserver observer = getViewTreeObserver();
        if (observer != null) {
            if (mInsertionPointCursorController != null) {
                observer.addOnTouchModeChangeListener(mInsertionPointCursorController);
            }
            if (mSelectionModifierCursorController != null) {
                observer.addOnTouchModeChangeListener(mSelectionModifierCursorController);
            }
        }
    }

    @Override
    protected void onDetachedFromWindow() {
        super.onDetachedFromWindow();

        final ViewTreeObserver observer = getViewTreeObserver();
        if (observer != null) {
            if (mPreDrawState != PREDRAW_NOT_REGISTERED) {
                observer.removeOnPreDrawListener(this);
                mPreDrawState = PREDRAW_NOT_REGISTERED;
            }
            if (mInsertionPointCursorController != null) {
                observer.removeOnTouchModeChangeListener(mInsertionPointCursorController);
            }
            if (mSelectionModifierCursorController != null) {
                observer.removeOnTouchModeChangeListener(mSelectionModifierCursorController);
            }
        }

        if (mError != null) {
            hideError();
        }

        if (mBlink != null) {
            mBlink.cancel();
        }

        if (mInsertionPointCursorController != null) {
            mInsertionPointCursorController.onDetached();
        }

        if (mSelectionModifierCursorController != null) {
            mSelectionModifierCursorController.onDetached();
        }

        hideControllers();
    }

    @Override
    protected boolean isPaddingOffsetRequired() {
        return mShadowRadius != 0 || mDrawables != null;
    }

    @Override
    protected int getLeftPaddingOffset() {
        return getCompoundPaddingLeft() - mPaddingLeft +
                (int) Math.min(0, mShadowDx - mShadowRadius);
    }

    @Override
    protected int getTopPaddingOffset() {
        return (int) Math.min(0, mShadowDy - mShadowRadius);
    }

    @Override
    protected int getBottomPaddingOffset() {
        return (int) Math.max(0, mShadowDy + mShadowRadius);
    }

    @Override
    protected int getRightPaddingOffset() {
        return -(getCompoundPaddingRight() - mPaddingRight) +
                (int) Math.max(0, mShadowDx + mShadowRadius);
    }

    @Override
    protected boolean verifyDrawable(Drawable who) {
        final boolean verified = super.verifyDrawable(who);
        if (!verified && mDrawables != null) {
            return who == mDrawables.mDrawableLeft || who == mDrawables.mDrawableTop ||
                    who == mDrawables.mDrawableRight || who == mDrawables.mDrawableBottom;
        }
        return verified;
    }

    @Override
    public void invalidateDrawable(Drawable drawable) {
        if (verifyDrawable(drawable)) {
            final Rect dirty = drawable.getBounds();
            int scrollX = mScrollX;
            int scrollY = mScrollY;

            // IMPORTANT: The coordinates below are based on the coordinates computed
            // for each compound drawable in onDraw(). Make sure to update each section
            // accordingly.
            final TextView.Drawables drawables = mDrawables;
            if (drawables != null) {
                if (drawable == drawables.mDrawableLeft) {
                    final int compoundPaddingTop = getCompoundPaddingTop();
                    final int compoundPaddingBottom = getCompoundPaddingBottom();
                    final int vspace = mBottom - mTop - compoundPaddingBottom - compoundPaddingTop;

                    scrollX += mPaddingLeft;
                    scrollY += compoundPaddingTop + (vspace - drawables.mDrawableHeightLeft) / 2;
                } else if (drawable == drawables.mDrawableRight) {
                    final int compoundPaddingTop = getCompoundPaddingTop();
                    final int compoundPaddingBottom = getCompoundPaddingBottom();
                    final int vspace = mBottom - mTop - compoundPaddingBottom - compoundPaddingTop;

                    scrollX += (mRight - mLeft - mPaddingRight - drawables.mDrawableSizeRight);
                    scrollY += compoundPaddingTop + (vspace - drawables.mDrawableHeightRight) / 2;
                } else if (drawable == drawables.mDrawableTop) {
                    final int compoundPaddingLeft = getCompoundPaddingLeft();
                    final int compoundPaddingRight = getCompoundPaddingRight();
                    final int hspace = mRight - mLeft - compoundPaddingRight - compoundPaddingLeft;

                    scrollX += compoundPaddingLeft + (hspace - drawables.mDrawableWidthTop) / 2;
                    scrollY += mPaddingTop;
                } else if (drawable == drawables.mDrawableBottom) {
                    final int compoundPaddingLeft = getCompoundPaddingLeft();
                    final int compoundPaddingRight = getCompoundPaddingRight();
                    final int hspace = mRight - mLeft - compoundPaddingRight - compoundPaddingLeft;

                    scrollX += compoundPaddingLeft + (hspace - drawables.mDrawableWidthBottom) / 2;
                    scrollY += (mBottom - mTop - mPaddingBottom - drawables.mDrawableSizeBottom);
                }
            }

            invalidate(dirty.left + scrollX, dirty.top + scrollY,
                    dirty.right + scrollX, dirty.bottom + scrollY);
        }
    }

    @Override
    protected void onDraw(Canvas canvas) {
        restartMarqueeIfNeeded();

        // Draw the background for this view
        super.onDraw(canvas);

        final int compoundPaddingLeft = getCompoundPaddingLeft();
        final int compoundPaddingTop = getCompoundPaddingTop();
        final int compoundPaddingRight = getCompoundPaddingRight();
        final int compoundPaddingBottom = getCompoundPaddingBottom();
        final int scrollX = mScrollX;
        final int scrollY = mScrollY;
        final int right = mRight;
        final int left = mLeft;
        final int bottom = mBottom;
        final int top = mTop;

        final Drawables dr = mDrawables;
        if (dr != null) {
            /*
             * Compound, not extended, because the icon is not clipped
             * if the text height is smaller.
             */

            int vspace = bottom - top - compoundPaddingBottom - compoundPaddingTop;
            int hspace = right - left - compoundPaddingRight - compoundPaddingLeft;

            // IMPORTANT: The coordinates computed are also used in invalidateDrawable()
            // Make sure to update invalidateDrawable() when changing this code.
            if (dr.mDrawableLeft != null) {
                canvas.save();
                canvas.translate(scrollX + mPaddingLeft,
                                 scrollY + compoundPaddingTop +
                                 (vspace - dr.mDrawableHeightLeft) / 2);
                dr.mDrawableLeft.draw(canvas);
                canvas.restore();
            }

            // IMPORTANT: The coordinates computed are also used in invalidateDrawable()
            // Make sure to update invalidateDrawable() when changing this code.
            if (dr.mDrawableRight != null) {
                canvas.save();
                canvas.translate(scrollX + right - left - mPaddingRight - dr.mDrawableSizeRight,
                         scrollY + compoundPaddingTop + (vspace - dr.mDrawableHeightRight) / 2);
                dr.mDrawableRight.draw(canvas);
                canvas.restore();
            }

            // IMPORTANT: The coordinates computed are also used in invalidateDrawable()
            // Make sure to update invalidateDrawable() when changing this code.
            if (dr.mDrawableTop != null) {
                canvas.save();
                canvas.translate(scrollX + compoundPaddingLeft + (hspace - dr.mDrawableWidthTop) / 2,
                        scrollY + mPaddingTop);
                dr.mDrawableTop.draw(canvas);
                canvas.restore();
            }

            // IMPORTANT: The coordinates computed are also used in invalidateDrawable()
            // Make sure to update invalidateDrawable() when changing this code.
            if (dr.mDrawableBottom != null) {
                canvas.save();
                canvas.translate(scrollX + compoundPaddingLeft +
                        (hspace - dr.mDrawableWidthBottom) / 2,
                         scrollY + bottom - top - mPaddingBottom - dr.mDrawableSizeBottom);
                dr.mDrawableBottom.draw(canvas);
                canvas.restore();
            }
        }

        if (mPreDrawState == PREDRAW_DONE) {
            final ViewTreeObserver observer = getViewTreeObserver();
            if (observer != null) {
                observer.removeOnPreDrawListener(this);
                mPreDrawState = PREDRAW_NOT_REGISTERED;
            }
        }

        int color = mCurTextColor;

        if (mLayout == null) {
            assumeLayout();
        }

        Layout layout = mLayout;
        int cursorcolor = color;

        if (mHint != null && mText.length() == 0) {
            if (mHintTextColor != null) {
                color = mCurHintTextColor;
            }

            layout = mHintLayout;
        }

        mTextPaint.setColor(color);
        mTextPaint.drawableState = getDrawableState();

        canvas.save();
        /*  Would be faster if we didn't have to do this. Can we chop the
            (displayable) text so that we don't need to do this ever?
        */

        int extendedPaddingTop = getExtendedPaddingTop();
        int extendedPaddingBottom = getExtendedPaddingBottom();

        float clipLeft = compoundPaddingLeft + scrollX;
        float clipTop = extendedPaddingTop + scrollY;
        float clipRight = right - left - compoundPaddingRight + scrollX;
        float clipBottom = bottom - top - extendedPaddingBottom + scrollY;

        if (mShadowRadius != 0) {
            clipLeft += Math.min(0, mShadowDx - mShadowRadius);
            clipRight += Math.max(0, mShadowDx + mShadowRadius);

            clipTop += Math.min(0, mShadowDy - mShadowRadius);
            clipBottom += Math.max(0, mShadowDy + mShadowRadius);
        }

        canvas.clipRect(clipLeft, clipTop, clipRight, clipBottom);

        int voffsetText = 0;
        int voffsetCursor = 0;

        // translate in by our padding
        {
            /* shortcircuit calling getVerticaOffset() */
            if ((mGravity & Gravity.VERTICAL_GRAVITY_MASK) != Gravity.TOP) {
                voffsetText = getVerticalOffset(false);
                voffsetCursor = getVerticalOffset(true);
            }
            canvas.translate(compoundPaddingLeft, extendedPaddingTop + voffsetText);
        }

        if (mEllipsize == TextUtils.TruncateAt.MARQUEE) {
            if (!mSingleLine && getLineCount() == 1 && canMarquee() &&
                    (mGravity & Gravity.HORIZONTAL_GRAVITY_MASK) != Gravity.LEFT) {
                canvas.translate(mLayout.getLineRight(0) - (mRight - mLeft -
                        getCompoundPaddingLeft() - getCompoundPaddingRight()), 0.0f);
            }

            if (mMarquee != null && mMarquee.isRunning()) {
                canvas.translate(-mMarquee.mScroll, 0.0f);
            }
        }

        Path highlight = null;
        int selStart = -1, selEnd = -1;

        //  If there is no movement method, then there can be no selection.
        //  Check that first and attempt to skip everything having to do with
        //  the cursor.
        //  XXX This is not strictly true -- a program could set the
        //  selection manually if it really wanted to.
        if (mMovement != null && (isFocused() || isPressed())) {
            selStart = getSelectionStart();
            selEnd = getSelectionEnd();

            if (mCursorVisible && selStart >= 0 && isEnabled()) {
                if (mHighlightPath == null)
                    mHighlightPath = new Path();

                if (selStart == selEnd) {
                    if ((SystemClock.uptimeMillis() - mShowCursor) % (2 * BLINK) < BLINK) {
                        if (mHighlightPathBogus) {
                            mHighlightPath.reset();
                            mLayout.getCursorPath(selStart, mHighlightPath, mText);
                            mHighlightPathBogus = false;
                        }

                        // XXX should pass to skin instead of drawing directly
                        mHighlightPaint.setColor(cursorcolor);
                        mHighlightPaint.setStyle(Paint.Style.STROKE);

                        highlight = mHighlightPath;
                    }
                } else {
                    if (mHighlightPathBogus) {
                        mHighlightPath.reset();
                        mLayout.getSelectionPath(selStart, selEnd, mHighlightPath);
                        mHighlightPathBogus = false;
                    }

                    // XXX should pass to skin instead of drawing directly
                    mHighlightPaint.setColor(mHighlightColor);
                    mHighlightPaint.setStyle(Paint.Style.FILL);

                    highlight = mHighlightPath;
                }
            }
        }

        /*  Comment out until we decide what to do about animations
        boolean isLinearTextOn = false;
        if (currentTransformation != null) {
            isLinearTextOn = mTextPaint.isLinearTextOn();
            Matrix m = currentTransformation.getMatrix();
            if (!m.isIdentity()) {
                // mTextPaint.setLinearTextOn(true);
            }
        }
        */

        final InputMethodState ims = mInputMethodState;
        if (ims != null && ims.mBatchEditNesting == 0) {
            InputMethodManager imm = InputMethodManager.peekInstance();
            if (imm != null) {
                if (imm.isActive(this)) {
                    boolean reported = false;
                    if (ims.mContentChanged || ims.mSelectionModeChanged) {
                        // We are in extract mode and the content has changed
                        // in some way... just report complete new text to the
                        // input method.
                        reported = reportExtractedText();
                    }
                    if (!reported && highlight != null) {
                        int candStart = -1;
                        int candEnd = -1;
                        if (mText instanceof Spannable) {
                            Spannable sp = (Spannable)mText;
                            candStart = EditableInputConnection.getComposingSpanStart(sp);
                            candEnd = EditableInputConnection.getComposingSpanEnd(sp);
                        }
                        imm.updateSelection(this, selStart, selEnd, candStart, candEnd);
                    }
                }
                
                if (imm.isWatchingCursor(this) && highlight != null) {
                    highlight.computeBounds(ims.mTmpRectF, true);
                    ims.mTmpOffset[0] = ims.mTmpOffset[1] = 0;
    
                    canvas.getMatrix().mapPoints(ims.mTmpOffset);
                    ims.mTmpRectF.offset(ims.mTmpOffset[0], ims.mTmpOffset[1]);
    
                    ims.mTmpRectF.offset(0, voffsetCursor - voffsetText);
    
                    ims.mCursorRectInWindow.set((int)(ims.mTmpRectF.left + 0.5),
                            (int)(ims.mTmpRectF.top + 0.5),
                            (int)(ims.mTmpRectF.right + 0.5),
                            (int)(ims.mTmpRectF.bottom + 0.5));
    
                    imm.updateCursor(this,
                            ims.mCursorRectInWindow.left, ims.mCursorRectInWindow.top,
                            ims.mCursorRectInWindow.right, ims.mCursorRectInWindow.bottom);
                }
            }
        }

        layout.draw(canvas, highlight, mHighlightPaint, voffsetCursor - voffsetText);

        if (mMarquee != null && mMarquee.shouldDrawGhost()) {
            canvas.translate((int) mMarquee.getGhostOffset(), 0.0f);
            layout.draw(canvas, highlight, mHighlightPaint, voffsetCursor - voffsetText);
        }

        /*  Comment out until we decide what to do about animations
        if (currentTransformation != null) {
            mTextPaint.setLinearTextOn(isLinearTextOn);
        }
        */

        canvas.restore();

        updateCursorControllerPositions();
    }

    /**
     * Update the positions of the CursorControllers.  Needed by WebTextView,
     * which does not draw.
     * @hide
     */
    protected void updateCursorControllerPositions() {
        if (mInsertionPointCursorController != null &&
                mInsertionPointCursorController.isShowing()) {
            mInsertionPointCursorController.updatePosition();
        }

        if (mSelectionModifierCursorController != null &&
                mSelectionModifierCursorController.isShowing()) {
            mSelectionModifierCursorController.updatePosition();
        }
    }

    @Override
    public void getFocusedRect(Rect r) {
        if (mLayout == null) {
            super.getFocusedRect(r);
            return;
        }

        int sel = getSelectionEnd();
        if (sel < 0) {
            super.getFocusedRect(r);
            return;
        }

        int line = mLayout.getLineForOffset(sel);
        r.top = mLayout.getLineTop(line);
        r.bottom = mLayout.getLineBottom(line);

        r.left = (int) mLayout.getPrimaryHorizontal(sel);
        r.right = r.left + 1;

        // Adjust for padding and gravity.
        int paddingLeft = getCompoundPaddingLeft();
        int paddingTop = getExtendedPaddingTop();
        if ((mGravity & Gravity.VERTICAL_GRAVITY_MASK) != Gravity.TOP) {
            paddingTop += getVerticalOffset(false);
        }
        r.offset(paddingLeft, paddingTop);
    }

    /**
     * Return the number of lines of text, or 0 if the internal Layout has not
     * been built.
     */
    public int getLineCount() {
        return mLayout != null ? mLayout.getLineCount() : 0;
    }

    /**
     * Return the baseline for the specified line (0...getLineCount() - 1)
     * If bounds is not null, return the top, left, right, bottom extents
     * of the specified line in it. If the internal Layout has not been built,
     * return 0 and set bounds to (0, 0, 0, 0)
     * @param line which line to examine (0..getLineCount() - 1)
     * @param bounds Optional. If not null, it returns the extent of the line
     * @return the Y-coordinate of the baseline
     */
    public int getLineBounds(int line, Rect bounds) {
        if (mLayout == null) {
            if (bounds != null) {
                bounds.set(0, 0, 0, 0);
            }
            return 0;
        }
        else {
            int baseline = mLayout.getLineBounds(line, bounds);

            int voffset = getExtendedPaddingTop();
            if ((mGravity & Gravity.VERTICAL_GRAVITY_MASK) != Gravity.TOP) {
                voffset += getVerticalOffset(true);
            }
            if (bounds != null) {
                bounds.offset(getCompoundPaddingLeft(), voffset);
            }
            return baseline + voffset;
        }
    }

    @Override
    public int getBaseline() {
        if (mLayout == null) {
            return super.getBaseline();
        }

        int voffset = 0;
        if ((mGravity & Gravity.VERTICAL_GRAVITY_MASK) != Gravity.TOP) {
            voffset = getVerticalOffset(true);
        }

        return getExtendedPaddingTop() + voffset + mLayout.getLineBaseline(0);
    }

    @Override
    public boolean onKeyDown(int keyCode, KeyEvent event) {
        int which = doKeyDown(keyCode, event, null);
        if (which == 0) {
            // Go through default dispatching.
            return super.onKeyDown(keyCode, event);
        }

        return true;
    }

    @Override
    public boolean onKeyMultiple(int keyCode, int repeatCount, KeyEvent event) {
        KeyEvent down = KeyEvent.changeAction(event, KeyEvent.ACTION_DOWN);

        int which = doKeyDown(keyCode, down, event);
        if (which == 0) {
            // Go through default dispatching.
            return super.onKeyMultiple(keyCode, repeatCount, event);
        }
        if (which == -1) {
            // Consumed the whole thing.
            return true;
        }

        repeatCount--;
        
        // We are going to dispatch the remaining events to either the input
        // or movement method.  To do this, we will just send a repeated stream
        // of down and up events until we have done the complete repeatCount.
        // It would be nice if those interfaces had an onKeyMultiple() method,
        // but adding that is a more complicated change.
        KeyEvent up = KeyEvent.changeAction(event, KeyEvent.ACTION_UP);
        if (which == 1) {
            mInput.onKeyUp(this, (Editable)mText, keyCode, up);
            while (--repeatCount > 0) {
                mInput.onKeyDown(this, (Editable)mText, keyCode, down);
                mInput.onKeyUp(this, (Editable)mText, keyCode, up);
            }
            if (mError != null && !mErrorWasChanged) {
                setError(null, null);
            }

        } else if (which == 2) {
            mMovement.onKeyUp(this, (Spannable)mText, keyCode, up);
            while (--repeatCount > 0) {
                mMovement.onKeyDown(this, (Spannable)mText, keyCode, down);
                mMovement.onKeyUp(this, (Spannable)mText, keyCode, up);
            }
        }

        return true;
    }

    /**
     * Returns true if pressing ENTER in this field advances focus instead
     * of inserting the character.  This is true mostly in single-line fields,
     * but also in mail addresses and subjects which will display on multiple
     * lines but where it doesn't make sense to insert newlines.
     */
    private boolean shouldAdvanceFocusOnEnter() {
        if (mInput == null) {
            return false;
        }

        if (mSingleLine) {
            return true;
        }

        if ((mInputType & EditorInfo.TYPE_MASK_CLASS) == EditorInfo.TYPE_CLASS_TEXT) {
            int variation = mInputType & EditorInfo.TYPE_MASK_VARIATION;

            if (variation == EditorInfo.TYPE_TEXT_VARIATION_EMAIL_ADDRESS ||
                variation == EditorInfo.TYPE_TEXT_VARIATION_EMAIL_SUBJECT) {
                return true;
            }
        }

        return false;
    }

    private int doKeyDown(int keyCode, KeyEvent event, KeyEvent otherEvent) {
        if (!isEnabled()) {
            return 0;
        }

        switch (keyCode) {
            case KeyEvent.KEYCODE_ENTER:
                mEnterKeyIsDown = true;
                // If ALT modifier is held, then we always insert a
                // newline character.
                if ((event.getMetaState()&KeyEvent.META_ALT_ON) == 0) {
                    
                    // When mInputContentType is set, we know that we are
                    // running in a "modern" cupcake environment, so don't need
                    // to worry about the application trying to capture
                    // enter key events.
                    if (mInputContentType != null) {
                        
                        // If there is an action listener, given them a
                        // chance to consume the event.
                        if (mInputContentType.onEditorActionListener != null &&
                                mInputContentType.onEditorActionListener.onEditorAction(
                                this, EditorInfo.IME_NULL, event)) {
                            mInputContentType.enterDown = true;
                            // We are consuming the enter key for them.
                            return -1;
                        }
                    }
                    
                    // If our editor should move focus when enter is pressed, or
                    // this is a generated event from an IME action button, then
                    // don't let it be inserted into the text.
                    if ((event.getFlags()&KeyEvent.FLAG_EDITOR_ACTION) != 0
                            || shouldAdvanceFocusOnEnter()) {
                        return -1;
                    }
                }
                break;
                
            case KeyEvent.KEYCODE_DPAD_CENTER:
                mDPadCenterIsDown = true;
                if (shouldAdvanceFocusOnEnter()) {
                    return 0;
                }
                break;

                // Has to be done on key down (and not on key up) to correctly be intercepted.
            case KeyEvent.KEYCODE_BACK:
                if (mIsInTextSelectionMode) {
                    stopTextSelectionMode();
                    return -1;
                }
                break;
        }

        if (mInput != null) {
            /*
             * Keep track of what the error was before doing the input
             * so that if an input filter changed the error, we leave
             * that error showing.  Otherwise, we take down whatever
             * error was showing when the user types something.
             */
            mErrorWasChanged = false;

            boolean doDown = true;
            if (otherEvent != null) {
                try {
                    beginBatchEdit();
                    boolean handled = mInput.onKeyOther(this, (Editable) mText,
                            otherEvent);
                    if (mError != null && !mErrorWasChanged) {
                        setError(null, null);
                    }
                    doDown = false;
                    if (handled) {
                        return -1;
                    }
                } catch (AbstractMethodError e) {
                    // onKeyOther was added after 1.0, so if it isn't
                    // implemented we need to try to dispatch as a regular down.
                } finally {
                    endBatchEdit();
                }
            }
            
            if (doDown) {
                beginBatchEdit();
                if (mInput.onKeyDown(this, (Editable) mText, keyCode, event)) {
                    endBatchEdit();
                    if (mError != null && !mErrorWasChanged) {
                        setError(null, null);
                    }
                    return 1;
                }
                endBatchEdit();
            }
        }

        // bug 650865: sometimes we get a key event before a layout.
        // don't try to move around if we don't know the layout.

        if (mMovement != null && mLayout != null) {
            boolean doDown = true;
            if (otherEvent != null) {
                try {
                    boolean handled = mMovement.onKeyOther(this, (Spannable) mText,
                            otherEvent);
                    doDown = false;
                    if (handled) {
                        return -1;
                    }
                } catch (AbstractMethodError e) {
                    // onKeyOther was added after 1.0, so if it isn't
                    // implemented we need to try to dispatch as a regular down.
                }
            }
            if (doDown) {
                if (mMovement.onKeyDown(this, (Spannable)mText, keyCode, event))
                    return 2;
            }
        }

        return 0;
    }

    @Override
    public boolean onKeyUp(int keyCode, KeyEvent event) {
        if (!isEnabled()) {
            return super.onKeyUp(keyCode, event);
        }

        hideControllers();
        stopTextSelectionMode();

        switch (keyCode) {
            case KeyEvent.KEYCODE_DPAD_CENTER:
                mDPadCenterIsDown = false;
                /*
                 * If there is a click listener, just call through to
                 * super, which will invoke it.
                 *
                 * If there isn't a click listener, try to show the soft
                 * input method.  (It will also
                 * call performClick(), but that won't do anything in
                 * this case.)
                 */
                if (mOnClickListener == null) {
                    if (mMovement != null && mText instanceof Editable
                            && mLayout != null && onCheckIsTextEditor()) {
                        InputMethodManager imm = (InputMethodManager)
                                getContext().getSystemService(Context.INPUT_METHOD_SERVICE);
                        imm.showSoftInput(this, 0);
                    }
                }
                return super.onKeyUp(keyCode, event);
                
            case KeyEvent.KEYCODE_ENTER:
                mEnterKeyIsDown = false;
                if (mInputContentType != null
                        && mInputContentType.onEditorActionListener != null
                        && mInputContentType.enterDown) {
                    mInputContentType.enterDown = false;
                    if (mInputContentType.onEditorActionListener.onEditorAction(
                            this, EditorInfo.IME_NULL, event)) {
                        return true;
                    }
                }
                
                if ((event.getFlags()&KeyEvent.FLAG_EDITOR_ACTION) != 0
                        || shouldAdvanceFocusOnEnter()) {
                    /*
                     * If there is a click listener, just call through to
                     * super, which will invoke it.
                     *
                     * If there isn't a click listener, try to advance focus,
                     * but still call through to super, which will reset the
                     * pressed state and longpress state.  (It will also
                     * call performClick(), but that won't do anything in
                     * this case.)
                     */
                    if (mOnClickListener == null) {
                        View v = focusSearch(FOCUS_DOWN);

                        if (v != null) {
                            if (!v.requestFocus(FOCUS_DOWN)) {
                                throw new IllegalStateException("focus search returned a view " +
                                        "that wasn't able to take focus!");
                            }

                            /*
                             * Return true because we handled the key; super
                             * will return false because there was no click
                             * listener.
                             */
                            super.onKeyUp(keyCode, event);
                            return true;
                        } else if ((event.getFlags()
                                & KeyEvent.FLAG_EDITOR_ACTION) != 0) {
                            // No target for next focus, but make sure the IME
                            // if this came from it.
                            InputMethodManager imm = InputMethodManager.peekInstance();
                            if (imm != null) {
                                imm.hideSoftInputFromWindow(getWindowToken(), 0);
                            }
                        }
                    }

                    return super.onKeyUp(keyCode, event);
                }
                break;
        }

        if (mInput != null)
            if (mInput.onKeyUp(this, (Editable) mText, keyCode, event))
                return true;

        if (mMovement != null && mLayout != null)
            if (mMovement.onKeyUp(this, (Spannable) mText, keyCode, event))
                return true;

        return super.onKeyUp(keyCode, event);
    }

    @Override public boolean onCheckIsTextEditor() {
        return mInputType != EditorInfo.TYPE_NULL;
    }
    
    @Override public InputConnection onCreateInputConnection(EditorInfo outAttrs) {
        if (onCheckIsTextEditor() && isEnabled()) {
            if (mInputMethodState == null) {
                mInputMethodState = new InputMethodState();
            }
            outAttrs.inputType = mInputType;
            if (mInputContentType != null) {
                outAttrs.imeOptions = mInputContentType.imeOptions;
                outAttrs.privateImeOptions = mInputContentType.privateImeOptions;
                outAttrs.actionLabel = mInputContentType.imeActionLabel;
                outAttrs.actionId = mInputContentType.imeActionId;
                outAttrs.extras = mInputContentType.extras;
            } else {
                outAttrs.imeOptions = EditorInfo.IME_NULL;
            }
            if ((outAttrs.imeOptions&EditorInfo.IME_MASK_ACTION)
                    == EditorInfo.IME_ACTION_UNSPECIFIED) {
                if (focusSearch(FOCUS_DOWN) != null) {
                    // An action has not been set, but the enter key will move to
                    // the next focus, so set the action to that.
                    outAttrs.imeOptions |= EditorInfo.IME_ACTION_NEXT;
                } else {
                    // An action has not been set, and there is no focus to move
                    // to, so let's just supply a "done" action.
                    outAttrs.imeOptions |= EditorInfo.IME_ACTION_DONE;
                }
                if (!shouldAdvanceFocusOnEnter()) {
                    outAttrs.imeOptions |= EditorInfo.IME_FLAG_NO_ENTER_ACTION;
                }
            }
            if ((outAttrs.inputType & (InputType.TYPE_MASK_CLASS
                    | InputType.TYPE_TEXT_FLAG_MULTI_LINE))
                    == (InputType.TYPE_CLASS_TEXT
                            | InputType.TYPE_TEXT_FLAG_MULTI_LINE)) {
                // Multi-line text editors should always show an enter key.
                outAttrs.imeOptions |= EditorInfo.IME_FLAG_NO_ENTER_ACTION;
            }
            outAttrs.hintText = mHint;
            if (mText instanceof Editable) {
                InputConnection ic = new EditableInputConnection(this);
                outAttrs.initialSelStart = getSelectionStart();
                outAttrs.initialSelEnd = getSelectionEnd();
                outAttrs.initialCapsMode = ic.getCursorCapsMode(mInputType);
                return ic;
            }
        }
        return null;
    }

    /**
     * If this TextView contains editable content, extract a portion of it
     * based on the information in <var>request</var> in to <var>outText</var>.
     * @return Returns true if the text was successfully extracted, else false.
     */
    public boolean extractText(ExtractedTextRequest request,
            ExtractedText outText) {
        return extractTextInternal(request, EXTRACT_UNKNOWN, EXTRACT_UNKNOWN,
                EXTRACT_UNKNOWN, outText);
    }
    
    static final int EXTRACT_NOTHING = -2;
    static final int EXTRACT_UNKNOWN = -1;
    
    boolean extractTextInternal(ExtractedTextRequest request,
            int partialStartOffset, int partialEndOffset, int delta,
            ExtractedText outText) {
        final CharSequence content = mText;
        if (content != null) {
            if (partialStartOffset != EXTRACT_NOTHING) {
                final int N = content.length();
                if (partialStartOffset < 0) {
                    outText.partialStartOffset = outText.partialEndOffset = -1;
                    partialStartOffset = 0;
                    partialEndOffset = N;
                } else {
                    // Now use the delta to determine the actual amount of text
                    // we need.
                    partialEndOffset += delta;
                    // Adjust offsets to ensure we contain full spans.
                    if (content instanceof Spanned) {
                        Spanned spanned = (Spanned)content;
                        Object[] spans = spanned.getSpans(partialStartOffset,
                                partialEndOffset, ParcelableSpan.class);
                        int i = spans.length;
                        while (i > 0) {
                            i--;
                            int j = spanned.getSpanStart(spans[i]);
                            if (j < partialStartOffset) partialStartOffset = j;
                            j = spanned.getSpanEnd(spans[i]);
                            if (j > partialEndOffset) partialEndOffset = j;
                        }
                    }
                    outText.partialStartOffset = partialStartOffset;
                    outText.partialEndOffset = partialEndOffset - delta;

                    if (partialStartOffset > N) {
                        partialStartOffset = N;
                    } else if (partialStartOffset < 0) {
                        partialStartOffset = 0;
                    }
                    if (partialEndOffset > N) {
                        partialEndOffset = N;
                    } else if (partialEndOffset < 0) {
                        partialEndOffset = 0;
                    }
                }
                if ((request.flags&InputConnection.GET_TEXT_WITH_STYLES) != 0) {
                    outText.text = content.subSequence(partialStartOffset,
                            partialEndOffset);
                } else {
                    outText.text = TextUtils.substring(content, partialStartOffset,
                            partialEndOffset);
                }
            } else {
                outText.partialStartOffset = 0;
                outText.partialEndOffset = 0;
                outText.text = "";
            }
            outText.flags = 0;
            if (MetaKeyKeyListener.getMetaState(mText, MetaKeyKeyListener.META_SELECTING) != 0) {
                outText.flags |= ExtractedText.FLAG_SELECTING;
            }
            if (mSingleLine) {
                outText.flags |= ExtractedText.FLAG_SINGLE_LINE;
            }
            outText.startOffset = 0;
            outText.selectionStart = getSelectionStart();
            outText.selectionEnd = getSelectionEnd();
            return true;
        }
        return false;
    }
    
    boolean reportExtractedText() {
        final InputMethodState ims = mInputMethodState;
        if (ims != null) {
            final boolean contentChanged = ims.mContentChanged;
            if (contentChanged || ims.mSelectionModeChanged) {
                ims.mContentChanged = false;
                ims.mSelectionModeChanged = false;
                final ExtractedTextRequest req = mInputMethodState.mExtracting;
                if (req != null) {
                    InputMethodManager imm = InputMethodManager.peekInstance();
                    if (imm != null) {
                        if (DEBUG_EXTRACT) Log.v(LOG_TAG, "Retrieving extracted start="
                                + ims.mChangedStart + " end=" + ims.mChangedEnd
                                + " delta=" + ims.mChangedDelta);
                        if (ims.mChangedStart < 0 && !contentChanged) {
                            ims.mChangedStart = EXTRACT_NOTHING;
                        }
                        if (extractTextInternal(req, ims.mChangedStart, ims.mChangedEnd,
                                ims.mChangedDelta, ims.mTmpExtracted)) {
                            if (DEBUG_EXTRACT) Log.v(LOG_TAG, "Reporting extracted start="
                                    + ims.mTmpExtracted.partialStartOffset
                                    + " end=" + ims.mTmpExtracted.partialEndOffset
                                    + ": " + ims.mTmpExtracted.text);
                            imm.updateExtractedText(this, req.token,
                                    mInputMethodState.mTmpExtracted);
                            ims.mChangedStart = EXTRACT_UNKNOWN;
                            ims.mChangedEnd = EXTRACT_UNKNOWN;
                            ims.mChangedDelta = 0;
                            ims.mContentChanged = false;
                            return true;
                        }
                    }
                }
            }
        }
        return false;
    }
    
    /**
     * This is used to remove all style-impacting spans from text before new
     * extracted text is being replaced into it, so that we don't have any
     * lingering spans applied during the replace.
     */
    static void removeParcelableSpans(Spannable spannable, int start, int end) {
        Object[] spans = spannable.getSpans(start, end, ParcelableSpan.class);
        int i = spans.length;
        while (i > 0) {
            i--;
            spannable.removeSpan(spans[i]);
        }
    }
    
    /**
     * Apply to this text view the given extracted text, as previously
     * returned by {@link #extractText(ExtractedTextRequest, ExtractedText)}.
     */
    public void setExtractedText(ExtractedText text) {
        Editable content = getEditableText();
        if (text.text != null) {
            if (content == null) {
                setText(text.text, TextView.BufferType.EDITABLE);
            } else if (text.partialStartOffset < 0) {
                removeParcelableSpans(content, 0, content.length());
                content.replace(0, content.length(), text.text);
            } else {
                final int N = content.length();
                int start = text.partialStartOffset;
                if (start > N) start = N;
                int end = text.partialEndOffset;
                if (end > N) end = N;
                removeParcelableSpans(content, start, end);
                content.replace(start, end, text.text);
            }
        }
        
        // Now set the selection position...  make sure it is in range, to
        // avoid crashes.  If this is a partial update, it is possible that
        // the underlying text may have changed, causing us problems here.
        // Also we just don't want to trust clients to do the right thing.
        Spannable sp = (Spannable)getText();
        final int N = sp.length();
        int start = text.selectionStart;
        if (start < 0) start = 0;
        else if (start > N) start = N;
        int end = text.selectionEnd;
        if (end < 0) end = 0;
        else if (end > N) end = N;
        Selection.setSelection(sp, start, end);
        
        // Finally, update the selection mode.
        if ((text.flags&ExtractedText.FLAG_SELECTING) != 0) {
            MetaKeyKeyListener.startSelecting(this, sp);
        } else {
            MetaKeyKeyListener.stopSelecting(this, sp);
        }
    }
    
    /**
     * @hide
     */
    public void setExtracting(ExtractedTextRequest req) {
        if (mInputMethodState != null) {
            mInputMethodState.mExtracting = req;
        }
        hideControllers();
    }
    
    /**
     * Called by the framework in response to a text completion from
     * the current input method, provided by it calling
     * {@link InputConnection#commitCompletion
     * InputConnection.commitCompletion()}.  The default implementation does
     * nothing; text views that are supporting auto-completion should override
     * this to do their desired behavior.
     *
     * @param text The auto complete text the user has selected.
     */
    public void onCommitCompletion(CompletionInfo text) {
    }

    public void beginBatchEdit() {
        mInBatchEditControllers = true;
        final InputMethodState ims = mInputMethodState;
        if (ims != null) {
            int nesting = ++ims.mBatchEditNesting;
            if (nesting == 1) {
                ims.mCursorChanged = false;
                ims.mChangedDelta = 0;
                if (ims.mContentChanged) {
                    // We already have a pending change from somewhere else,
                    // so turn this into a full update.
                    ims.mChangedStart = 0;
                    ims.mChangedEnd = mText.length();
                } else {
                    ims.mChangedStart = EXTRACT_UNKNOWN;
                    ims.mChangedEnd = EXTRACT_UNKNOWN;
                    ims.mContentChanged = false;
                }
                onBeginBatchEdit();
            }
        }
    }
    
    public void endBatchEdit() {
        mInBatchEditControllers = false;
        final InputMethodState ims = mInputMethodState;
        if (ims != null) {
            int nesting = --ims.mBatchEditNesting;
            if (nesting == 0) {
                finishBatchEdit(ims);
            }
        }
    }
    
    void ensureEndedBatchEdit() {
        final InputMethodState ims = mInputMethodState;
        if (ims != null && ims.mBatchEditNesting != 0) {
            ims.mBatchEditNesting = 0;
            finishBatchEdit(ims);
        }
    }
    
    void finishBatchEdit(final InputMethodState ims) {
        onEndBatchEdit();
        
        if (ims.mContentChanged || ims.mSelectionModeChanged) {
            updateAfterEdit();
            reportExtractedText();
        } else if (ims.mCursorChanged) {
            // Cheezy way to get us to report the current cursor location.
            invalidateCursor();
        }
    }
    
    void updateAfterEdit() {
        invalidate();
        int curs = getSelectionStart();

        if (curs >= 0 || (mGravity & Gravity.VERTICAL_GRAVITY_MASK) ==
                             Gravity.BOTTOM) {
            registerForPreDraw();
        }

        if (curs >= 0) {
            mHighlightPathBogus = true;

            if (isFocused()) {
                mShowCursor = SystemClock.uptimeMillis();
                makeBlink();
            }
        }
        
        checkForResize();
    }
    
    /**
     * Called by the framework in response to a request to begin a batch
     * of edit operations through a call to link {@link #beginBatchEdit()}.
     */
    public void onBeginBatchEdit() {
    }
    
    /**
     * Called by the framework in response to a request to end a batch
     * of edit operations through a call to link {@link #endBatchEdit}.
     */
    public void onEndBatchEdit() {
    }
    
    /**
     * Called by the framework in response to a private command from the
     * current method, provided by it calling
     * {@link InputConnection#performPrivateCommand
     * InputConnection.performPrivateCommand()}.
     *
     * @param action The action name of the command.
     * @param data Any additional data for the command.  This may be null.
     * @return Return true if you handled the command, else false.
     */
    public boolean onPrivateIMECommand(String action, Bundle data) {
        return false;
    }

    private void nullLayouts() {
        if (mLayout instanceof BoringLayout && mSavedLayout == null) {
            mSavedLayout = (BoringLayout) mLayout;
        }
        if (mHintLayout instanceof BoringLayout && mSavedHintLayout == null) {
            mSavedHintLayout = (BoringLayout) mHintLayout;
        }

        mLayout = mHintLayout = null;
    }

    /**
     * Make a new Layout based on the already-measured size of the view,
     * on the assumption that it was measured correctly at some point.
     */
    private void assumeLayout() {
        int width = mRight - mLeft - getCompoundPaddingLeft() - getCompoundPaddingRight();

        if (width < 1) {
            width = 0;
        }

        int physicalWidth = width;

        if (mHorizontallyScrolling) {
            width = VERY_WIDE;
        }

        makeNewLayout(width, physicalWidth, UNKNOWN_BORING, UNKNOWN_BORING,
                      physicalWidth, false);
    }

    /**
     * The width passed in is now the desired layout width,
     * not the full view width with padding.
     * {@hide}
     */
    protected void makeNewLayout(int w, int hintWidth,
                                 BoringLayout.Metrics boring,
                                 BoringLayout.Metrics hintBoring,
                                 int ellipsisWidth, boolean bringIntoView) {
        stopMarquee();

        mHighlightPathBogus = true;

        if (w < 0) {
            w = 0;
        }
        if (hintWidth < 0) {
            hintWidth = 0;
        }

        Layout.Alignment alignment;
        switch (mGravity & Gravity.HORIZONTAL_GRAVITY_MASK) {
            case Gravity.CENTER_HORIZONTAL:
                alignment = Layout.Alignment.ALIGN_CENTER;
                break;

            case Gravity.RIGHT:
                alignment = Layout.Alignment.ALIGN_OPPOSITE;
                break;

            default:
                alignment = Layout.Alignment.ALIGN_NORMAL;
        }

        boolean shouldEllipsize = mEllipsize != null && mInput == null;

        if (mText instanceof Spannable) {
            mLayout = new DynamicLayout(mText, mTransformed, mTextPaint, w,
                    alignment, mSpacingMult,
                    mSpacingAdd, mIncludePad, mInput == null ? mEllipsize : null,
                    ellipsisWidth);
        } else {
            if (boring == UNKNOWN_BORING) {
                boring = BoringLayout.isBoring(mTransformed, mTextPaint,
                                               mBoring);
                if (boring != null) {
                    mBoring = boring;
                }
            }

            if (boring != null) {
                if (boring.width <= w &&
                    (mEllipsize == null || boring.width <= ellipsisWidth)) {
                    if (mSavedLayout != null) {
                        mLayout = mSavedLayout.
                                replaceOrMake(mTransformed, mTextPaint,
                                w, alignment, mSpacingMult, mSpacingAdd,
                                boring, mIncludePad);
                    } else {
                        mLayout = BoringLayout.make(mTransformed, mTextPaint,
                                w, alignment, mSpacingMult, mSpacingAdd,
                                boring, mIncludePad);
                    }

                    mSavedLayout = (BoringLayout) mLayout;
                } else if (shouldEllipsize && boring.width <= w) {
                    if (mSavedLayout != null) {
                        mLayout = mSavedLayout.
                                replaceOrMake(mTransformed, mTextPaint,
                                w, alignment, mSpacingMult, mSpacingAdd,
                                boring, mIncludePad, mEllipsize,
                                ellipsisWidth);
                    } else {
                        mLayout = BoringLayout.make(mTransformed, mTextPaint,
                                w, alignment, mSpacingMult, mSpacingAdd,
                                boring, mIncludePad, mEllipsize,
                                ellipsisWidth);
                    }
                } else if (shouldEllipsize) {
                    mLayout = new StaticLayout(mTransformed,
                                0, mTransformed.length(),
                                mTextPaint, w, alignment, mSpacingMult,
                                mSpacingAdd, mIncludePad, mEllipsize,
                                ellipsisWidth);
                } else {
                    mLayout = new StaticLayout(mTransformed, mTextPaint,
                            w, alignment, mSpacingMult, mSpacingAdd,
                            mIncludePad);
                }
            } else if (shouldEllipsize) {
                mLayout = new StaticLayout(mTransformed,
                            0, mTransformed.length(),
                            mTextPaint, w, alignment, mSpacingMult,
                            mSpacingAdd, mIncludePad, mEllipsize,
                            ellipsisWidth);
            } else {
                mLayout = new StaticLayout(mTransformed, mTextPaint,
                        w, alignment, mSpacingMult, mSpacingAdd,
                        mIncludePad);
            }
        }

        shouldEllipsize = mEllipsize != null;
        mHintLayout = null;

        if (mHint != null) {
            if (shouldEllipsize) hintWidth = w;

            if (hintBoring == UNKNOWN_BORING) {
                hintBoring = BoringLayout.isBoring(mHint, mTextPaint,
                                                   mHintBoring);
                if (hintBoring != null) {
                    mHintBoring = hintBoring;
                }
            }

            if (hintBoring != null) {
                if (hintBoring.width <= hintWidth &&
                    (!shouldEllipsize || hintBoring.width <= ellipsisWidth)) {
                    if (mSavedHintLayout != null) {
                        mHintLayout = mSavedHintLayout.
                                replaceOrMake(mHint, mTextPaint,
                                hintWidth, alignment, mSpacingMult, mSpacingAdd,
                                hintBoring, mIncludePad);
                    } else {
                        mHintLayout = BoringLayout.make(mHint, mTextPaint,
                                hintWidth, alignment, mSpacingMult, mSpacingAdd,
                                hintBoring, mIncludePad);
                    }

                    mSavedHintLayout = (BoringLayout) mHintLayout;
                } else if (shouldEllipsize && hintBoring.width <= hintWidth) {
                    if (mSavedHintLayout != null) {
                        mHintLayout = mSavedHintLayout.
                                replaceOrMake(mHint, mTextPaint,
                                hintWidth, alignment, mSpacingMult, mSpacingAdd,
                                hintBoring, mIncludePad, mEllipsize,
                                ellipsisWidth);
                    } else {
                        mHintLayout = BoringLayout.make(mHint, mTextPaint,
                                hintWidth, alignment, mSpacingMult, mSpacingAdd,
                                hintBoring, mIncludePad, mEllipsize,
                                ellipsisWidth);
                    }
                } else if (shouldEllipsize) {
                    mHintLayout = new StaticLayout(mHint,
                                0, mHint.length(),
                                mTextPaint, hintWidth, alignment, mSpacingMult,
                                mSpacingAdd, mIncludePad, mEllipsize,
                                ellipsisWidth);
                } else {
                    mHintLayout = new StaticLayout(mHint, mTextPaint,
                            hintWidth, alignment, mSpacingMult, mSpacingAdd,
                            mIncludePad);
                }
            } else if (shouldEllipsize) {
                mHintLayout = new StaticLayout(mHint,
                            0, mHint.length(),
                            mTextPaint, hintWidth, alignment, mSpacingMult,
                            mSpacingAdd, mIncludePad, mEllipsize,
                            ellipsisWidth);
            } else {
                mHintLayout = new StaticLayout(mHint, mTextPaint,
                        hintWidth, alignment, mSpacingMult, mSpacingAdd,
                        mIncludePad);
            }
        }

        if (bringIntoView) {
            registerForPreDraw();
        }

        if (mEllipsize == TextUtils.TruncateAt.MARQUEE) {
            if (!compressText(ellipsisWidth)) {
                final int height = mLayoutParams.height;
                // If the size of the view does not depend on the size of the text, try to
                // start the marquee immediately
                if (height != LayoutParams.WRAP_CONTENT && height != LayoutParams.MATCH_PARENT) {
                    startMarquee();
                } else {
                    // Defer the start of the marquee until we know our width (see setFrame())
                    mRestartMarquee = true;
                }
            }
        }

        // CursorControllers need a non-null mLayout
        prepareCursorControllers();
    }

    private boolean compressText(float width) {
        // Only compress the text if it hasn't been compressed by the previous pass
        if (width > 0.0f && mLayout != null && getLineCount() == 1 && !mUserSetTextScaleX &&
                mTextPaint.getTextScaleX() == 1.0f) {
            final float textWidth = mLayout.getLineWidth(0);
            final float overflow = (textWidth + 1.0f - width) / width;
            if (overflow > 0.0f && overflow <= Marquee.MARQUEE_DELTA_MAX) {
                mTextPaint.setTextScaleX(1.0f - overflow - 0.005f);
                post(new Runnable() {
                    public void run() {
                        requestLayout();
                    }
                });
                return true;
            }
        }

        return false;
    }

    private static int desired(Layout layout) {
        int n = layout.getLineCount();
        CharSequence text = layout.getText();
        float max = 0;

        // if any line was wrapped, we can't use it.
        // but it's ok for the last line not to have a newline

        for (int i = 0; i < n - 1; i++) {
            if (text.charAt(layout.getLineEnd(i) - 1) != '\n')
                return -1;
        }

        for (int i = 0; i < n; i++) {
            max = Math.max(max, layout.getLineWidth(i));
        }

        return (int) FloatMath.ceil(max);
    }

    /**
     * Set whether the TextView includes extra top and bottom padding to make
     * room for accents that go above the normal ascent and descent.
     * The default is true.
     *
     * @attr ref android.R.styleable#TextView_includeFontPadding
     */
    public void setIncludeFontPadding(boolean includepad) {
        mIncludePad = includepad;

        if (mLayout != null) {
            nullLayouts();
            requestLayout();
            invalidate();
        }
    }

    private static final BoringLayout.Metrics UNKNOWN_BORING = new BoringLayout.Metrics();

    @Override
    protected void onMeasure(int widthMeasureSpec, int heightMeasureSpec) {
        int widthMode = MeasureSpec.getMode(widthMeasureSpec);
        int heightMode = MeasureSpec.getMode(heightMeasureSpec);
        int widthSize = MeasureSpec.getSize(widthMeasureSpec);
        int heightSize = MeasureSpec.getSize(heightMeasureSpec);

        int width;
        int height;

        BoringLayout.Metrics boring = UNKNOWN_BORING;
        BoringLayout.Metrics hintBoring = UNKNOWN_BORING;

        int des = -1;
        boolean fromexisting = false;

        if (widthMode == MeasureSpec.EXACTLY) {
            // Parent has told us how big to be. So be it.
            width = widthSize;
        } else {
            if (mLayout != null && mEllipsize == null) {
                des = desired(mLayout);
            }

            if (des < 0) {
                boring = BoringLayout.isBoring(mTransformed, mTextPaint, mBoring);
                if (boring != null) {
                    mBoring = boring;
                }
            } else {
                fromexisting = true;
            }

            if (boring == null || boring == UNKNOWN_BORING) {
                if (des < 0) {
                    des = (int) FloatMath.ceil(Layout.getDesiredWidth(mTransformed, mTextPaint));
                }

                width = des;
            } else {
                width = boring.width;
            }

            final Drawables dr = mDrawables;
            if (dr != null) {
                width = Math.max(width, dr.mDrawableWidthTop);
                width = Math.max(width, dr.mDrawableWidthBottom);
            }

            if (mHint != null) {
                int hintDes = -1;
                int hintWidth;

                if (mHintLayout != null && mEllipsize == null) {
                    hintDes = desired(mHintLayout);
                }

                if (hintDes < 0) {
                    hintBoring = BoringLayout.isBoring(mHint, mTextPaint, mHintBoring);
                    if (hintBoring != null) {
                        mHintBoring = hintBoring;
                    }
                }

                if (hintBoring == null || hintBoring == UNKNOWN_BORING) {
                    if (hintDes < 0) {
                        hintDes = (int) FloatMath.ceil(
                                Layout.getDesiredWidth(mHint, mTextPaint));
                    }

                    hintWidth = hintDes;
                } else {
                    hintWidth = hintBoring.width;
                }

                if (hintWidth > width) {
                    width = hintWidth;
                }
            }

            width += getCompoundPaddingLeft() + getCompoundPaddingRight();

            if (mMaxWidthMode == EMS) {
                width = Math.min(width, mMaxWidth * getLineHeight());
            } else {
                width = Math.min(width, mMaxWidth);
            }

            if (mMinWidthMode == EMS) {
                width = Math.max(width, mMinWidth * getLineHeight());
            } else {
                width = Math.max(width, mMinWidth);
            }

            // Check against our minimum width
            width = Math.max(width, getSuggestedMinimumWidth());

            if (widthMode == MeasureSpec.AT_MOST) {
                width = Math.min(widthSize, width);
            }
        }

        int want = width - getCompoundPaddingLeft() - getCompoundPaddingRight();
        int unpaddedWidth = want;
        int hintWant = want;

        if (mHorizontallyScrolling)
            want = VERY_WIDE;

        int hintWidth = mHintLayout == null ? hintWant : mHintLayout.getWidth();

        if (mLayout == null) {
            makeNewLayout(want, hintWant, boring, hintBoring,
                          width - getCompoundPaddingLeft() - getCompoundPaddingRight(), false);
        } else if ((mLayout.getWidth() != want) || (hintWidth != hintWant) ||
                   (mLayout.getEllipsizedWidth() !=
                        width - getCompoundPaddingLeft() - getCompoundPaddingRight())) {
            if (mHint == null && mEllipsize == null &&
                    want > mLayout.getWidth() &&
                    (mLayout instanceof BoringLayout ||
                            (fromexisting && des >= 0 && des <= want))) {
                mLayout.increaseWidthTo(want);
            } else {
                makeNewLayout(want, hintWant, boring, hintBoring,
                              width - getCompoundPaddingLeft() - getCompoundPaddingRight(), false);
            }
        } else {
            // Width has not changed.
        }

        if (heightMode == MeasureSpec.EXACTLY) {
            // Parent has told us how big to be. So be it.
            height = heightSize;
            mDesiredHeightAtMeasure = -1;
        } else {
            int desired = getDesiredHeight();

            height = desired;
            mDesiredHeightAtMeasure = desired;

            if (heightMode == MeasureSpec.AT_MOST) {
                height = Math.min(desired, heightSize);
            }
        }

        int unpaddedHeight = height - getCompoundPaddingTop() - getCompoundPaddingBottom();
        if (mMaxMode == LINES && mLayout.getLineCount() > mMaximum) {
            unpaddedHeight = Math.min(unpaddedHeight, mLayout.getLineTop(mMaximum));
        }

        /*
         * We didn't let makeNewLayout() register to bring the cursor into view,
         * so do it here if there is any possibility that it is needed.
         */
        if (mMovement != null ||
            mLayout.getWidth() > unpaddedWidth ||
            mLayout.getHeight() > unpaddedHeight) {
            registerForPreDraw();
        } else {
            scrollTo(0, 0);
        }

        setMeasuredDimension(width, height);
    }

    private int getDesiredHeight() {
        return Math.max(
                getDesiredHeight(mLayout, true),
                getDesiredHeight(mHintLayout, mEllipsize != null));
    }

    private int getDesiredHeight(Layout layout, boolean cap) {
        if (layout == null) {
            return 0;
        }

        int linecount = layout.getLineCount();
        int pad = getCompoundPaddingTop() + getCompoundPaddingBottom();
        int desired = layout.getLineTop(linecount);

        final Drawables dr = mDrawables;
        if (dr != null) {
            desired = Math.max(desired, dr.mDrawableHeightLeft);
            desired = Math.max(desired, dr.mDrawableHeightRight);
        }

        desired += pad;

        if (mMaxMode == LINES) {
            /*
             * Don't cap the hint to a certain number of lines.
             * (Do cap it, though, if we have a maximum pixel height.)
             */
            if (cap) {
                if (linecount > mMaximum) {
                    desired = layout.getLineTop(mMaximum) +
                              layout.getBottomPadding();

                    if (dr != null) {
                        desired = Math.max(desired, dr.mDrawableHeightLeft);
                        desired = Math.max(desired, dr.mDrawableHeightRight);
                    }

                    desired += pad;
                    linecount = mMaximum;
                }
            }
        } else {
            desired = Math.min(desired, mMaximum);
        }

        if (mMinMode == LINES) {
            if (linecount < mMinimum) {
                desired += getLineHeight() * (mMinimum - linecount);
            }
        } else {
            desired = Math.max(desired, mMinimum);
        }

        // Check against our minimum height
        desired = Math.max(desired, getSuggestedMinimumHeight());

        return desired;
    }

    /**
     * Check whether a change to the existing text layout requires a
     * new view layout.
     */
    private void checkForResize() {
        boolean sizeChanged = false;

        if (mLayout != null) {
            // Check if our width changed
            if (mLayoutParams.width == LayoutParams.WRAP_CONTENT) {
                sizeChanged = true;
                invalidate();
            }

            // Check if our height changed
            if (mLayoutParams.height == LayoutParams.WRAP_CONTENT) {
                int desiredHeight = getDesiredHeight();

                if (desiredHeight != this.getHeight()) {
                    sizeChanged = true;
                }
            } else if (mLayoutParams.height == LayoutParams.MATCH_PARENT) {
                if (mDesiredHeightAtMeasure >= 0) {
                    int desiredHeight = getDesiredHeight();

                    if (desiredHeight != mDesiredHeightAtMeasure) {
                        sizeChanged = true;
                    }
                }
            }
        }

        if (sizeChanged) {
            requestLayout();
            // caller will have already invalidated
        }
    }

    /**
     * Check whether entirely new text requires a new view layout
     * or merely a new text layout.
     */
    private void checkForRelayout() {
        // If we have a fixed width, we can just swap in a new text layout
        // if the text height stays the same or if the view height is fixed.

        if ((mLayoutParams.width != LayoutParams.WRAP_CONTENT ||
                (mMaxWidthMode == mMinWidthMode && mMaxWidth == mMinWidth)) &&
                (mHint == null || mHintLayout != null) &&
                (mRight - mLeft - getCompoundPaddingLeft() - getCompoundPaddingRight() > 0)) {
            // Static width, so try making a new text layout.

            int oldht = mLayout.getHeight();
            int want = mLayout.getWidth();
            int hintWant = mHintLayout == null ? 0 : mHintLayout.getWidth();

            /*
             * No need to bring the text into view, since the size is not
             * changing (unless we do the requestLayout(), in which case it
             * will happen at measure).
             */
            makeNewLayout(want, hintWant, UNKNOWN_BORING, UNKNOWN_BORING,
                          mRight - mLeft - getCompoundPaddingLeft() - getCompoundPaddingRight(),
                          false);

            if (mEllipsize != TextUtils.TruncateAt.MARQUEE) {
                // In a fixed-height view, so use our new text layout.
                if (mLayoutParams.height != LayoutParams.WRAP_CONTENT &&
                    mLayoutParams.height != LayoutParams.MATCH_PARENT) {
                    invalidate();
                    return;
                }
    
                // Dynamic height, but height has stayed the same,
                // so use our new text layout.
                if (mLayout.getHeight() == oldht &&
                    (mHintLayout == null || mHintLayout.getHeight() == oldht)) {
                    invalidate();
                    return;
                }
            }

            // We lose: the height has changed and we have a dynamic height.
            // Request a new view layout using our new text layout.
            requestLayout();
            invalidate();
        } else {
            // Dynamic width, so we have no choice but to request a new
            // view layout with a new text layout.

            nullLayouts();
            requestLayout();
            invalidate();
        }
    }

    /**
     * Returns true if anything changed.
     */
    private boolean bringTextIntoView() {
        int line = 0;
        if ((mGravity & Gravity.VERTICAL_GRAVITY_MASK) == Gravity.BOTTOM) {
            line = mLayout.getLineCount() - 1;
        }

        Layout.Alignment a = mLayout.getParagraphAlignment(line);
        int dir = mLayout.getParagraphDirection(line);
        int hspace = mRight - mLeft - getCompoundPaddingLeft() - getCompoundPaddingRight();
        int vspace = mBottom - mTop - getExtendedPaddingTop() - getExtendedPaddingBottom();
        int ht = mLayout.getHeight();

        int scrollx, scrolly;

        if (a == Layout.Alignment.ALIGN_CENTER) {
            /*
             * Keep centered if possible, or, if it is too wide to fit,
             * keep leading edge in view.
             */

            int left = (int) FloatMath.floor(mLayout.getLineLeft(line));
            int right = (int) FloatMath.ceil(mLayout.getLineRight(line));

            if (right - left < hspace) {
                scrollx = (right + left) / 2 - hspace / 2;
            } else {
                if (dir < 0) {
                    scrollx = right - hspace;
                } else {
                    scrollx = left;
                }
            }
        } else if (a == Layout.Alignment.ALIGN_NORMAL) {
            /*
             * Keep leading edge in view.
             */

            if (dir < 0) {
                int right = (int) FloatMath.ceil(mLayout.getLineRight(line));
                scrollx = right - hspace;
            } else {
                scrollx = (int) FloatMath.floor(mLayout.getLineLeft(line));
            }
        } else /* a == Layout.Alignment.ALIGN_OPPOSITE */ {
            /*
             * Keep trailing edge in view.
             */

            if (dir < 0) {
                scrollx = (int) FloatMath.floor(mLayout.getLineLeft(line));
            } else {
                int right = (int) FloatMath.ceil(mLayout.getLineRight(line));
                scrollx = right - hspace;
            }
        }

        if (ht < vspace) {
            scrolly = 0;
        } else {
            if ((mGravity & Gravity.VERTICAL_GRAVITY_MASK) == Gravity.BOTTOM) {
                scrolly = ht - vspace;
            } else {
                scrolly = 0;
            }
        }

        if (scrollx != mScrollX || scrolly != mScrollY) {
            scrollTo(scrollx, scrolly);
            return true;
        } else {
            return false;
        }
    }

    /**
     * Move the point, specified by the offset, into the view if it is needed.
     * This has to be called after layout. Returns true if anything changed.
     */
    public boolean bringPointIntoView(int offset) {
        boolean changed = false;

        int line = mLayout.getLineForOffset(offset);

        // FIXME: Is it okay to truncate this, or should we round?
        final int x = (int)mLayout.getPrimaryHorizontal(offset);
        final int top = mLayout.getLineTop(line);
        final int bottom = mLayout.getLineTop(line + 1);

        int left = (int) FloatMath.floor(mLayout.getLineLeft(line));
        int right = (int) FloatMath.ceil(mLayout.getLineRight(line));
        int ht = mLayout.getHeight();

        int grav;

        switch (mLayout.getParagraphAlignment(line)) {
            case ALIGN_NORMAL:
                grav = 1;
                break;

            case ALIGN_OPPOSITE:
                grav = -1;
                break;

            default:
                grav = 0;
        }

        grav *= mLayout.getParagraphDirection(line);

        int hspace = mRight - mLeft - getCompoundPaddingLeft() - getCompoundPaddingRight();
        int vspace = mBottom - mTop - getExtendedPaddingTop() - getExtendedPaddingBottom();

        int hslack = (bottom - top) / 2;
        int vslack = hslack;

        if (vslack > vspace / 4)
            vslack = vspace / 4;
        if (hslack > hspace / 4)
            hslack = hspace / 4;

        int hs = mScrollX;
        int vs = mScrollY;

        if (top - vs < vslack)
            vs = top - vslack;
        if (bottom - vs > vspace - vslack)
            vs = bottom - (vspace - vslack);
        if (ht - vs < vspace)
            vs = ht - vspace;
        if (0 - vs > 0)
            vs = 0;

        if (grav != 0) {
            if (x - hs < hslack) {
                hs = x - hslack;
            }
            if (x - hs > hspace - hslack) {
                hs = x - (hspace - hslack);
            }
        }

        if (grav < 0) {
            if (left - hs > 0)
                hs = left;
            if (right - hs < hspace)
                hs = right - hspace;
        } else if (grav > 0) {
            if (right - hs < hspace)
                hs = right - hspace;
            if (left - hs > 0)
                hs = left;
        } else /* grav == 0 */ {
            if (right - left <= hspace) {
                /*
                 * If the entire text fits, center it exactly.
                 */
                hs = left - (hspace - (right - left)) / 2;
            } else if (x > right - hslack) {
                /*
                 * If we are near the right edge, keep the right edge
                 * at the edge of the view.
                 */
                hs = right - hspace;
            } else if (x < left + hslack) {
                /*
                 * If we are near the left edge, keep the left edge
                 * at the edge of the view.
                 */
                hs = left;
            } else if (left > hs) {
                /*
                 * Is there whitespace visible at the left?  Fix it if so.
                 */
                hs = left;
            } else if (right < hs + hspace) {
                /*
                 * Is there whitespace visible at the right?  Fix it if so.
                 */
                hs = right - hspace;
            } else {
                /*
                 * Otherwise, float as needed.
                 */
                if (x - hs < hslack) {
                    hs = x - hslack;
                }
                if (x - hs > hspace - hslack) {
                    hs = x - (hspace - hslack);
                }
            }
        }

        if (hs != mScrollX || vs != mScrollY) {
            if (mScroller == null) {
                scrollTo(hs, vs);
            } else {
                long duration = AnimationUtils.currentAnimationTimeMillis() - mLastScroll;
                int dx = hs - mScrollX;
                int dy = vs - mScrollY;

                if (duration > ANIMATED_SCROLL_GAP) {
                    mScroller.startScroll(mScrollX, mScrollY, dx, dy);
                    awakenScrollBars(mScroller.getDuration());
                    invalidate();
                } else {
                    if (!mScroller.isFinished()) {
                        mScroller.abortAnimation();
                    }

                    scrollBy(dx, dy);
                }

                mLastScroll = AnimationUtils.currentAnimationTimeMillis();
            }

            changed = true;
        }

        if (isFocused()) {
            // This offsets because getInterestingRect() is in terms of
            // viewport coordinates, but requestRectangleOnScreen()
            // is in terms of content coordinates.

            Rect r = new Rect(x, top, x + 1, bottom);
            getInterestingRect(r, line);
            r.offset(mScrollX, mScrollY);

            if (requestRectangleOnScreen(r)) {
                changed = true;
            }
        }

        return changed;
    }

    /**
     * Move the cursor, if needed, so that it is at an offset that is visible
     * to the user.  This will not move the cursor if it represents more than
     * one character (a selection range).  This will only work if the
     * TextView contains spannable text; otherwise it will do nothing.
     *
     * @return True if the cursor was actually moved, false otherwise.
     */
    public boolean moveCursorToVisibleOffset() {
        if (!(mText instanceof Spannable)) {
            return false;
        }
        int start = getSelectionStart();
        int end = getSelectionEnd();
        if (start != end) {
            return false;
        }
        
        // First: make sure the line is visible on screen:
        
        int line = mLayout.getLineForOffset(start);

        final int top = mLayout.getLineTop(line);
        final int bottom = mLayout.getLineTop(line + 1);
        final int vspace = mBottom - mTop - getExtendedPaddingTop() - getExtendedPaddingBottom();
        int vslack = (bottom - top) / 2;
        if (vslack > vspace / 4)
            vslack = vspace / 4;
        final int vs = mScrollY;

        if (top < (vs+vslack)) {
            line = mLayout.getLineForVertical(vs+vslack+(bottom-top));
        } else if (bottom > (vspace+vs-vslack)) {
            line = mLayout.getLineForVertical(vspace+vs-vslack-(bottom-top));
        }
        
        // Next: make sure the character is visible on screen:
        
        final int hspace = mRight - mLeft - getCompoundPaddingLeft() - getCompoundPaddingRight();
        final int hs = mScrollX;
        final int leftChar = mLayout.getOffsetForHorizontal(line, hs);
        final int rightChar = mLayout.getOffsetForHorizontal(line, hspace+hs);
        
        int newStart = start;
        if (newStart < leftChar) {
            newStart = leftChar;
        } else if (newStart > rightChar) {
            newStart = rightChar;
        }
        
        if (newStart != start) {
            Selection.setSelection((Spannable)mText, newStart);
            return true;
        }
        
        return false;
    }

    @Override
    public void computeScroll() {
        if (mScroller != null) {
            if (mScroller.computeScrollOffset()) {
                mScrollX = mScroller.getCurrX();
                mScrollY = mScroller.getCurrY();
                postInvalidate();  // So we draw again
            }
        }
    }

    private void getInterestingRect(Rect r, int line) {
        convertFromViewportToContentCoordinates(r);

        // Rectangle can can be expanded on first and last line to take
        // padding into account.
        // TODO Take left/right padding into account too?
        if (line == 0) r.top -= getExtendedPaddingTop();
        if (line == mLayout.getLineCount() - 1) r.bottom += getExtendedPaddingBottom();
    }

    private void convertFromViewportToContentCoordinates(Rect r) {
        final int horizontalOffset = viewportToContentHorizontalOffset();
        r.left += horizontalOffset;
        r.right += horizontalOffset;

        final int verticalOffset = viewportToContentVerticalOffset();
        r.top += verticalOffset;
        r.bottom += verticalOffset;
    }

    private int viewportToContentHorizontalOffset() {
        return getCompoundPaddingLeft() - mScrollX;
    }

    private int viewportToContentVerticalOffset() {
        int offset = getExtendedPaddingTop() - mScrollY;
        if ((mGravity & Gravity.VERTICAL_GRAVITY_MASK) != Gravity.TOP) {
            offset += getVerticalOffset(false);
        }
        return offset;
    }

    @Override
    public void debug(int depth) {
        super.debug(depth);

        String output = debugIndent(depth);
        output += "frame={" + mLeft + ", " + mTop + ", " + mRight
                + ", " + mBottom + "} scroll={" + mScrollX + ", " + mScrollY
                + "} ";

        if (mText != null) {

            output += "mText=\"" + mText + "\" ";
            if (mLayout != null) {
                output += "mLayout width=" + mLayout.getWidth()
                        + " height=" + mLayout.getHeight();
            }
        } else {
            output += "mText=NULL";
        }
        Log.d(VIEW_LOG_TAG, output);
    }

    /**
     * Convenience for {@link Selection#getSelectionStart}.
     */
    @ViewDebug.ExportedProperty(category = "text")
    public int getSelectionStart() {
        return Selection.getSelectionStart(getText());
    }

    /**
     * Convenience for {@link Selection#getSelectionEnd}.
     */
    @ViewDebug.ExportedProperty(category = "text")
    public int getSelectionEnd() {
        return Selection.getSelectionEnd(getText());
    }

    /**
     * Return true iff there is a selection inside this text view.
     */
    public boolean hasSelection() {
        final int selectionStart = getSelectionStart();
        final int selectionEnd = getSelectionEnd();

        return selectionStart >= 0 && selectionStart != selectionEnd;
    }

    /**
     * Sets the properties of this field (lines, horizontally scrolling,
     * transformation method) to be for a single-line input.
     *
     * @attr ref android.R.styleable#TextView_singleLine
     */
    public void setSingleLine() {
        setSingleLine(true);
    }

    /**
     * If true, sets the properties of this field (lines, horizontally
     * scrolling, transformation method) to be for a single-line input;
     * if false, restores these to the default conditions.
     * Note that calling this with false restores default conditions,
     * not necessarily those that were in effect prior to calling
     * it with true.
     *
     * @attr ref android.R.styleable#TextView_singleLine
     */
    @android.view.RemotableViewMethod
    public void setSingleLine(boolean singleLine) {
        if ((mInputType&EditorInfo.TYPE_MASK_CLASS)
                == EditorInfo.TYPE_CLASS_TEXT) {
            if (singleLine) {
                mInputType &= ~EditorInfo.TYPE_TEXT_FLAG_MULTI_LINE;
            } else {
                mInputType |= EditorInfo.TYPE_TEXT_FLAG_MULTI_LINE;
            }
        }
        applySingleLine(singleLine, true);
    }

    private void applySingleLine(boolean singleLine, boolean applyTransformation) {
        mSingleLine = singleLine;
        if (singleLine) {
            setLines(1);
            setHorizontallyScrolling(true);
            if (applyTransformation) {
                setTransformationMethod(SingleLineTransformationMethod.
                                        getInstance());
            }
        } else {
            setMaxLines(Integer.MAX_VALUE);
            setHorizontallyScrolling(false);
            if (applyTransformation) {
                setTransformationMethod(null);
            }
        }
    }
    
    /**
     * Causes words in the text that are longer than the view is wide
     * to be ellipsized instead of broken in the middle.  You may also
     * want to {@link #setSingleLine} or {@link #setHorizontallyScrolling}
     * to constrain the text to a single line.  Use <code>null</code>
     * to turn off ellipsizing.
     *
     * @attr ref android.R.styleable#TextView_ellipsize
     */
    public void setEllipsize(TextUtils.TruncateAt where) {
        mEllipsize = where;

        if (mLayout != null) {
            nullLayouts();
            requestLayout();
            invalidate();
        }
    }

    /**
     * Sets how many times to repeat the marquee animation. Only applied if the
     * TextView has marquee enabled. Set to -1 to repeat indefinitely.
     *
     * @attr ref android.R.styleable#TextView_marqueeRepeatLimit
     */
    public void setMarqueeRepeatLimit(int marqueeLimit) {
        mMarqueeRepeatLimit = marqueeLimit;
    }

    /**
     * Returns where, if anywhere, words that are longer than the view
     * is wide should be ellipsized.
     */
    @ViewDebug.ExportedProperty
    public TextUtils.TruncateAt getEllipsize() {
        return mEllipsize;
    }

    /**
     * Set the TextView so that when it takes focus, all the text is
     * selected.
     *
     * @attr ref android.R.styleable#TextView_selectAllOnFocus
     */
    @android.view.RemotableViewMethod
    public void setSelectAllOnFocus(boolean selectAllOnFocus) {
        mSelectAllOnFocus = selectAllOnFocus;

        if (selectAllOnFocus && !(mText instanceof Spannable)) {
            setText(mText, BufferType.SPANNABLE);
        }
    }

    /**
     * Set whether the cursor is visible.  The default is true.
     *
     * @attr ref android.R.styleable#TextView_cursorVisible
     */
    @android.view.RemotableViewMethod
    public void setCursorVisible(boolean visible) {
        mCursorVisible = visible;
        invalidate();

        if (visible) {
            makeBlink();
        } else if (mBlink != null) {
            mBlink.removeCallbacks(mBlink);
        }

        // InsertionPointCursorController depends on mCursorVisible
        prepareCursorControllers();
    }

    private boolean canMarquee() {
        int width = (mRight - mLeft - getCompoundPaddingLeft() - getCompoundPaddingRight());
        return width > 0 && mLayout.getLineWidth(0) > width;
    }

    private void startMarquee() {
        // Do not ellipsize EditText
        if (mInput != null) return;

        if (compressText(getWidth() - getCompoundPaddingLeft() - getCompoundPaddingRight())) {
            return;
        }

        if ((mMarquee == null || mMarquee.isStopped()) && (isFocused() || isSelected()) &&
                getLineCount() == 1 && canMarquee()) {

            if (mMarquee == null) mMarquee = new Marquee(this);
            mMarquee.start(mMarqueeRepeatLimit);
        }
    }

    private void stopMarquee() {
        if (mMarquee != null && !mMarquee.isStopped()) {
            mMarquee.stop();
        }
    }

    private void startStopMarquee(boolean start) {
        if (mEllipsize == TextUtils.TruncateAt.MARQUEE) {
            if (start) {
                startMarquee();
            } else {
                stopMarquee();
            }
        }
    }

    private static final class Marquee extends Handler {
        // TODO: Add an option to configure this
        private static final float MARQUEE_DELTA_MAX = 0.07f;
        private static final int MARQUEE_DELAY = 1200;
        private static final int MARQUEE_RESTART_DELAY = 1200;
        private static final int MARQUEE_RESOLUTION = 1000 / 30;
        private static final int MARQUEE_PIXELS_PER_SECOND = 30;

        private static final byte MARQUEE_STOPPED = 0x0;
        private static final byte MARQUEE_STARTING = 0x1;
        private static final byte MARQUEE_RUNNING = 0x2;

        private static final int MESSAGE_START = 0x1;
        private static final int MESSAGE_TICK = 0x2;
        private static final int MESSAGE_RESTART = 0x3;

        private final WeakReference<TextView> mView;

        private byte mStatus = MARQUEE_STOPPED;
        private final float mScrollUnit;
        private float mMaxScroll;
        float mMaxFadeScroll;
        private float mGhostStart;
        private float mGhostOffset;
        private float mFadeStop;
        private int mRepeatLimit;

        float mScroll;

        Marquee(TextView v) {
            final float density = v.getContext().getResources().getDisplayMetrics().density;
            mScrollUnit = (MARQUEE_PIXELS_PER_SECOND * density) / MARQUEE_RESOLUTION;
            mView = new WeakReference<TextView>(v);
        }

        @Override
        public void handleMessage(Message msg) {
            switch (msg.what) {
                case MESSAGE_START:
                    mStatus = MARQUEE_RUNNING;
                    tick();
                    break;
                case MESSAGE_TICK:
                    tick();
                    break;
                case MESSAGE_RESTART:
                    if (mStatus == MARQUEE_RUNNING) {
                        if (mRepeatLimit >= 0) {
                            mRepeatLimit--;
                        }
                        start(mRepeatLimit);
                    }
                    break;
            }
        }

        void tick() {
            if (mStatus != MARQUEE_RUNNING) {
                return;
            }

            removeMessages(MESSAGE_TICK);

            final TextView textView = mView.get();
            if (textView != null && (textView.isFocused() || textView.isSelected())) {
                mScroll += mScrollUnit;
                if (mScroll > mMaxScroll) {
                    mScroll = mMaxScroll;
                    sendEmptyMessageDelayed(MESSAGE_RESTART, MARQUEE_RESTART_DELAY);
                } else {
                    sendEmptyMessageDelayed(MESSAGE_TICK, MARQUEE_RESOLUTION);
                }
                textView.invalidate();
            }
        }

        void stop() {
            mStatus = MARQUEE_STOPPED;
            removeMessages(MESSAGE_START);
            removeMessages(MESSAGE_RESTART);
            removeMessages(MESSAGE_TICK);
            resetScroll();
        }

        private void resetScroll() {
            mScroll = 0.0f;
            final TextView textView = mView.get();
            if (textView != null) textView.invalidate();
        }

        void start(int repeatLimit) {
            if (repeatLimit == 0) {
                stop();
                return;
            }
            mRepeatLimit = repeatLimit;
            final TextView textView = mView.get();
            if (textView != null && textView.mLayout != null) {
                mStatus = MARQUEE_STARTING;
                mScroll = 0.0f;
                final int textWidth = textView.getWidth() - textView.getCompoundPaddingLeft() -
                        textView.getCompoundPaddingRight();
                final float lineWidth = textView.mLayout.getLineWidth(0);
                final float gap = textWidth / 3.0f;
                mGhostStart = lineWidth - textWidth + gap;
                mMaxScroll = mGhostStart + textWidth;
                mGhostOffset = lineWidth + gap;
                mFadeStop = lineWidth + textWidth / 6.0f;
                mMaxFadeScroll = mGhostStart + lineWidth + lineWidth;

                textView.invalidate();
                sendEmptyMessageDelayed(MESSAGE_START, MARQUEE_DELAY);
            }
        }

        float getGhostOffset() {
            return mGhostOffset;
        }

        boolean shouldDrawLeftFade() {
            return mScroll <= mFadeStop;
        }

        boolean shouldDrawGhost() {
            return mStatus == MARQUEE_RUNNING && mScroll > mGhostStart;
        }

        boolean isRunning() {
            return mStatus == MARQUEE_RUNNING;
        }

        boolean isStopped() {
            return mStatus == MARQUEE_STOPPED;
        }
    }

    /**
     * This method is called when the text is changed, in case any
     * subclasses would like to know.
     *
     * @param text The text the TextView is displaying.
     * @param start The offset of the start of the range of the text
     *              that was modified.
     * @param before The offset of the former end of the range of the
     *               text that was modified.  If text was simply inserted,
     *               this will be the same as <code>start</code>.
     *               If text was replaced with new text or deleted, the
     *               length of the old text was <code>before-start</code>.
     * @param after The offset of the end of the range of the text
     *              that was modified.  If text was simply deleted,
     *              this will be the same as <code>start</code>.
     *              If text was replaced with new text or inserted,
     *              the length of the new text is <code>after-start</code>.
     */
    protected void onTextChanged(CharSequence text,
                                 int start, int before, int after) {
    }

    /**
     * This method is called when the selection has changed, in case any
     * subclasses would like to know.
     * 
     * @param selStart The new selection start location.
     * @param selEnd The new selection end location.
     */
    protected void onSelectionChanged(int selStart, int selEnd) {
    }
    
    /**
     * Adds a TextWatcher to the list of those whose methods are called
     * whenever this TextView's text changes.
     * <p>
     * In 1.0, the {@link TextWatcher#afterTextChanged} method was erroneously
     * not called after {@link #setText} calls.  Now, doing {@link #setText}
     * if there are any text changed listeners forces the buffer type to
     * Editable if it would not otherwise be and does call this method.
     */
    public void addTextChangedListener(TextWatcher watcher) {
        if (mListeners == null) {
            mListeners = new ArrayList<TextWatcher>();
        }

        mListeners.add(watcher);
    }

    /**
     * Removes the specified TextWatcher from the list of those whose
     * methods are called
     * whenever this TextView's text changes.
     */
    public void removeTextChangedListener(TextWatcher watcher) {
        if (mListeners != null) {
            int i = mListeners.indexOf(watcher);

            if (i >= 0) {
                mListeners.remove(i);
            }
        }
    }

    private void sendBeforeTextChanged(CharSequence text, int start, int before,
                                   int after) {
        if (mListeners != null) {
            final ArrayList<TextWatcher> list = mListeners;
            final int count = list.size();
            for (int i = 0; i < count; i++) {
                list.get(i).beforeTextChanged(text, start, before, after);
            }
        }
    }

    /**
     * Not private so it can be called from an inner class without going
     * through a thunk.
     */
    void sendOnTextChanged(CharSequence text, int start, int before,
                                   int after) {
        if (mListeners != null) {
            final ArrayList<TextWatcher> list = mListeners;
            final int count = list.size();
            for (int i = 0; i < count; i++) {
                list.get(i).onTextChanged(text, start, before, after);
            }
        }
    }

    /**
     * Not private so it can be called from an inner class without going
     * through a thunk.
     */
    void sendAfterTextChanged(Editable text) {
        if (mListeners != null) {
            final ArrayList<TextWatcher> list = mListeners;
            final int count = list.size();
            for (int i = 0; i < count; i++) {
                list.get(i).afterTextChanged(text);
            }
        }
    }

    /**
     * Not private so it can be called from an inner class without going
     * through a thunk.
     */
    void handleTextChanged(CharSequence buffer, int start,
            int before, int after) {
        final InputMethodState ims = mInputMethodState;
        if (ims == null || ims.mBatchEditNesting == 0) {
            updateAfterEdit();
        }
        if (ims != null) {
            ims.mContentChanged = true;
            if (ims.mChangedStart < 0) {
                ims.mChangedStart = start;
                ims.mChangedEnd = start+before;
            } else {
                ims.mChangedStart = Math.min(ims.mChangedStart, start);
                ims.mChangedEnd = Math.max(ims.mChangedEnd, start + before - ims.mChangedDelta);
            }
            ims.mChangedDelta += after-before;
        }
        
        sendOnTextChanged(buffer, start, before, after);
        onTextChanged(buffer, start, before, after);

        // Hide the controller if the amount of content changed
        if (before != after) {
            hideControllers();
        }
    }
    
    /**
     * Not private so it can be called from an inner class without going
     * through a thunk.
     */
    void spanChange(Spanned buf, Object what, int oldStart, int newStart,
            int oldEnd, int newEnd) {
        // XXX Make the start and end move together if this ends up
        // spending too much time invalidating.

        boolean selChanged = false;
        int newSelStart=-1, newSelEnd=-1;
        
        final InputMethodState ims = mInputMethodState;
        
        if (what == Selection.SELECTION_END) {
            mHighlightPathBogus = true;
            selChanged = true;
            newSelEnd = newStart;

            if (!isFocused()) {
                mSelectionMoved = true;
            }

            if (oldStart >= 0 || newStart >= 0) {
                invalidateCursor(Selection.getSelectionStart(buf), oldStart, newStart);
                registerForPreDraw();

                if (isFocused()) {
                    mShowCursor = SystemClock.uptimeMillis();
                    makeBlink();
                }
            }
        }

        if (what == Selection.SELECTION_START) {
            mHighlightPathBogus = true;
            selChanged = true;
            newSelStart = newStart;

            if (!isFocused()) {
                mSelectionMoved = true;
            }

            if (oldStart >= 0 || newStart >= 0) {
                int end = Selection.getSelectionEnd(buf);
                invalidateCursor(end, oldStart, newStart);
            }
        }

        if (selChanged) {
            if ((buf.getSpanFlags(what)&Spanned.SPAN_INTERMEDIATE) == 0) {
                if (newSelStart < 0) {
                    newSelStart = Selection.getSelectionStart(buf);
                }
                if (newSelEnd < 0) {
                    newSelEnd = Selection.getSelectionEnd(buf);
                }
                onSelectionChanged(newSelStart, newSelEnd);
            }
        }
        
        if (what instanceof UpdateAppearance ||
            what instanceof ParagraphStyle) {
            if (ims == null || ims.mBatchEditNesting == 0) {
                invalidate();
                mHighlightPathBogus = true;
                checkForResize();
            } else {
                ims.mContentChanged = true;
            }
        }

        if (MetaKeyKeyListener.isMetaTracker(buf, what)) {
            mHighlightPathBogus = true;
            if (ims != null && MetaKeyKeyListener.isSelectingMetaTracker(buf, what)) {
                ims.mSelectionModeChanged = true;
            }

            if (Selection.getSelectionStart(buf) >= 0) {
                if (ims == null || ims.mBatchEditNesting == 0) {
                    invalidateCursor();
                } else {
                    ims.mCursorChanged = true;
                }
            }
        }
        
        if (what instanceof ParcelableSpan) {
            // If this is a span that can be sent to a remote process,
            // the current extract editor would be interested in it.
            if (ims != null && ims.mExtracting != null) {
                if (ims.mBatchEditNesting != 0) {
                    if (oldStart >= 0) {
                        if (ims.mChangedStart > oldStart) {
                            ims.mChangedStart = oldStart;
                        }
                        if (ims.mChangedStart > oldEnd) {
                            ims.mChangedStart = oldEnd;
                        }
                    }
                    if (newStart >= 0) {
                        if (ims.mChangedStart > newStart) {
                            ims.mChangedStart = newStart;
                        }
                        if (ims.mChangedStart > newEnd) {
                            ims.mChangedStart = newEnd;
                        }
                    }
                } else {
                    if (DEBUG_EXTRACT) Log.v(LOG_TAG, "Span change outside of batch: "
                            + oldStart + "-" + oldEnd + ","
                            + newStart + "-" + newEnd + what);
                    ims.mContentChanged = true;
                }
            }
        }
    }

    private class ChangeWatcher
    implements TextWatcher, SpanWatcher {

        private CharSequence mBeforeText;

        public void beforeTextChanged(CharSequence buffer, int start,
                                      int before, int after) {
            if (DEBUG_EXTRACT) Log.v(LOG_TAG, "beforeTextChanged start=" + start
                    + " before=" + before + " after=" + after + ": " + buffer);

            if (AccessibilityManager.getInstance(mContext).isEnabled()
                    && !isPasswordInputType(mInputType)) {
                mBeforeText = buffer.toString();
            }

            TextView.this.sendBeforeTextChanged(buffer, start, before, after);
        }

        public void onTextChanged(CharSequence buffer, int start,
                                  int before, int after) {
            if (DEBUG_EXTRACT) Log.v(LOG_TAG, "onTextChanged start=" + start
                    + " before=" + before + " after=" + after + ": " + buffer);
            TextView.this.handleTextChanged(buffer, start, before, after);

            if (AccessibilityManager.getInstance(mContext).isEnabled() &&
                    (isFocused() || isSelected() &&
                    isShown())) {
                sendAccessibilityEventTypeViewTextChanged(mBeforeText, start, before, after);
                mBeforeText = null;
            }
        }

        public void afterTextChanged(Editable buffer) {
            if (DEBUG_EXTRACT) Log.v(LOG_TAG, "afterTextChanged: " + buffer);
            TextView.this.sendAfterTextChanged(buffer);

            if (MetaKeyKeyListener.getMetaState(buffer,
                                 MetaKeyKeyListener.META_SELECTING) != 0) {
                MetaKeyKeyListener.stopSelecting(TextView.this, buffer);
            }
        }

        public void onSpanChanged(Spannable buf,
                                  Object what, int s, int e, int st, int en) {
            if (DEBUG_EXTRACT) Log.v(LOG_TAG, "onSpanChanged s=" + s + " e=" + e
                    + " st=" + st + " en=" + en + " what=" + what + ": " + buf);
            TextView.this.spanChange(buf, what, s, st, e, en);
        }

        public void onSpanAdded(Spannable buf, Object what, int s, int e) {
            if (DEBUG_EXTRACT) Log.v(LOG_TAG, "onSpanAdded s=" + s + " e=" + e
                    + " what=" + what + ": " + buf);
            TextView.this.spanChange(buf, what, -1, s, -1, e);
        }

        public void onSpanRemoved(Spannable buf, Object what, int s, int e) {
            if (DEBUG_EXTRACT) Log.v(LOG_TAG, "onSpanRemoved s=" + s + " e=" + e
                    + " what=" + what + ": " + buf);
            TextView.this.spanChange(buf, what, s, -1, e, -1);
        }
    }

    private void makeBlink() {
        if (!mCursorVisible || !isTextEditable()) {
            if (mBlink != null) {
                mBlink.removeCallbacks(mBlink);
            }

            return;
        }

        if (mBlink == null)
            mBlink = new Blink(this);

        mBlink.removeCallbacks(mBlink);
        mBlink.postAtTime(mBlink, mShowCursor + BLINK);
    }

    /**
     * @hide
     */
    @Override
    public void dispatchFinishTemporaryDetach() {
        mDispatchTemporaryDetach = true;
        super.dispatchFinishTemporaryDetach();
        mDispatchTemporaryDetach = false;
    }

    @Override
    public void onStartTemporaryDetach() {
        super.onStartTemporaryDetach();
        // Only track when onStartTemporaryDetach() is called directly,
        // usually because this instance is an editable field in a list
        if (!mDispatchTemporaryDetach) mTemporaryDetach = true;
    }
    
    @Override
    public void onFinishTemporaryDetach() {
        super.onFinishTemporaryDetach();
        // Only track when onStartTemporaryDetach() is called directly,
        // usually because this instance is an editable field in a list
        if (!mDispatchTemporaryDetach) mTemporaryDetach = false;
    }
    
    @Override
    protected void onFocusChanged(boolean focused, int direction, Rect previouslyFocusedRect) {
        if (mTemporaryDetach) {
            // If we are temporarily in the detach state, then do nothing.
            super.onFocusChanged(focused, direction, previouslyFocusedRect);
            return;
        }
        
        mShowCursor = SystemClock.uptimeMillis();

        ensureEndedBatchEdit();

        if (focused) {
            int selStart = getSelectionStart();
            int selEnd = getSelectionEnd();

            // SelectAllOnFocus fields are highlighted and not selected. Do not start text selection
            // mode for these, unless there was a specific selection already started.
            final boolean isFocusHighlighted = mSelectAllOnFocus && selStart == 0 &&
                    selEnd == mText.length();
            mCreatedWithASelection = mFrozenWithFocus && hasSelection() && !isFocusHighlighted;

            if (!mFrozenWithFocus || (selStart < 0 || selEnd < 0)) {
                // If a tap was used to give focus to that view, move cursor at tap position.
                // Has to be done before onTakeFocus, which can be overloaded.
                final int lastTapPosition = getLastTapPosition();
                if (lastTapPosition >= 0) {
                    Selection.setSelection((Spannable) mText, lastTapPosition);
                }

                if (mMovement != null) {
                    mMovement.onTakeFocus(this, (Spannable) mText, direction);
                }

                // The DecorView does not have focus when the 'Done' ExtractEditText button is
                // pressed. Since it is the ViewRoot's mView, it requests focus before
                // ExtractEditText clears focus, which gives focus to the ExtractEditText.
                // This special case ensure that we keep current selection in that case.
                // It would be better to know why the DecorView does not have focus at that time.
                if (((this instanceof ExtractEditText) || mSelectionMoved) &&
                        selStart >= 0 && selEnd >= 0) {
                    /*
                     * Someone intentionally set the selection, so let them
                     * do whatever it is that they wanted to do instead of
                     * the default on-focus behavior.  We reset the selection
                     * here instead of just skipping the onTakeFocus() call
                     * because some movement methods do something other than
                     * just setting the selection in theirs and we still
                     * need to go through that path.
                     */
                    Selection.setSelection((Spannable) mText, selStart, selEnd);
                }

                if (mSelectAllOnFocus) {
                    Selection.setSelection((Spannable) mText, 0, mText.length());
                }

                mTouchFocusSelected = true;
            }

            mFrozenWithFocus = false;
            mSelectionMoved = false;

            if (mText instanceof Spannable) {
                Spannable sp = (Spannable) mText;
                MetaKeyKeyListener.resetMetaState(sp);
            }

            makeBlink();

            if (mError != null) {
                showError();
            }
        } else {
            if (mError != null) {
                hideError();
            }
            // Don't leave us in the middle of a batch edit.
            onEndBatchEdit();

            hideInsertionPointCursorController();
            if (this instanceof ExtractEditText) {
                // terminateTextSelectionMode would remove selection, which we want to keep when
                // ExtractEditText goes out of focus.
                mIsInTextSelectionMode = false;
            } else {
                stopTextSelectionMode();
            }

            if (mSelectionModifierCursorController != null) {
                ((SelectionModifierCursorController) mSelectionModifierCursorController).resetTouchOffsets();
            }
        }

        startStopMarquee(focused);

        if (mTransformation != null) {
            mTransformation.onFocusChanged(this, mText, focused, direction, previouslyFocusedRect);
        }

        super.onFocusChanged(focused, direction, previouslyFocusedRect);
    }

    private int getLastTapPosition() {
        if (mSelectionModifierCursorController != null) {
            int lastTapPosition = ((SelectionModifierCursorController)
                    mSelectionModifierCursorController).getMinTouchOffset();
            if (lastTapPosition >= 0) {
                // Safety check, should not be possible.
                if (lastTapPosition > mText.length()) {
                    Log.e(LOG_TAG, "Invalid tap focus position (" + lastTapPosition + " vs "
                            + mText.length() + ")");
                    lastTapPosition = mText.length();
                }
                return lastTapPosition;
            }
        }

        return -1;
    }

    @Override
    public void onWindowFocusChanged(boolean hasWindowFocus) {
        super.onWindowFocusChanged(hasWindowFocus);

        if (hasWindowFocus) {
            if (mBlink != null) {
                mBlink.uncancel();

                if (isFocused()) {
                    mShowCursor = SystemClock.uptimeMillis();
                    makeBlink();
                }
            }
        } else {
            if (mBlink != null) {
                mBlink.cancel();
            }
            // Don't leave us in the middle of a batch edit.
            onEndBatchEdit();
            if (mInputContentType != null) {
                mInputContentType.enterDown = false;
            }
            hideControllers();
        }

        startStopMarquee(hasWindowFocus);
    }

    @Override
    protected void onVisibilityChanged(View changedView, int visibility) {
        super.onVisibilityChanged(changedView, visibility);
        if (visibility != VISIBLE) {
            hideControllers();
        }
    }

    /**
     * Use {@link BaseInputConnection#removeComposingSpans
     * BaseInputConnection.removeComposingSpans()} to remove any IME composing
     * state from this text view.
     */
    public void clearComposingText() {
        if (mText instanceof Spannable) {
            BaseInputConnection.removeComposingSpans((Spannable)mText);
        }
    }
    
    @Override
    public void setSelected(boolean selected) {
        boolean wasSelected = isSelected();

        super.setSelected(selected);

        if (selected != wasSelected && mEllipsize == TextUtils.TruncateAt.MARQUEE) {
            if (selected) {
                startMarquee();
            } else {
                stopMarquee();
            }
        }
    }

    private void onTapUpEvent(int prevStart, int prevEnd) {
        final int start = getSelectionStart();
        final int end = getSelectionEnd();

        if (start == end) {
            boolean tapInsideSelectAllOnFocus = mSelectAllOnFocus && prevStart == 0 &&
                  prevEnd == mText.length();
            if (start >= prevStart && start < prevEnd && !tapInsideSelectAllOnFocus) {
                // Restore previous selection
                Selection.setSelection((Spannable)mText, prevStart, prevEnd);

                // Tapping inside the selection displays the cut/copy/paste context menu
                showContextMenu();
            } else {
                // Tapping outside stops selection mode, if any
                stopTextSelectionMode();

                boolean selectAllGotFocus = mSelectAllOnFocus && mTouchFocusSelected;
                if (hasInsertionController() && !selectAllGotFocus) {
                    getInsertionController().show();
                }
            }
        }
    }

    class CommitSelectionReceiver extends ResultReceiver {
        private final int mPrevStart, mPrevEnd;
        
        public CommitSelectionReceiver(int prevStart, int prevEnd) {
            super(getHandler());
            mPrevStart = prevStart;
            mPrevEnd = prevEnd;
        }
        
        @Override
        protected void onReceiveResult(int resultCode, Bundle resultData) {
            // If this tap was actually used to show the IMM, leave cursor or selection unchanged
            // by restoring its previous position.
            if (resultCode == InputMethodManager.RESULT_SHOWN) {
                final int len = mText.length();
                int start = Math.min(len, mPrevStart);
                int end = Math.min(len, mPrevEnd);
                Selection.setSelection((Spannable)mText, start, end);

                boolean selectAllGotFocus = mSelectAllOnFocus && mTouchFocusSelected;
                if (hasSelection() && !selectAllGotFocus) {
                    startTextSelectionMode();
                }
            }
        }
    }
    
    @Override
    public boolean onTouchEvent(MotionEvent event) {
        final int action = event.getActionMasked();

        if (mInsertionPointCursorController != null) {
            mInsertionPointCursorController.onTouchEvent(event);
        }
        if (mSelectionModifierCursorController != null) {
            mSelectionModifierCursorController.onTouchEvent(event);
        }

        if (action == MotionEvent.ACTION_DOWN) {
        // Reset this state; it will be re-set if super.onTouchEvent
        // causes focus to move to the view.
            mTouchFocusSelected = false;
            mScrolled = false;
        }

        final boolean superResult = super.onTouchEvent(event);

        /*
         * Don't handle the release after a long press, because it will
         * move the selection away from whatever the menu action was
         * trying to affect.
         */
        if (mEatTouchRelease && action == MotionEvent.ACTION_UP) {
            mEatTouchRelease = false;
            return superResult;
        }

<<<<<<< HEAD
        if ((mMovement != null || onCheckIsTextEditor()) && isEnabled() &&
                mText instanceof Spannable && mLayout != null) {
            if (hasInsertionController()) {
                getInsertionController().onTouchEvent(event);
            }
            if (hasSelectionController()) {
                getSelectionController().onTouchEvent(event);
            }

=======
        if ((mMovement != null || onCheckIsTextEditor()) && mText instanceof Spannable && mLayout != null) {
>>>>>>> c0728cc0
            boolean handled = false;

            // Save previous selection, in case this event is used to show the IME.
            int oldSelStart = getSelectionStart();
            int oldSelEnd = getSelectionEnd();

            final int oldScrollX = mScrollX;
            final int oldScrollY = mScrollY;
            
            if (mMovement != null) {
                handled |= mMovement.onTouchEvent(this, (Spannable) mText, event);
            }

            if (isTextEditable()) {
                if (mScrollX != oldScrollX || mScrollY != oldScrollY) {
                    // Hide insertion anchor while scrolling. Leave selection.
                    hideInsertionPointCursorController();
                    if (mSelectionModifierCursorController != null &&
                            mSelectionModifierCursorController.isShowing()) {
                        mSelectionModifierCursorController.updatePosition();
                    }
                }
                if (action == MotionEvent.ACTION_UP && isFocused() && !mScrolled) {
                    InputMethodManager imm = (InputMethodManager)
                          getContext().getSystemService(Context.INPUT_METHOD_SERVICE);

                    CommitSelectionReceiver csr = null;
                    if (getSelectionStart() != oldSelStart || getSelectionEnd() != oldSelEnd ||
                            didTouchFocusSelect()) {
                        csr = new CommitSelectionReceiver(oldSelStart, oldSelEnd);
                    }

                    handled |= imm.showSoftInput(this, 0, csr) && (csr != null);

                    // Cannot be done by CommitSelectionReceiver, which might not always be called,
                    // for instance when dealing with an ExtractEditText.
                    onTapUpEvent(oldSelStart, oldSelEnd);
                }
            }

            if (handled) {
                return true;
            }
        }

        return superResult;
    }

    private void prepareCursorControllers() {
        boolean windowSupportsHandles = false;

        ViewGroup.LayoutParams params = getRootView().getLayoutParams();
        if (params instanceof WindowManager.LayoutParams) {
            WindowManager.LayoutParams windowParams = (WindowManager.LayoutParams) params;
            windowSupportsHandles = windowParams.type < WindowManager.LayoutParams.FIRST_SUB_WINDOW
                    || windowParams.type > WindowManager.LayoutParams.LAST_SUB_WINDOW;
        }

        // TODO Add an extra android:cursorController flag to disable the controller?
        mInsertionControllerEnabled = windowSupportsHandles && mCursorVisible && mLayout != null;
        mSelectionControllerEnabled = windowSupportsHandles && textCanBeSelected() &&
                mLayout != null;

        if (!mInsertionControllerEnabled) {
            mInsertionPointCursorController = null;
        }

        if (!mSelectionControllerEnabled) {
            // Stop selection mode if the controller becomes unavailable.
            stopTextSelectionMode();
            mSelectionModifierCursorController = null;
        }
    }

    /**
     * @return True iff this TextView contains a text that can be edited.
     */
    private boolean isTextEditable() {
        return mText instanceof Editable && onCheckIsTextEditor() && isEnabled();
    }

    /**
     * Returns true, only while processing a touch gesture, if the initial
     * touch down event caused focus to move to the text view and as a result
     * its selection changed.  Only valid while processing the touch gesture
     * of interest.
     */
    public boolean didTouchFocusSelect() {
        return mTouchFocusSelected;
    }
    
    @Override
    public void cancelLongPress() {
        super.cancelLongPress();
        mScrolled = true;
    }
    
    @Override
    public boolean onTrackballEvent(MotionEvent event) {
        if (mMovement != null && mText instanceof Spannable &&
            mLayout != null) {
            if (mMovement.onTrackballEvent(this, (Spannable) mText, event)) {
                return true;
            }
        }

        return super.onTrackballEvent(event);
    }

    public void setScroller(Scroller s) {
        mScroller = s;
    }

    private static class Blink extends Handler implements Runnable {
        private final WeakReference<TextView> mView;
        private boolean mCancelled;

        public Blink(TextView v) {
            mView = new WeakReference<TextView>(v);
        }

        public void run() {
            if (mCancelled) {
                return;
            }

            removeCallbacks(Blink.this);

            TextView tv = mView.get();

            if (tv != null && tv.isFocused()) {
                int st = tv.getSelectionStart();
                int en = tv.getSelectionEnd();

                if (st == en && st >= 0 && en >= 0) {
                    if (tv.mLayout != null) {
                        tv.invalidateCursorPath();
                    }

                    postAtTime(this, SystemClock.uptimeMillis() + BLINK);
                }
            }
        }

        void cancel() {
            if (!mCancelled) {
                removeCallbacks(Blink.this);
                mCancelled = true;
            }
        }

        void uncancel() {
            mCancelled = false;
        }
    }

    @Override
    protected float getLeftFadingEdgeStrength() {
        if (mEllipsize == TextUtils.TruncateAt.MARQUEE) {
            if (mMarquee != null && !mMarquee.isStopped()) {
                final Marquee marquee = mMarquee;
                if (marquee.shouldDrawLeftFade()) {
                    return marquee.mScroll / getHorizontalFadingEdgeLength();
                } else {
                    return 0.0f;
                }
            } else if (getLineCount() == 1) {
                switch (mGravity & Gravity.HORIZONTAL_GRAVITY_MASK) {
                    case Gravity.LEFT:
                        return 0.0f;
                    case Gravity.RIGHT:
                        return (mLayout.getLineRight(0) - (mRight - mLeft) -
                                getCompoundPaddingLeft() - getCompoundPaddingRight() -
                                mLayout.getLineLeft(0)) / getHorizontalFadingEdgeLength();
                    case Gravity.CENTER_HORIZONTAL:
                        return 0.0f;
                }
            }
        }
        return super.getLeftFadingEdgeStrength();
    }

    @Override
    protected float getRightFadingEdgeStrength() {
        if (mEllipsize == TextUtils.TruncateAt.MARQUEE) {
            if (mMarquee != null && !mMarquee.isStopped()) {
                final Marquee marquee = mMarquee;
                return (marquee.mMaxFadeScroll - marquee.mScroll) / getHorizontalFadingEdgeLength();
            } else if (getLineCount() == 1) {
                switch (mGravity & Gravity.HORIZONTAL_GRAVITY_MASK) {
                    case Gravity.LEFT:
                        final int textWidth = (mRight - mLeft) - getCompoundPaddingLeft() -
                                getCompoundPaddingRight();
                        final float lineWidth = mLayout.getLineWidth(0);
                        return (lineWidth - textWidth) / getHorizontalFadingEdgeLength();
                    case Gravity.RIGHT:
                        return 0.0f;
                    case Gravity.CENTER_HORIZONTAL:
                        return (mLayout.getLineWidth(0) - ((mRight - mLeft) -
                                getCompoundPaddingLeft() - getCompoundPaddingRight())) /
                                getHorizontalFadingEdgeLength();
                }
            }
        }
        return super.getRightFadingEdgeStrength();
    }

    @Override
    protected int computeHorizontalScrollRange() {
        if (mLayout != null)
            return mLayout.getWidth();

        return super.computeHorizontalScrollRange();
    }

    @Override
    protected int computeVerticalScrollRange() {
        if (mLayout != null)
            return mLayout.getHeight();

        return super.computeVerticalScrollRange();
    }

    @Override
    protected int computeVerticalScrollExtent() {
        return getHeight() - getCompoundPaddingTop() - getCompoundPaddingBottom();
    }
    
    public enum BufferType {
        NORMAL, SPANNABLE, EDITABLE,
    }

    /**
     * Returns the TextView_textColor attribute from the
     * Resources.StyledAttributes, if set, or the TextAppearance_textColor
     * from the TextView_textAppearance attribute, if TextView_textColor
     * was not set directly.
     */
    public static ColorStateList getTextColors(Context context, TypedArray attrs) {
        ColorStateList colors;
        colors = attrs.getColorStateList(com.android.internal.R.styleable.
                                         TextView_textColor);

        if (colors == null) {
            int ap = attrs.getResourceId(com.android.internal.R.styleable.
                                         TextView_textAppearance, -1);
            if (ap != -1) {
                TypedArray appearance;
                appearance = context.obtainStyledAttributes(ap,
                                            com.android.internal.R.styleable.TextAppearance);
                colors = appearance.getColorStateList(com.android.internal.R.styleable.
                                                  TextAppearance_textColor);
                appearance.recycle();
            }
        }

        return colors;
    }

    /**
     * Returns the default color from the TextView_textColor attribute
     * from the AttributeSet, if set, or the default color from the
     * TextAppearance_textColor from the TextView_textAppearance attribute,
     * if TextView_textColor was not set directly.
     */
    public static int getTextColor(Context context,
                                   TypedArray attrs,
                                   int def) {
        ColorStateList colors = getTextColors(context, attrs);

        if (colors == null) {
            return def;
        } else {
            return colors.getDefaultColor();
        }
    }

    @Override
    public boolean onKeyShortcut(int keyCode, KeyEvent event) {
        switch (keyCode) {
        case KeyEvent.KEYCODE_A:
            if (canSelectText()) {
                return onTextContextMenuItem(ID_SELECT_ALL);
            }

            break;

        case KeyEvent.KEYCODE_X:
            if (canCut()) {
                return onTextContextMenuItem(ID_CUT);
            }

            break;

        case KeyEvent.KEYCODE_C:
            if (canCopy()) {
                return onTextContextMenuItem(ID_COPY);
            }

            break;

        case KeyEvent.KEYCODE_V:
            if (canPaste()) {
                return onTextContextMenuItem(ID_PASTE);
            }

            break;
        }

        return super.onKeyShortcut(keyCode, event);
    }

    private boolean canSelectText() {
        return hasSelectionController() && mText.length() != 0;
    }

    private boolean textCanBeSelected() {
        // prepareCursorController() relies on this method.
        // If you change this condition, make sure prepareCursorController is called anywhere
        // the value of this condition might be changed.
        return (mText instanceof Spannable &&
                mMovement != null &&
                mMovement.canSelectArbitrarily());
    }

    private boolean canCut() {
        if (hasPasswordTransformationMethod()) {
            return false;
        }

        if (mText.length() > 0 && hasSelection()) {
            if (mText instanceof Editable && mInput != null) {
                return true;
            }
        }

        return false;
    }

    private boolean canCopy() {
        if (hasPasswordTransformationMethod()) {
            return false;
        }

        if (mText.length() > 0 && hasSelection()) {
            return true;
        }

        return false;
    }

    private boolean canPaste() {
        return (mText instanceof Editable &&
                mInput != null &&
                getSelectionStart() >= 0 &&
                getSelectionEnd() >= 0 &&
                ((ClipboardManager)getContext().getSystemService(Context.CLIPBOARD_SERVICE)).
                hasText());
    }

    /**
     * Returns the offsets delimiting the 'word' located at position offset.
     *
     * @param offset An offset in the text.
     * @return The offsets for the start and end of the word located at <code>offset</code>.
     * The two ints offsets are packed in a long, with the starting offset shifted by 32 bits.
     * Returns a negative value if no valid word was found.
     */
    private long getWordLimitsAt(int offset) {
        /*
         * Quick return if the input type is one where adding words
         * to the dictionary doesn't make any sense.
         */
        int klass = mInputType & InputType.TYPE_MASK_CLASS;
        if (klass == InputType.TYPE_CLASS_NUMBER ||
            klass == InputType.TYPE_CLASS_PHONE ||
            klass == InputType.TYPE_CLASS_DATETIME) {
            return -1;
        }

        int variation = mInputType & InputType.TYPE_MASK_VARIATION;
        if (variation == InputType.TYPE_TEXT_VARIATION_URI ||
            variation == InputType.TYPE_TEXT_VARIATION_PASSWORD ||
            variation == InputType.TYPE_TEXT_VARIATION_VISIBLE_PASSWORD ||
            variation == InputType.TYPE_TEXT_VARIATION_EMAIL_ADDRESS ||
            variation == InputType.TYPE_TEXT_VARIATION_FILTER) {
            return -1;
        }

        int len = mText.length();
        int end = Math.min(offset, len);

        if (end < 0) {
            return -1;
        }

        int start = end;

        for (; start > 0; start--) {
            char c = mTransformed.charAt(start - 1);
            int type = Character.getType(c);

            if (c != '\'' &&
                type != Character.UPPERCASE_LETTER &&
                type != Character.LOWERCASE_LETTER &&
                type != Character.TITLECASE_LETTER &&
                type != Character.MODIFIER_LETTER &&
                type != Character.DECIMAL_DIGIT_NUMBER) {
                break;
            }
        }

        for (; end < len; end++) {
            char c = mTransformed.charAt(end);
            int type = Character.getType(c);

            if (c != '\'' &&
                type != Character.UPPERCASE_LETTER &&
                type != Character.LOWERCASE_LETTER &&
                type != Character.TITLECASE_LETTER &&
                type != Character.MODIFIER_LETTER &&
                type != Character.DECIMAL_DIGIT_NUMBER) {
                break;
            }
        }

        if (start == end) {
            return -1;
        }

        if (end - start > 48) {
            return -1;
        }

        boolean hasLetter = false;
        for (int i = start; i < end; i++) {
            if (Character.isLetter(mTransformed.charAt(i))) {
                hasLetter = true;
                break;
            }
        }

        if (!hasLetter) {
            return -1;
        }

        // Two ints packed in a long
        return packRangeInLong(start, end);
    }
    
    private static long packRangeInLong(int start, int end) {
        return (((long) start) << 32) | end;
    }

    private static int extractRangeStartFromLong(long range) {
        return (int) (range >>> 32);
    }

    private static int extractRangeEndFromLong(long range) {
        return (int) (range & 0x00000000FFFFFFFFL);
    }

    private void selectCurrentWord() {
        // In case selection mode is started after an orientation change or after a select all,
        // use the current selection instead of creating one
        if (hasSelection()) {
            return;
        }

        int minOffset, maxOffset;

        if (mContextMenuTriggeredByKey) {
            minOffset = getSelectionStart();
            maxOffset = getSelectionEnd();
        } else {
            // selectionModifierCursorController is not null at that point
            SelectionModifierCursorController selectionModifierCursorController =
                ((SelectionModifierCursorController) mSelectionModifierCursorController);
            minOffset = selectionModifierCursorController.getMinTouchOffset();
            maxOffset = selectionModifierCursorController.getMaxTouchOffset();
        }

        int selectionStart, selectionEnd;

        long wordLimits = getWordLimitsAt(minOffset);
        if (wordLimits >= 0) {
            selectionStart = extractRangeStartFromLong(wordLimits);
        } else {
            selectionStart = Math.max(minOffset - 5, 0);
        }

        wordLimits = getWordLimitsAt(maxOffset);
        if (wordLimits >= 0) {
            selectionEnd = extractRangeEndFromLong(wordLimits);
        } else {
            selectionEnd = Math.min(maxOffset + 5, mText.length());
        }

        Selection.setSelection((Spannable) mText, selectionStart, selectionEnd);
    }
    
    private String getWordForDictionary() {
        int seedPosition = mContextMenuTriggeredByKey ? getSelectionStart() : getLastTapPosition();
        long wordLimits = getWordLimitsAt(seedPosition);
        if (wordLimits >= 0) {
            int start = extractRangeStartFromLong(wordLimits);
            int end = extractRangeEndFromLong(wordLimits);
            return mTransformed.subSequence(start, end).toString();
        } else {
            return null;
        }
    }
    
    @Override
    public boolean dispatchPopulateAccessibilityEvent(AccessibilityEvent event) {
        if (!isShown()) {
            return false;
        }

        final boolean isPassword = isPasswordInputType(mInputType);

        if (!isPassword) {
            CharSequence text = getText();
            if (TextUtils.isEmpty(text)) {
                text = getHint();
            }
            if (!TextUtils.isEmpty(text)) {
                if (text.length() > AccessibilityEvent.MAX_TEXT_LENGTH) {
                    text = text.subSequence(0, AccessibilityEvent.MAX_TEXT_LENGTH + 1);
                }
                event.getText().add(text);
            }
        } else {
            event.setPassword(isPassword);
        }
        return false;
    }

    void sendAccessibilityEventTypeViewTextChanged(CharSequence beforeText,
            int fromIndex, int removedCount, int addedCount) {
        AccessibilityEvent event =
            AccessibilityEvent.obtain(AccessibilityEvent.TYPE_VIEW_TEXT_CHANGED);
        event.setFromIndex(fromIndex);
        event.setRemovedCount(removedCount);
        event.setAddedCount(addedCount);
        event.setBeforeText(beforeText);
        sendAccessibilityEventUnchecked(event);
    }

    @Override
    protected void onCreateContextMenu(ContextMenu menu) {
        super.onCreateContextMenu(menu);
        boolean added = false;
        mContextMenuTriggeredByKey = mDPadCenterIsDown || mEnterKeyIsDown;
        // Problem with context menu on long press: the menu appears while the key in down and when
        // the key is released, the view does not receive the key_up event. This ensures that the
        // state is reset whenever the context menu action is displayed.
        // mContextMenuTriggeredByKey saved that state so that it is available in
        // onTextContextMenuItem. We cannot simply clear these flags in onTextContextMenuItem since
        // it may not be called (if the user/ discards the context menu with the back key).
        mDPadCenterIsDown = mEnterKeyIsDown = false;

        if (mIsInTextSelectionMode) {
            MenuHandler handler = new MenuHandler();
            
            if (canCut()) {
                menu.add(0, ID_CUT, 0, com.android.internal.R.string.cut).
                     setOnMenuItemClickListener(handler).
                     setAlphabeticShortcut('x');
                added = true;
            }

            if (canCopy()) {
                menu.add(0, ID_COPY, 0, com.android.internal.R.string.copy).
                     setOnMenuItemClickListener(handler).
                     setAlphabeticShortcut('c');
                added = true;
            }

            if (canPaste()) {
                menu.add(0, ID_PASTE, 0, com.android.internal.R.string.paste).
                     setOnMenuItemClickListener(handler).
                     setAlphabeticShortcut('v');
                added = true;
            }
        } else {
            MenuHandler handler = new MenuHandler();

            if (canSelectText()) {
                if (!hasPasswordTransformationMethod()) {
                    // selectCurrentWord is not available on a password field and would return an
                    // arbitrary 10-charater selection around pressed position. Discard it.
                    // SelectAll is still useful to be able to clear the field using the delete key.
                    menu.add(0, ID_START_SELECTING_TEXT, 0, com.android.internal.R.string.selectText).
                    setOnMenuItemClickListener(handler);
                }
                menu.add(0, ID_SELECT_ALL, 0, com.android.internal.R.string.selectAll).
                     setOnMenuItemClickListener(handler).
                     setAlphabeticShortcut('a');
                added = true;
            }

            if (mText instanceof Spanned) {
                int selStart = getSelectionStart();
                int selEnd = getSelectionEnd();

                int min = Math.min(selStart, selEnd);
                int max = Math.max(selStart, selEnd);

                URLSpan[] urls = ((Spanned) mText).getSpans(min, max,
                        URLSpan.class);
                if (urls.length == 1) {
                    menu.add(0, ID_COPY_URL, 0, com.android.internal.R.string.copyUrl).
                         setOnMenuItemClickListener(handler);
                    added = true;
                }
            }
            
            if (canPaste()) {
                menu.add(0, ID_PASTE, 0, com.android.internal.R.string.paste).
                     setOnMenuItemClickListener(handler).
                     setAlphabeticShortcut('v');
                added = true;
            }

            if (isInputMethodTarget()) {
                menu.add(1, ID_SWITCH_INPUT_METHOD, 0, com.android.internal.R.string.inputMethod).
                     setOnMenuItemClickListener(handler);
                added = true;
            }

            String word = getWordForDictionary();
            if (word != null) {
                menu.add(1, ID_ADD_TO_DICTIONARY, 0,
                     getContext().getString(com.android.internal.R.string.addToDictionary, word)).
                     setOnMenuItemClickListener(handler);
                added = true;

            }
        }

        if (added) {
            hideControllers();
            menu.setHeaderTitle(com.android.internal.R.string.editTextMenuTitle);
        }
    }

    /**
     * Returns whether this text view is a current input method target.  The
     * default implementation just checks with {@link InputMethodManager}.
     */
    public boolean isInputMethodTarget() {
        InputMethodManager imm = InputMethodManager.peekInstance();
        return imm != null && imm.isActive(this);
    }
    
    // Context menu entries
    private static final int ID_SELECT_ALL = android.R.id.selectAll;
    private static final int ID_START_SELECTING_TEXT = android.R.id.startSelectingText;
    private static final int ID_CUT = android.R.id.cut;
    private static final int ID_COPY = android.R.id.copy;
    private static final int ID_PASTE = android.R.id.paste;
    private static final int ID_COPY_URL = android.R.id.copyUrl;
    private static final int ID_SWITCH_INPUT_METHOD = android.R.id.switchInputMethod;
    private static final int ID_ADD_TO_DICTIONARY = android.R.id.addToDictionary;

    private class MenuHandler implements MenuItem.OnMenuItemClickListener {
        public boolean onMenuItemClick(MenuItem item) {
            return onTextContextMenuItem(item.getItemId());
        }
    }

    /**
     * Called when a context menu option for the text view is selected.  Currently
     * this will be one of: {@link android.R.id#selectAll},
     * {@link android.R.id#startSelectingText},
     * {@link android.R.id#cut}, {@link android.R.id#copy},
     * {@link android.R.id#paste}, {@link android.R.id#copyUrl},
     * or {@link android.R.id#switchInputMethod}.
     */
    public boolean onTextContextMenuItem(int id) {
        int min = 0;
        int max = mText.length();

        if (isFocused()) {
            final int selStart = getSelectionStart();
            final int selEnd = getSelectionEnd();

            min = Math.max(0, Math.min(selStart, selEnd));
            max = Math.max(0, Math.max(selStart, selEnd));
        }

        ClipboardManager clip = (ClipboardManager)getContext()
                .getSystemService(Context.CLIPBOARD_SERVICE);

        switch (id) {
            case ID_SELECT_ALL:
                Selection.setSelection((Spannable) mText, 0, mText.length());
                startTextSelectionMode();
                getSelectionController().show();
                return true;

            case ID_START_SELECTING_TEXT:
                startTextSelectionMode();
                getSelectionController().show();
                return true;

            case ID_CUT:                
                clip.setText(mTransformed.subSequence(min, max));
                ((Editable) mText).delete(min, max);
                stopTextSelectionMode();
                return true;

            case ID_COPY:
                clip.setText(mTransformed.subSequence(min, max));
                stopTextSelectionMode();
                return true;

            case ID_PASTE:
                CharSequence paste = clip.getText();

                if (paste != null && paste.length() > 0) {
                    long minMax = prepareSpacesAroundPaste(min, max, paste);
                    min = extractRangeStartFromLong(minMax);
                    max = extractRangeEndFromLong(minMax);
                    Selection.setSelection((Spannable) mText, max);
                    ((Editable) mText).replace(min, max, paste);
                    stopTextSelectionMode();
                }
                return true;

            case ID_COPY_URL:
                URLSpan[] urls = ((Spanned) mText).getSpans(min, max, URLSpan.class);
                if (urls.length == 1) {
                    clip.setText(urls[0].getURL());
                }
                return true;

            case ID_SWITCH_INPUT_METHOD:
                InputMethodManager imm = InputMethodManager.peekInstance();
                if (imm != null) {
                    imm.showInputMethodPicker();
                }
                return true;

            case ID_ADD_TO_DICTIONARY:
                String word = getWordForDictionary();
                if (word != null) {
                    Intent i = new Intent("com.android.settings.USER_DICTIONARY_INSERT");
                    i.putExtra("word", word);
                    i.setFlags(i.getFlags() | Intent.FLAG_ACTIVITY_NEW_TASK);
                    getContext().startActivity(i);
                }
                return true;
            }

        return false;
    }

    /**
     * Prepare text so that there are not zero or two spaces at beginning and end of region defined
     * by [min, max] when replacing this region by paste.
     */
    private long prepareSpacesAroundPaste(int min, int max, CharSequence paste) {
        // Paste adds/removes spaces before or after insertion as needed.
        if (Character.isSpaceChar(paste.charAt(0))) {
            if (min > 0 && Character.isSpaceChar(mTransformed.charAt(min - 1))) {
                // Two spaces at beginning of paste: remove one
                final int originalLength = mText.length();
                ((Editable) mText).replace(min - 1, min, "");
                // Due to filters, there is no garantee that exactly one character was
                // removed. Count instead.
                final int delta = mText.length() - originalLength;
                min += delta;
                max += delta;
            }
        } else {
            if (min > 0 && !Character.isSpaceChar(mTransformed.charAt(min - 1))) {
                // No space at beginning of paste: add one
                final int originalLength = mText.length();
                ((Editable) mText).replace(min, min, " ");
                // Taking possible filters into account as above.
                final int delta = mText.length() - originalLength;
                min += delta;
                max += delta;
            }
        }

        if (Character.isSpaceChar(paste.charAt(paste.length() - 1))) {
            if (max < mText.length() && Character.isSpaceChar(mTransformed.charAt(max))) {
                // Two spaces at end of paste: remove one
                ((Editable) mText).replace(max, max + 1, "");
            }
        } else {
            if (max < mText.length() && !Character.isSpaceChar(mTransformed.charAt(max))) {
                // No space at end of paste: add one
                ((Editable) mText).replace(max, max, " ");
            }
        }
        return packRangeInLong(min, max);
    }

    @Override
    public boolean performLongClick() {
        if (super.performLongClick()) {
            mEatTouchRelease = true;
            return true;
        }

        return false;
    }

    private void startTextSelectionMode() {
        if (!mIsInTextSelectionMode) {
            if (!hasSelectionController()) {
                Log.w(LOG_TAG, "TextView has no selection controller. Action mode cancelled.");
                return;
            }

            if (!canSelectText() || !requestFocus()) {
                return;
            }

            selectCurrentWord();
            getSelectionController().show();
            final InputMethodManager imm = (InputMethodManager)
                    getContext().getSystemService(Context.INPUT_METHOD_SERVICE);
            imm.showSoftInput(this, 0, null);
            mIsInTextSelectionMode = true;
        }
    }

    private void stopTextSelectionMode() {
        if (mIsInTextSelectionMode) {
            Selection.setSelection((Spannable) mText, getSelectionEnd());
            hideSelectionModifierCursorController();
            mIsInTextSelectionMode = false;
        }
    }

    /**
     * A CursorController instance can be used to control a cursor in the text.
     * It is not used outside of {@link TextView}.
     * @hide
     */
    private interface CursorController extends ViewTreeObserver.OnTouchModeChangeListener {
        /**
         * Makes the cursor controller visible on screen. Will be drawn by {@link #draw(Canvas)}.
         * See also {@link #hide()}.
         */
        public void show();

        /**
         * Hide the cursor controller from screen.
         * See also {@link #show()}.
         */
        public void hide();

        /**
         * @return true if the CursorController is currently visible
         */
        public boolean isShowing();

        /**
         * Update the controller's position.
         */
        public void updatePosition(HandleView handle, int x, int y);

        public void updatePosition();

        /**
         * This method is called by {@link #onTouchEvent(MotionEvent)} and gives the controller
         * a chance to become active and/or visible.
         * @param event The touch event
         */
        public boolean onTouchEvent(MotionEvent event);

        /**
         * Called when the view is detached from window. Perform house keeping task, such as
         * stopping Runnable thread that would otherwise keep a reference on the context, thus
         * preventing the activity to be recycled.
         */
        public void onDetached();
    }

    private class HandleView extends View {
        private boolean mPositionOnTop = false;
        private Drawable mDrawable;
        private PopupWindow mContainer;
        private int mPositionX;
        private int mPositionY;
        private CursorController mController;
        private boolean mIsDragging;
        private float mTouchToWindowOffsetX;
        private float mTouchToWindowOffsetY;
        private float mHotspotX;
        private float mHotspotY;
        private int mHeight;
        private float mTouchOffsetY;
        private int mLastParentX;
        private int mLastParentY;

        public static final int LEFT = 0;
        public static final int CENTER = 1;
        public static final int RIGHT = 2;

        public HandleView(CursorController controller, int pos) {
            super(TextView.this.mContext);
            mController = controller;
            mContainer = new PopupWindow(TextView.this.mContext, null,
                    com.android.internal.R.attr.textSelectHandleWindowStyle);
            mContainer.setSplitTouchEnabled(true);
            mContainer.setClippingEnabled(false);
            mContainer.setWindowLayoutType(WindowManager.LayoutParams.TYPE_APPLICATION_SUB_PANEL);

            setOrientation(pos);
        }

        public void setOrientation(int pos) {
            int handleWidth;
            switch (pos) {
            case LEFT: {
                if (mSelectHandleLeft == null) {
                    mSelectHandleLeft = mContext.getResources().getDrawable(
                            mTextSelectHandleLeftRes);
                }
                mDrawable = mSelectHandleLeft;
                handleWidth = mDrawable.getIntrinsicWidth();
                mHotspotX = (handleWidth * 3) / 4;
                break;
            }

            case RIGHT: {
                if (mSelectHandleRight == null) {
                    mSelectHandleRight = mContext.getResources().getDrawable(
                            mTextSelectHandleRightRes);
                }
                mDrawable = mSelectHandleRight;
                handleWidth = mDrawable.getIntrinsicWidth();
                mHotspotX = handleWidth / 4;
                break;
            }

            case CENTER:
            default: {
                if (mSelectHandleCenter == null) {
                    mSelectHandleCenter = mContext.getResources().getDrawable(
                            mTextSelectHandleRes);
                }
                mDrawable = mSelectHandleCenter;
                handleWidth = mDrawable.getIntrinsicWidth();
                mHotspotX = handleWidth / 2;
                break;
            }
            }

            final int handleHeight = mDrawable.getIntrinsicHeight();

            mTouchOffsetY = -handleHeight * 0.3f;
            mHotspotY = 0;
            mHeight = handleHeight;
            invalidate();
        }

        @Override
        public void onMeasure(int widthMeasureSpec, int heightMeasureSpec) {
            setMeasuredDimension(mDrawable.getIntrinsicWidth(),
                    mDrawable.getIntrinsicHeight());
        }

        public void show() {
            if (!isPositionVisible()) {
                hide();
                return;
            }
            mContainer.setContentView(this);
            final int[] coords = mTempCoords;
            TextView.this.getLocationInWindow(coords);
            coords[0] += mPositionX;
            coords[1] += mPositionY;
            mContainer.showAtLocation(TextView.this, 0, coords[0], coords[1]);
        }

        public void hide() {
            mIsDragging = false;
            mContainer.dismiss();
        }

        public boolean isShowing() {
            return mContainer.isShowing();
        }

        private boolean isPositionVisible() {
            // Always show a dragging handle.
            if (mIsDragging) {
                return true;
            }

            if (isInBatchEditMode()) {
                return false;
            }

            final int extendedPaddingTop = getExtendedPaddingTop();
            final int extendedPaddingBottom = getExtendedPaddingBottom();
            final int compoundPaddingLeft = getCompoundPaddingLeft();
            final int compoundPaddingRight = getCompoundPaddingRight();

            final TextView hostView = TextView.this;
            final int left = 0;
            final int right = hostView.getWidth();
            final int top = 0;
            final int bottom = hostView.getHeight();

            if (mTempRect == null) {
                mTempRect = new Rect();
            }
            final Rect clip = mTempRect;
            clip.left = left + compoundPaddingLeft;
            clip.top = top + extendedPaddingTop;
            clip.right = right - compoundPaddingRight;
            clip.bottom = bottom - extendedPaddingBottom;

            final ViewParent parent = hostView.getParent();
            if (parent == null || !parent.getChildVisibleRect(hostView, clip, null)) {
                return false;
            }

            final int[] coords = mTempCoords;
            hostView.getLocationInWindow(coords);
            final int posX = coords[0] + mPositionX + (int) mHotspotX;
            final int posY = coords[1] + mPositionY + (int) mHotspotY;

            return posX >= clip.left && posX <= clip.right &&
                    posY >= clip.top && posY <= clip.bottom;
        }

        private void moveTo(int x, int y) {
            mPositionX = x - TextView.this.mScrollX;
            mPositionY = y - TextView.this.mScrollY;
            if (isPositionVisible()) {
                int[] coords = null;
                if (mContainer.isShowing()) {
                    coords = mTempCoords;
                    TextView.this.getLocationInWindow(coords);
                    mContainer.update(coords[0] + mPositionX, coords[1] + mPositionY,
                            mRight - mLeft, mBottom - mTop);
                } else {
                    show();
                }

                if (mIsDragging) {
                    if (coords == null) {
                        coords = mTempCoords;
                        TextView.this.getLocationInWindow(coords);
                    }
                    if (coords[0] != mLastParentX || coords[1] != mLastParentY) {
                        mTouchToWindowOffsetX += coords[0] - mLastParentX;
                        mTouchToWindowOffsetY += coords[1] - mLastParentY;
                        mLastParentX = coords[0];
                        mLastParentY = coords[1];
                    }
                }
            } else {
                hide();
            }
        }

        @Override
        public void onDraw(Canvas c) {
            mDrawable.setBounds(0, 0, mRight - mLeft, mBottom - mTop);
            if (mPositionOnTop) {
                c.save();
                c.rotate(180, (mRight - mLeft) / 2, (mBottom - mTop) / 2);
                mDrawable.draw(c);
                c.restore();
            } else {
                mDrawable.draw(c);
            }
        }

        @Override
        public boolean onTouchEvent(MotionEvent ev) {
            switch (ev.getActionMasked()) {
            case MotionEvent.ACTION_DOWN: {
                final float rawX = ev.getRawX();
                final float rawY = ev.getRawY();
                mTouchToWindowOffsetX = rawX - mPositionX;
                mTouchToWindowOffsetY = rawY - mPositionY;
                final int[] coords = mTempCoords;
                TextView.this.getLocationInWindow(coords);
                mLastParentX = coords[0];
                mLastParentY = coords[1];
                mIsDragging = true;
                break;
            }

            case MotionEvent.ACTION_MOVE: {
                final float rawX = ev.getRawX();
                final float rawY = ev.getRawY();
                final float newPosX = rawX - mTouchToWindowOffsetX + mHotspotX;
                final float newPosY = rawY - mTouchToWindowOffsetY + mHotspotY + mTouchOffsetY;

                mController.updatePosition(this, Math.round(newPosX), Math.round(newPosY));

                break;
            }

            case MotionEvent.ACTION_UP:
            case MotionEvent.ACTION_CANCEL:
                mIsDragging = false;
            }
            return true;
        }

        public boolean isDragging() {
            return mIsDragging;
        }

        void positionAtCursor(final int offset, boolean bottom) {
            final int width = mDrawable.getIntrinsicWidth();
            final int height = mDrawable.getIntrinsicHeight();
            final int line = mLayout.getLineForOffset(offset);
            final int lineTop = mLayout.getLineTop(line);
            final int lineBottom = mLayout.getLineBottom(line);

            final Rect bounds = sCursorControllerTempRect;
            bounds.left = (int) (mLayout.getPrimaryHorizontal(offset) - mHotspotX)
                + TextView.this.mScrollX;
            bounds.top = (bottom ? lineBottom : lineTop - mHeight) + TextView.this.mScrollY;

            bounds.right = bounds.left + width;
            bounds.bottom = bounds.top + height;

            convertFromViewportToContentCoordinates(bounds);
            moveTo(bounds.left, bounds.top);
        }
    }

    private class InsertionPointCursorController implements CursorController {
        private static final int DELAY_BEFORE_FADE_OUT = 4100;

        // The cursor controller image
        private final HandleView mHandle;

        private final Runnable mHider = new Runnable() {
            public void run() {
                hide();
            }
        };

        InsertionPointCursorController() {
            mHandle = new HandleView(this, HandleView.CENTER);
        }

        public void show() {
            updatePosition();
            mHandle.show();
            hideDelayed(DELAY_BEFORE_FADE_OUT);
        }

        public void hide() {
            mHandle.hide();
            removeCallbacks(mHider);
        }

        private void hideDelayed(int msec) {
            removeCallbacks(mHider);
            postDelayed(mHider, msec);
        }

        public boolean isShowing() {
            return mHandle.isShowing();
        }

        public void updatePosition(HandleView handle, int x, int y) {
            final int previousOffset = getSelectionStart();
            int offset = getHysteresisOffset(x, y, previousOffset);

            if (offset != previousOffset) {
                Selection.setSelection((Spannable) mText, offset);
                updatePosition();
            }
            hideDelayed(DELAY_BEFORE_FADE_OUT);
        }

        public void updatePosition() {
            final int offset = getSelectionStart();

            if (offset < 0) {
                // Should never happen, safety check.
                Log.w(LOG_TAG, "Update cursor controller position called with no cursor");
                hide();
                return;
            }

            mHandle.positionAtCursor(offset, true);
        }

        public boolean onTouchEvent(MotionEvent ev) {
            return false;
        }

        public void onTouchModeChanged(boolean isInTouchMode) {
            if (!isInTouchMode) {
                hide();
            }
        }

        @Override
        public void onDetached() {
            removeCallbacks(mHider);
        }
    }

    private class SelectionModifierCursorController implements CursorController {
        // The cursor controller images
        private HandleView mStartHandle, mEndHandle;
        // The offsets of that last touch down event. Remembered to start selection there.
        private int mMinTouchOffset, mMaxTouchOffset;
        // Whether selection anchors are active
        private boolean mIsShowing;
        // Double tap detection
        private long mPreviousTapUpTime = 0;
        private int mPreviousTapPositionX;
        private int mPreviousTapPositionY;

        SelectionModifierCursorController() {
            mStartHandle = new HandleView(this, HandleView.LEFT);
            mEndHandle = new HandleView(this, HandleView.RIGHT);
            resetTouchOffsets();
        }

        public void show() {
            if (isInBatchEditMode()) {
                return;
            }

            mIsShowing = true;
            updatePosition();
            mStartHandle.show();
            mEndHandle.show();
            hideInsertionPointCursorController();
        }

        public void hide() {
            mStartHandle.hide();
            mEndHandle.hide();
            mIsShowing = false;
        }

        public boolean isShowing() {
            return mIsShowing;
        }

        public void updatePosition(HandleView handle, int x, int y) {
            int selectionStart = getSelectionStart();
            int selectionEnd = getSelectionEnd();

            final int previousOffset = handle == mStartHandle ? selectionStart : selectionEnd;
            int offset = getHysteresisOffset(x, y, previousOffset);

            // Handle the case where start and end are swapped, making sure start <= end
            if (handle == mStartHandle) {
                if (selectionStart == offset || offset > selectionEnd) {
                    return; // no change, no need to redraw;
                }
                // If the user "closes" the selection entirely they were probably trying to
                // select a single character. Help them out.
                if (offset == selectionEnd) {
                    offset = selectionEnd - 1;
                }
                selectionStart = offset;
            } else {
                if (selectionEnd == offset || offset < selectionStart) {
                    return; // no change, no need to redraw;
                }
                // If the user "closes" the selection entirely they were probably trying to
                // select a single character. Help them out.
                if (offset == selectionStart) {
                    offset = selectionStart + 1;
                }
                selectionEnd = offset;
            }

            Selection.setSelection((Spannable) mText, selectionStart, selectionEnd);
            updatePosition();
        }

        public void updatePosition() {
            if (!isShowing()) {
                return;
            }

            final int selectionStart = getSelectionStart();
            final int selectionEnd = getSelectionEnd();

            if ((selectionStart < 0) || (selectionEnd < 0)) {
                // Should never happen, safety check.
                Log.w(LOG_TAG, "Update selection controller position called with no cursor");
                hide();
                return;
            }

            mStartHandle.positionAtCursor(selectionStart, true);
            mEndHandle.positionAtCursor(selectionEnd, true);
        }

        public boolean onTouchEvent(MotionEvent event) {
            // This is done even when the View does not have focus, so that long presses can start
            // selection and tap can move cursor from this tap position.
            if (isTextEditable()) {
                switch (event.getActionMasked()) {
                    case MotionEvent.ACTION_DOWN:
                        final int x = (int) event.getX();
                        final int y = (int) event.getY();

                        // Remember finger down position, to be able to start selection from there
                        mMinTouchOffset = mMaxTouchOffset = getOffset(x, y);

                        // Double tap detection
                        long duration = SystemClock.uptimeMillis() - mPreviousTapUpTime;
                        if (duration <= ViewConfiguration.getDoubleTapTimeout()) {
                            final int deltaX = x - mPreviousTapPositionX;
                            final int deltaY = y - mPreviousTapPositionY;
                            final int distanceSquared = deltaX * deltaX + deltaY * deltaY;
                            final int doubleTapSlop = ViewConfiguration.get(getContext()).getScaledDoubleTapSlop();
                            final int slopSquared = doubleTapSlop * doubleTapSlop;
                            if (distanceSquared < slopSquared) {
                                startTextSelectionMode();
                                // Hacky: onTapUpEvent will open a context menu with cut/copy
                                // Prevent this by hiding handles which will be revived instead.
                                hide();
                            }
                        }
                        mPreviousTapPositionX = x;
                        mPreviousTapPositionY = y;

                        break;

                    case MotionEvent.ACTION_POINTER_DOWN:
                    case MotionEvent.ACTION_POINTER_UP:
                        // Handle multi-point gestures. Keep min and max offset positions.
                        // Only activated for devices that correctly handle multi-touch.
                        if (mContext.getPackageManager().hasSystemFeature(
                                PackageManager.FEATURE_TOUCHSCREEN_MULTITOUCH_DISTINCT)) {
                            updateMinAndMaxOffsets(event);
                        }
                        break;

                    case MotionEvent.ACTION_UP:
                        mPreviousTapUpTime = SystemClock.uptimeMillis();
                        break;
                }
            }
            return false;
        }

        /**
         * @param event
         */
        private void updateMinAndMaxOffsets(MotionEvent event) {
            int pointerCount = event.getPointerCount();
            for (int index = 0; index < pointerCount; index++) {
                final int x = (int) event.getX(index);
                final int y = (int) event.getY(index);
                int offset = getOffset(x, y);
                if (offset < mMinTouchOffset) mMinTouchOffset = offset;
                if (offset > mMaxTouchOffset) mMaxTouchOffset = offset;
            }
        }

        public int getMinTouchOffset() {
            return mMinTouchOffset;
        }

        public int getMaxTouchOffset() {
            return mMaxTouchOffset;
        }

        public void resetTouchOffsets() {
            mMinTouchOffset = mMaxTouchOffset = -1;
        }

        /**
         * @return true iff this controller is currently used to move the selection start.
         */
        public boolean isSelectionStartDragged() {
            return mStartHandle.isDragging();
        }

        public void onTouchModeChanged(boolean isInTouchMode) {
            if (!isInTouchMode) {
                hide();
            }
        }

        @Override
        public void onDetached() {
            removeCallbacks(mHider);
        }
    }

    private void hideInsertionPointCursorController() {
        if (mInsertionPointCursorController != null) {
            mInsertionPointCursorController.hide();
        }
    }

    private void hideSelectionModifierCursorController() {
        if (mSelectionModifierCursorController != null) {
            mSelectionModifierCursorController.hide();
        }
    }
    
    private void hideControllers() {
        hideInsertionPointCursorController();
        hideSelectionModifierCursorController();
    }

    private int getOffsetForHorizontal(int line, int x) {
        x -= getTotalPaddingLeft();
        // Clamp the position to inside of the view.
        x = Math.max(0, x);
        x = Math.min(getWidth() - getTotalPaddingRight() - 1, x);
        x += getScrollX();
        return getLayout().getOffsetForHorizontal(line, x);
    }

    /**
     * Get the offset character closest to the specified absolute position.
     *
     * @param x The horizontal absolute position of a point on screen
     * @param y The vertical absolute position of a point on screen
     * @return the character offset for the character whose position is closest to the specified
     *  position. Returns -1 if there is no layout.
     *
     * @hide
     */
    public int getOffset(int x, int y) {
        if (getLayout() == null) return -1;

        y -= getTotalPaddingTop();
        // Clamp the position to inside of the view.
        y = Math.max(0, y);
        y = Math.min(getHeight() - getTotalPaddingBottom() - 1, y);
        y += getScrollY();

        final int line = getLayout().getLineForVertical(y);
        final int offset = getOffsetForHorizontal(line, x);
        return offset;
    }

    int getHysteresisOffset(int x, int y, int previousOffset) {
        final Layout layout = getLayout();
        if (layout == null) return -1;

        y -= getTotalPaddingTop();
        // Clamp the position to inside of the view.
        y = Math.max(0, y);
        y = Math.min(getHeight() - getTotalPaddingBottom() - 1, y);
        y += getScrollY();

        int line = getLayout().getLineForVertical(y);

        final int previousLine = layout.getLineForOffset(previousOffset);
        final int previousLineTop = layout.getLineTop(previousLine);
        final int previousLineBottom = layout.getLineBottom(previousLine);
        final int hysteresisThreshold = (previousLineBottom - previousLineTop) / 8;

        // If new line is just before or after previous line and y position is less than
        // hysteresisThreshold away from previous line, keep cursor on previous line.
        if (((line == previousLine + 1) && ((y - previousLineBottom) < hysteresisThreshold)) ||
            ((line == previousLine - 1) && ((previousLineTop - y)    < hysteresisThreshold))) {
            line = previousLine;
        }

        return getOffsetForHorizontal(line, x);
    }

    /**
     * @return True if this view supports insertion handles.
     */
    boolean hasInsertionController() {
        return mInsertionControllerEnabled;
    }

    /**
     * @return True if this view supports selection handles.
     */
    boolean hasSelectionController() {
        return mSelectionControllerEnabled;
    }

    CursorController getInsertionController() {
        if (!mInsertionControllerEnabled) {
            return null;
        }

        if (mInsertionPointCursorController == null) {
            mInsertionPointCursorController = new InsertionPointCursorController();

            final ViewTreeObserver observer = getViewTreeObserver();
            if (observer != null) {
                observer.addOnTouchModeChangeListener(mInsertionPointCursorController);
            }
        }

        return mInsertionPointCursorController;
    }

    CursorController getSelectionController() {
        if (!mSelectionControllerEnabled) {
            return null;
        }

        if (mSelectionModifierCursorController == null) {
            mSelectionModifierCursorController = new SelectionModifierCursorController();

            final ViewTreeObserver observer = getViewTreeObserver();
            if (observer != null) {
                observer.addOnTouchModeChangeListener(mSelectionModifierCursorController);
            }
        }

        return mSelectionModifierCursorController;
    }

    boolean isInBatchEditMode() {
        final InputMethodState ims = mInputMethodState;
        if (ims != null) {
            return ims.mBatchEditNesting > 0;
        }
        return mInBatchEditControllers;
    }

    @ViewDebug.ExportedProperty
    private CharSequence            mText;
    private CharSequence            mTransformed;
    private BufferType              mBufferType = BufferType.NORMAL;

    private int                     mInputType = EditorInfo.TYPE_NULL;
    private CharSequence            mHint;
    private Layout                  mHintLayout;

    private KeyListener             mInput;

    private MovementMethod          mMovement;
    private TransformationMethod    mTransformation;
    private ChangeWatcher           mChangeWatcher;

    private ArrayList<TextWatcher>  mListeners = null;

    // display attributes
    private final TextPaint         mTextPaint;
    private boolean                 mUserSetTextScaleX;
    private final Paint             mHighlightPaint;
    private int                     mHighlightColor = 0xCC475925;
    private Layout                  mLayout;

    private long                    mShowCursor;
    private Blink                   mBlink;
    private boolean                 mCursorVisible = true;

    // Cursor Controllers. Null when disabled.
    private CursorController        mInsertionPointCursorController;
    private CursorController        mSelectionModifierCursorController;
    private boolean                 mInsertionControllerEnabled;
    private boolean                 mSelectionControllerEnabled;
    private boolean                 mInBatchEditControllers;
    private boolean                 mIsInTextSelectionMode = false;
    // These are needed to desambiguate a long click. If the long click comes from ones of these, we
    // select from the current cursor position. Otherwise, select from long pressed position.
    private boolean                 mDPadCenterIsDown = false;
    private boolean                 mEnterKeyIsDown = false;
    private boolean                 mContextMenuTriggeredByKey = false;
    // Created once and shared by different CursorController helper methods.
    // Only one cursor controller is active at any time which prevent race conditions.
    private static Rect             sCursorControllerTempRect = new Rect();

    private boolean                 mSelectAllOnFocus = false;

    private int                     mGravity = Gravity.TOP | Gravity.LEFT;
    private boolean                 mHorizontallyScrolling;

    private int                     mAutoLinkMask;
    private boolean                 mLinksClickable = true;

    private float                   mSpacingMult = 1;
    private float                   mSpacingAdd = 0;

    private static final int        LINES = 1;
    private static final int        EMS = LINES;
    private static final int        PIXELS = 2;

    private int                     mMaximum = Integer.MAX_VALUE;
    private int                     mMaxMode = LINES;
    private int                     mMinimum = 0;
    private int                     mMinMode = LINES;

    private int                     mMaxWidth = Integer.MAX_VALUE;
    private int                     mMaxWidthMode = PIXELS;
    private int                     mMinWidth = 0;
    private int                     mMinWidthMode = PIXELS;

    private boolean                 mSingleLine;
    private int                     mDesiredHeightAtMeasure = -1;
    private boolean                 mIncludePad = true;

    // tmp primitives, so we don't alloc them on each draw
    private Path                    mHighlightPath;
    private boolean                 mHighlightPathBogus = true;
    private static final RectF      sTempRect = new RectF();

    // XXX should be much larger
    private static final int        VERY_WIDE = 16384;

    private static final int        BLINK = 500;

    private static final int ANIMATED_SCROLL_GAP = 250;
    private long mLastScroll;
    private Scroller mScroller = null;

    private BoringLayout.Metrics mBoring;
    private BoringLayout.Metrics mHintBoring;

    private BoringLayout mSavedLayout, mSavedHintLayout;

    private static final InputFilter[] NO_FILTERS = new InputFilter[0];
    private InputFilter[] mFilters = NO_FILTERS;
    private static final Spanned EMPTY_SPANNED = new SpannedString("");
}<|MERGE_RESOLUTION|>--- conflicted
+++ resolved
@@ -6869,19 +6869,8 @@
             return superResult;
         }
 
-<<<<<<< HEAD
         if ((mMovement != null || onCheckIsTextEditor()) && isEnabled() &&
                 mText instanceof Spannable && mLayout != null) {
-            if (hasInsertionController()) {
-                getInsertionController().onTouchEvent(event);
-            }
-            if (hasSelectionController()) {
-                getSelectionController().onTouchEvent(event);
-            }
-
-=======
-        if ((mMovement != null || onCheckIsTextEditor()) && mText instanceof Spannable && mLayout != null) {
->>>>>>> c0728cc0
             boolean handled = false;
 
             // Save previous selection, in case this event is used to show the IME.
