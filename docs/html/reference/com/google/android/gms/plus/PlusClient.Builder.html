--- conflicted
+++ resolved
@@ -522,26 +522,23 @@
         <span class="en">Google Cloud Messaging</span></a>
       </div>
       <ul>
-        <li><a href="/google/gcm/gcm.html">
-            <span class="en">Overview</span></a>
-        </li>
         <li><a href="/google/gcm/gs.html">
             <span class="en">Getting Started</span></a>
         </li>
-        <li><a href="/google/gcm/client.html">
-            <span class="en">Implementing GCM Client</span></a>
+        <li><a href="/google/gcm/gcm.html">
+            <span class="en">Architectural Overview</span></a>
         </li>
-        <li class="nav-section"><div class="nav-section-header"><a href="/google/gcm/server.html">
-              <span class="en">Implementing GCM Server</span></a></div>
-              <ul>
-              <li><a href="/google/gcm/ccs.html">
-              <span class="en">CCS (XMPP)</span></a></li>
-              <li><a href="/google/gcm/http.html">
-              <span class="en">HTTP</span></a></li>
-              </ul>
+         <li><a href="/google/gcm/ccs.html">
+              <span class="en">Cloud Connection Server</span></a>
         </li>
         <li><a href="/google/gcm/notifications.html">
               <span class="en">User Notifications</span></a>
+        </li>
+        <li><a href="/google/gcm/client.html">
+            <span class="en">GCM Client</span></a>
+        </li>
+        <li><a href="/google/gcm/server.html">
+            <span class="en">GCM Server</span></a>
         </li>
         <li><a href="/google/gcm/adv.html">
             <span class="en">Advanced Topics</span></a>
@@ -920,27 +917,6 @@
         <span class="sympad"><a href="/reference/com/google/android/gms/plus/PlusClient.Builder.html#setScopes(java.lang.String...)">setScopes</a></span>(String... scopes)</nobr>
         
         <div class="jd-descrdiv">Specify the OAuth 2.0 scopes requested by your app.</div>
-<<<<<<< HEAD
-  
-  </td></tr>
-
-
-	 
-    <tr class=" api apilevel-" >
-        <td class="jd-typecol"><nobr>
-            
-            
-            
-            
-            
-            <a href="/reference/com/google/android/gms/plus/PlusClient.Builder.html">PlusClient.Builder</a></nobr>
-        </td>
-        <td class="jd-linkcol" width="100%"><nobr>
-        <span class="sympad"><a href="/reference/com/google/android/gms/plus/PlusClient.Builder.html#setVisibleActivities(java.lang.String...)">setVisibleActivities</a></span>(String... actions)</nobr>
-        
-        <div class="jd-descrdiv">See <code><a href="/reference/com/google/android/gms/plus/PlusClient.Builder.html#setActions(java.lang.String...)">setActions(String)</a></code>.</div>
-=======
->>>>>>> bac61807
   
   </td></tr>
 
@@ -1366,7 +1342,6 @@
 
 
 <A NAME="setActions(java.lang.String...)"></A>
-<<<<<<< HEAD
 
 <div class="jd-details api apilevel-"> 
     <h4 class="jd-details-title">
@@ -1416,8 +1391,6 @@
 
 
 <A NAME="setScopes(java.lang.String...)"></A>
-=======
->>>>>>> bac61807
 
 <div class="jd-details api apilevel-"> 
     <h4 class="jd-details-title">
@@ -1429,13 +1402,8 @@
          
         <a href="/reference/com/google/android/gms/plus/PlusClient.Builder.html">PlusClient.Builder</a>
       </span>
-<<<<<<< HEAD
       <span class="sympad">setScopes</span>
       <span class="normal">(String... scopes)</span>
-=======
-      <span class="sympad">setActions</span>
-      <span class="normal">(String... actions)</span>
->>>>>>> bac61807
     </h4>
       <div class="api-level">
         <div></div>
@@ -1445,64 +1413,6 @@
       </div>
     <div class="jd-details-descr">
       
-  <div class="jd-tagdata jd-tagdescr"><p>Specify which user's app activity types can be written to Google.
- This must be used with the <code><a href="/reference/com/google/android/gms/common/Scopes.html#PLUS_LOGIN">PLUS_LOGIN</a></code> OAuth 2.0 scope.
-
- <p>
- See <a href="https://developers.google.com/+/api/moment-types">Types of app
- activity</a> for the full list of valid app activity types. Example usage:
- <pre>
-      plusClientBuilder.setActions(
-          "http://schemas.google.com/AddActivity",
-          "http://schemas.google.com/BuyActivity");
- </pre></p></div>
-  <div class="jd-tagdata">
-      <h5 class="jd-tagtitle">Parameters</h5>
-      <table class="jd-tagtable">
-        <tr>
-          <th>actions</td>
-          <td>The user's app activity types that can be written to Google.
-</td>
-        </tr>
-      </table>
-  </div>
-
-    </div>
-</div>
-
-
-<A NAME="setScopes(java.lang.String...)"></A>
-
-<div class="jd-details api apilevel-"> 
-    <h4 class="jd-details-title">
-      <span class="normal">
-        public 
-         
-         
-         
-         
-        <a href="/reference/com/google/android/gms/plus/PlusClient.Builder.html">PlusClient.Builder</a>
-      </span>
-<<<<<<< HEAD
-      <span class="sympad">setVisibleActivities</span>
-      <span class="normal">(String... actions)</span>
-=======
-      <span class="sympad">setScopes</span>
-      <span class="normal">(String... scopes)</span>
->>>>>>> bac61807
-    </h4>
-      <div class="api-level">
-        <div></div>
-        
-  
-
-      </div>
-    <div class="jd-details-descr">
-      
-<<<<<<< HEAD
-  <div class="jd-tagdata jd-tagdescr"><p>See <code><a href="/reference/com/google/android/gms/plus/PlusClient.Builder.html#setActions(java.lang.String...)">setActions(String)</a></code>.
-</p></div>
-=======
   <div class="jd-tagdata jd-tagdescr"><p>Specify the OAuth 2.0 scopes requested by your app. See <code><a href="/reference/com/google/android/gms/common/Scopes.html">Scopes</a></code> for the valid
  OAuth 2.0 scopes.</p></div>
   <div class="jd-tagdata">
@@ -1519,7 +1429,6 @@
       <ul class="nolist"><li><code><a href="/reference/com/google/android/gms/common/Scopes.html">Scopes</a></code></li>
       </ul>
   </div>
->>>>>>> bac61807
 
     </div>
 </div>
