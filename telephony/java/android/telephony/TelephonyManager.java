/*
 * Copyright (C) 2008 The Android Open Source Project
 *
 * Licensed under the Apache License, Version 2.0 (the "License");
 * you may not use this file except in compliance with the License.
 * You may obtain a copy of the License at
 *
 *      http://www.apache.org/licenses/LICENSE-2.0
 *
 * Unless required by applicable law or agreed to in writing, software
 * distributed under the License is distributed on an "AS IS" BASIS,
 * WITHOUT WARRANTIES OR CONDITIONS OF ANY KIND, either express or implied.
 * See the License for the specific language governing permissions and
 * limitations under the License.
 */

package android.telephony;

import android.annotation.SystemApi;
import android.annotation.SdkConstant;
import android.annotation.SdkConstant.SdkConstantType;
import android.content.Context;
import android.content.Intent;
import android.os.Bundle;
import android.os.RemoteException;
import android.os.ServiceManager;
import android.os.SystemProperties;
import android.util.Log;

import com.android.internal.telecom.ITelecomService;
import com.android.internal.telephony.IPhoneSubInfo;
import com.android.internal.telephony.ITelephony;
import com.android.internal.telephony.ITelephonyRegistry;
import com.android.internal.telephony.PhoneConstants;
import com.android.internal.telephony.RILConstants;
import com.android.internal.telephony.TelephonyProperties;

import java.io.FileInputStream;
import java.io.IOException;
import java.util.List;
import java.util.regex.Matcher;
import java.util.regex.Pattern;

/**
 * Provides access to information about the telephony services on
 * the device. Applications can use the methods in this class to
 * determine telephony services and states, as well as to access some
 * types of subscriber information. Applications can also register
 * a listener to receive notification of telephony state changes.
 * <p>
 * You do not instantiate this class directly; instead, you retrieve
 * a reference to an instance through
 * {@link android.content.Context#getSystemService
 * Context.getSystemService(Context.TELEPHONY_SERVICE)}.
 * <p>
 * Note that access to some telephony information is
 * permission-protected. Your application cannot access the protected
 * information unless it has the appropriate permissions declared in
 * its manifest file. Where permissions apply, they are noted in the
 * the methods through which you access the protected information.
 */
public class TelephonyManager {
    private static final String TAG = "TelephonyManager";

    private static ITelephonyRegistry sRegistry;

    /**
     * The allowed states of Wi-Fi calling.
     *
     * @hide
     */
    public interface WifiCallingChoices {
        /** Always use Wi-Fi calling */
        static final int ALWAYS_USE = 0;
        /** Ask the user whether to use Wi-Fi on every call */
        static final int ASK_EVERY_TIME = 1;
        /** Never use Wi-Fi calling */
        static final int NEVER_USE = 2;
    }

    private final Context mContext;

    private static String multiSimConfig =
            SystemProperties.get(TelephonyProperties.PROPERTY_MULTI_SIM_CONFIG);

    /** Enum indicating multisim variants
     *  DSDS - Dual SIM Dual Standby
     *  DSDA - Dual SIM Dual Active
     *  TSTS - Triple SIM Triple Standby
     **/
    /** @hide */
    public enum MultiSimVariants {
        DSDS,
        DSDA,
        TSTS,
        UNKNOWN
    };

    /** @hide */
    public TelephonyManager(Context context) {
        Context appContext = context.getApplicationContext();
        if (appContext != null) {
            mContext = appContext;
        } else {
            mContext = context;
        }

        if (sRegistry == null) {
            sRegistry = ITelephonyRegistry.Stub.asInterface(ServiceManager.getService(
                    "telephony.registry"));
        }
    }

    /** @hide */
    private TelephonyManager() {
        mContext = null;
    }

    private static TelephonyManager sInstance = new TelephonyManager();

    /** @hide
    /* @deprecated - use getSystemService as described above */
    public static TelephonyManager getDefault() {
        return sInstance;
    }


    /**
     * Returns the multi SIM variant
     * Returns DSDS for Dual SIM Dual Standby
     * Returns DSDA for Dual SIM Dual Active
     * Returns TSTS for Triple SIM Triple Standby
     * Returns UNKNOWN for others
     */
    /** {@hide} */
    public MultiSimVariants getMultiSimConfiguration() {
        String mSimConfig =
            SystemProperties.get(TelephonyProperties.PROPERTY_MULTI_SIM_CONFIG);
        if (mSimConfig.equals("dsds")) {
            return MultiSimVariants.DSDS;
        } else if (mSimConfig.equals("dsda")) {
            return MultiSimVariants.DSDA;
        } else if (mSimConfig.equals("tsts")) {
            return MultiSimVariants.TSTS;
        } else {
            return MultiSimVariants.UNKNOWN;
        }
    }


    /**
     * Returns the number of phones available.
     * Returns 1 for Single standby mode (Single SIM functionality)
     * Returns 2 for Dual standby mode.(Dual SIM functionality)
     */
    /** {@hide} */
    public int getPhoneCount() {
        int phoneCount = 1;
        switch (getMultiSimConfiguration()) {
            case DSDS:
            case DSDA:
                phoneCount = PhoneConstants.MAX_PHONE_COUNT_DUAL_SIM;
                break;
            case TSTS:
                phoneCount = PhoneConstants.MAX_PHONE_COUNT_TRI_SIM;
                break;
        }
        return phoneCount;
    }

    /** {@hide} */
    public static TelephonyManager from(Context context) {
        return (TelephonyManager) context.getSystemService(Context.TELEPHONY_SERVICE);
    }

    /** {@hide} */
    public boolean isMultiSimEnabled() {
        return (multiSimConfig.equals("dsds") || multiSimConfig.equals("dsda") ||
            multiSimConfig.equals("tsts"));
    }

    //
    // Broadcast Intent actions
    //

    /**
     * Broadcast intent action indicating that the call state (cellular)
     * on the device has changed.
     *
     * <p>
     * The {@link #EXTRA_STATE} extra indicates the new call state.
     * If the new state is RINGING, a second extra
     * {@link #EXTRA_INCOMING_NUMBER} provides the incoming phone number as
     * a String.
     *
     * <p class="note">
     * Requires the READ_PHONE_STATE permission.
     *
     * <p class="note">
     * This was a {@link android.content.Context#sendStickyBroadcast sticky}
     * broadcast in version 1.0, but it is no longer sticky.
     * Instead, use {@link #getCallState} to synchronously query the current call state.
     *
     * @see #EXTRA_STATE
     * @see #EXTRA_INCOMING_NUMBER
     * @see #getCallState
     */
    @SdkConstant(SdkConstantType.BROADCAST_INTENT_ACTION)
    public static final String ACTION_PHONE_STATE_CHANGED =
            "android.intent.action.PHONE_STATE";

    /**
     * The Phone app sends this intent when a user opts to respond-via-message during an incoming
     * call. By default, the device's default SMS app consumes this message and sends a text message
     * to the caller. A third party app can also provide this functionality by consuming this Intent
     * with a {@link android.app.Service} and sending the message using its own messaging system.
     * <p>The intent contains a URI (available from {@link android.content.Intent#getData})
     * describing the recipient, using either the {@code sms:}, {@code smsto:}, {@code mms:},
     * or {@code mmsto:} URI schema. Each of these URI schema carry the recipient information the
     * same way: the path part of the URI contains the recipient's phone number or a comma-separated
     * set of phone numbers if there are multiple recipients. For example, {@code
     * smsto:2065551234}.</p>
     *
     * <p>The intent may also contain extras for the message text (in {@link
     * android.content.Intent#EXTRA_TEXT}) and a message subject
     * (in {@link android.content.Intent#EXTRA_SUBJECT}).</p>
     *
     * <p class="note"><strong>Note:</strong>
     * The intent-filter that consumes this Intent needs to be in a {@link android.app.Service}
     * that requires the
     * permission {@link android.Manifest.permission#SEND_RESPOND_VIA_MESSAGE}.</p>
     * <p>For example, the service that receives this intent can be declared in the manifest file
     * with an intent filter like this:</p>
     * <pre>
     * &lt;!-- Service that delivers SMS messages received from the phone "quick response" -->
     * &lt;service android:name=".HeadlessSmsSendService"
     *          android:permission="android.permission.SEND_RESPOND_VIA_MESSAGE"
     *          android:exported="true" >
     *   &lt;intent-filter>
     *     &lt;action android:name="android.intent.action.RESPOND_VIA_MESSAGE" />
     *     &lt;category android:name="android.intent.category.DEFAULT" />
     *     &lt;data android:scheme="sms" />
     *     &lt;data android:scheme="smsto" />
     *     &lt;data android:scheme="mms" />
     *     &lt;data android:scheme="mmsto" />
     *   &lt;/intent-filter>
     * &lt;/service></pre>
     * <p>
     * Output: nothing.
     */
    @SdkConstant(SdkConstantType.ACTIVITY_INTENT_ACTION)
    public static final String ACTION_RESPOND_VIA_MESSAGE =
            "android.intent.action.RESPOND_VIA_MESSAGE";

    /**
     * The lookup key used with the {@link #ACTION_PHONE_STATE_CHANGED} broadcast
     * for a String containing the new call state.
     *
     * @see #EXTRA_STATE_IDLE
     * @see #EXTRA_STATE_RINGING
     * @see #EXTRA_STATE_OFFHOOK
     *
     * <p class="note">
     * Retrieve with
     * {@link android.content.Intent#getStringExtra(String)}.
     */
    public static final String EXTRA_STATE = PhoneConstants.STATE_KEY;

    /**
     * Value used with {@link #EXTRA_STATE} corresponding to
     * {@link #CALL_STATE_IDLE}.
     */
    public static final String EXTRA_STATE_IDLE = PhoneConstants.State.IDLE.toString();

    /**
     * Value used with {@link #EXTRA_STATE} corresponding to
     * {@link #CALL_STATE_RINGING}.
     */
    public static final String EXTRA_STATE_RINGING = PhoneConstants.State.RINGING.toString();

    /**
     * Value used with {@link #EXTRA_STATE} corresponding to
     * {@link #CALL_STATE_OFFHOOK}.
     */
    public static final String EXTRA_STATE_OFFHOOK = PhoneConstants.State.OFFHOOK.toString();

    /**
     * The lookup key used with the {@link #ACTION_PHONE_STATE_CHANGED} broadcast
     * for a String containing the incoming phone number.
     * Only valid when the new call state is RINGING.
     *
     * <p class="note">
     * Retrieve with
     * {@link android.content.Intent#getStringExtra(String)}.
     */
    public static final String EXTRA_INCOMING_NUMBER = "incoming_number";

    /**
     * Broadcast intent action indicating that a precise call state
     * (cellular) on the device has changed.
     *
     * <p>
     * The {@link #EXTRA_RINGING_CALL_STATE} extra indicates the ringing call state.
     * The {@link #EXTRA_FOREGROUND_CALL_STATE} extra indicates the foreground call state.
     * The {@link #EXTRA_BACKGROUND_CALL_STATE} extra indicates the background call state.
     * The {@link #EXTRA_DISCONNECT_CAUSE} extra indicates the disconnect cause.
     * The {@link #EXTRA_PRECISE_DISCONNECT_CAUSE} extra indicates the precise disconnect cause.
     *
     * <p class="note">
     * Requires the READ_PRECISE_PHONE_STATE permission.
     *
     * @see #EXTRA_RINGING_CALL_STATE
     * @see #EXTRA_FOREGROUND_CALL_STATE
     * @see #EXTRA_BACKGROUND_CALL_STATE
     * @see #EXTRA_DISCONNECT_CAUSE
     * @see #EXTRA_PRECISE_DISCONNECT_CAUSE
     *
     * <p class="note">
     * Requires the READ_PRECISE_PHONE_STATE permission.
     *
     * @hide
     */
    @SdkConstant(SdkConstantType.BROADCAST_INTENT_ACTION)
    public static final String ACTION_PRECISE_CALL_STATE_CHANGED =
            "android.intent.action.PRECISE_CALL_STATE";

    /**
     * The lookup key used with the {@link #ACTION_PRECISE_CALL_STATE_CHANGED} broadcast
     * for an integer containing the state of the current ringing call.
     *
     * @see PreciseCallState#PRECISE_CALL_STATE_NOT_VALID
     * @see PreciseCallState#PRECISE_CALL_STATE_IDLE
     * @see PreciseCallState#PRECISE_CALL_STATE_ACTIVE
     * @see PreciseCallState#PRECISE_CALL_STATE_HOLDING
     * @see PreciseCallState#PRECISE_CALL_STATE_DIALING
     * @see PreciseCallState#PRECISE_CALL_STATE_ALERTING
     * @see PreciseCallState#PRECISE_CALL_STATE_INCOMING
     * @see PreciseCallState#PRECISE_CALL_STATE_WAITING
     * @see PreciseCallState#PRECISE_CALL_STATE_DISCONNECTED
     * @see PreciseCallState#PRECISE_CALL_STATE_DISCONNECTING
     *
     * <p class="note">
     * Retrieve with
     * {@link android.content.Intent#getIntExtra(String name, int defaultValue)}.
     *
     * @hide
     */
    public static final String EXTRA_RINGING_CALL_STATE = "ringing_state";

    /**
     * The lookup key used with the {@link #ACTION_PRECISE_CALL_STATE_CHANGED} broadcast
     * for an integer containing the state of the current foreground call.
     *
     * @see PreciseCallState#PRECISE_CALL_STATE_NOT_VALID
     * @see PreciseCallState#PRECISE_CALL_STATE_IDLE
     * @see PreciseCallState#PRECISE_CALL_STATE_ACTIVE
     * @see PreciseCallState#PRECISE_CALL_STATE_HOLDING
     * @see PreciseCallState#PRECISE_CALL_STATE_DIALING
     * @see PreciseCallState#PRECISE_CALL_STATE_ALERTING
     * @see PreciseCallState#PRECISE_CALL_STATE_INCOMING
     * @see PreciseCallState#PRECISE_CALL_STATE_WAITING
     * @see PreciseCallState#PRECISE_CALL_STATE_DISCONNECTED
     * @see PreciseCallState#PRECISE_CALL_STATE_DISCONNECTING
     *
     * <p class="note">
     * Retrieve with
     * {@link android.content.Intent#getIntExtra(String name, int defaultValue)}.
     *
     * @hide
     */
    public static final String EXTRA_FOREGROUND_CALL_STATE = "foreground_state";

    /**
     * The lookup key used with the {@link #ACTION_PRECISE_CALL_STATE_CHANGED} broadcast
     * for an integer containing the state of the current background call.
     *
     * @see PreciseCallState#PRECISE_CALL_STATE_NOT_VALID
     * @see PreciseCallState#PRECISE_CALL_STATE_IDLE
     * @see PreciseCallState#PRECISE_CALL_STATE_ACTIVE
     * @see PreciseCallState#PRECISE_CALL_STATE_HOLDING
     * @see PreciseCallState#PRECISE_CALL_STATE_DIALING
     * @see PreciseCallState#PRECISE_CALL_STATE_ALERTING
     * @see PreciseCallState#PRECISE_CALL_STATE_INCOMING
     * @see PreciseCallState#PRECISE_CALL_STATE_WAITING
     * @see PreciseCallState#PRECISE_CALL_STATE_DISCONNECTED
     * @see PreciseCallState#PRECISE_CALL_STATE_DISCONNECTING
     *
     * <p class="note">
     * Retrieve with
     * {@link android.content.Intent#getIntExtra(String name, int defaultValue)}.
     *
     * @hide
     */
    public static final String EXTRA_BACKGROUND_CALL_STATE = "background_state";

    /**
     * The lookup key used with the {@link #ACTION_PRECISE_CALL_STATE_CHANGED} broadcast
     * for an integer containing the disconnect cause.
     *
     * @see DisconnectCause
     *
     * <p class="note">
     * Retrieve with
     * {@link android.content.Intent#getIntExtra(String name, int defaultValue)}.
     *
     * @hide
     */
    public static final String EXTRA_DISCONNECT_CAUSE = "disconnect_cause";

    /**
     * The lookup key used with the {@link #ACTION_PRECISE_CALL_STATE_CHANGED} broadcast
     * for an integer containing the disconnect cause provided by the RIL.
     *
     * @see PreciseDisconnectCause
     *
     * <p class="note">
     * Retrieve with
     * {@link android.content.Intent#getIntExtra(String name, int defaultValue)}.
     *
     * @hide
     */
    public static final String EXTRA_PRECISE_DISCONNECT_CAUSE = "precise_disconnect_cause";

    /**
     * Broadcast intent action indicating a data connection has changed,
     * providing precise information about the connection.
     *
     * <p>
     * The {@link #EXTRA_DATA_STATE} extra indicates the connection state.
     * The {@link #EXTRA_DATA_NETWORK_TYPE} extra indicates the connection network type.
     * The {@link #EXTRA_DATA_APN_TYPE} extra indicates the APN type.
     * The {@link #EXTRA_DATA_APN} extra indicates the APN.
     * The {@link #EXTRA_DATA_CHANGE_REASON} extra indicates the connection change reason.
     * The {@link #EXTRA_DATA_IFACE_PROPERTIES} extra indicates the connection interface.
     * The {@link #EXTRA_DATA_FAILURE_CAUSE} extra indicates the connection fail cause.
     *
     * <p class="note">
     * Requires the READ_PRECISE_PHONE_STATE permission.
     *
     * @see #EXTRA_DATA_STATE
     * @see #EXTRA_DATA_NETWORK_TYPE
     * @see #EXTRA_DATA_APN_TYPE
     * @see #EXTRA_DATA_APN
     * @see #EXTRA_DATA_CHANGE_REASON
     * @see #EXTRA_DATA_IFACE
     * @see #EXTRA_DATA_FAILURE_CAUSE
     * @hide
     */
    @SdkConstant(SdkConstantType.BROADCAST_INTENT_ACTION)
    public static final String ACTION_PRECISE_DATA_CONNECTION_STATE_CHANGED =
            "android.intent.action.PRECISE_DATA_CONNECTION_STATE_CHANGED";

    /**
     * The lookup key used with the {@link #ACTION_PRECISE_DATA_CONNECTION_STATE_CHANGED} broadcast
     * for an integer containing the state of the current data connection.
     *
     * @see TelephonyManager#DATA_UNKNOWN
     * @see TelephonyManager#DATA_DISCONNECTED
     * @see TelephonyManager#DATA_CONNECTING
     * @see TelephonyManager#DATA_CONNECTED
     * @see TelephonyManager#DATA_SUSPENDED
     *
     * <p class="note">
     * Retrieve with
     * {@link android.content.Intent#getIntExtra(String name, int defaultValue)}.
     *
     * @hide
     */
    public static final String EXTRA_DATA_STATE = PhoneConstants.STATE_KEY;

    /**
     * The lookup key used with the {@link #ACTION_PRECISE_DATA_CONNECTION_STATE_CHANGED} broadcast
     * for an integer containing the network type.
     *
     * @see TelephonyManager#NETWORK_TYPE_UNKNOWN
     * @see TelephonyManager#NETWORK_TYPE_GPRS
     * @see TelephonyManager#NETWORK_TYPE_EDGE
     * @see TelephonyManager#NETWORK_TYPE_UMTS
     * @see TelephonyManager#NETWORK_TYPE_CDMA
     * @see TelephonyManager#NETWORK_TYPE_EVDO_0
     * @see TelephonyManager#NETWORK_TYPE_EVDO_A
     * @see TelephonyManager#NETWORK_TYPE_1xRTT
     * @see TelephonyManager#NETWORK_TYPE_HSDPA
     * @see TelephonyManager#NETWORK_TYPE_HSUPA
     * @see TelephonyManager#NETWORK_TYPE_HSPA
     * @see TelephonyManager#NETWORK_TYPE_IDEN
     * @see TelephonyManager#NETWORK_TYPE_EVDO_B
     * @see TelephonyManager#NETWORK_TYPE_LTE
     * @see TelephonyManager#NETWORK_TYPE_EHRPD
     * @see TelephonyManager#NETWORK_TYPE_HSPAP
     *
     * <p class="note">
     * Retrieve with
     * {@link android.content.Intent#getIntExtra(String name, int defaultValue)}.
     *
     * @hide
     */
    public static final String EXTRA_DATA_NETWORK_TYPE = PhoneConstants.DATA_NETWORK_TYPE_KEY;

    /**
     * The lookup key used with the {@link #ACTION_PRECISE_DATA_CONNECTION_STATE_CHANGED} broadcast
     * for an String containing the data APN type.
     *
     * <p class="note">
     * Retrieve with
     * {@link android.content.Intent#getStringExtra(String name)}.
     *
     * @hide
     */
    public static final String EXTRA_DATA_APN_TYPE = PhoneConstants.DATA_APN_TYPE_KEY;

    /**
     * The lookup key used with the {@link #ACTION_PRECISE_DATA_CONNECTION_STATE_CHANGED} broadcast
     * for an String containing the data APN.
     *
     * <p class="note">
     * Retrieve with
     * {@link android.content.Intent#getStringExtra(String name)}.
     *
     * @hide
     */
    public static final String EXTRA_DATA_APN = PhoneConstants.DATA_APN_KEY;

    /**
     * The lookup key used with the {@link #ACTION_PRECISE_DATA_CONNECTION_STATE_CHANGED} broadcast
     * for an String representation of the change reason.
     *
     * <p class="note">
     * Retrieve with
     * {@link android.content.Intent#getStringExtra(String name)}.
     *
     * @hide
     */
    public static final String EXTRA_DATA_CHANGE_REASON = PhoneConstants.STATE_CHANGE_REASON_KEY;

    /**
     * The lookup key used with the {@link #ACTION_PRECISE_DATA_CONNECTION_STATE_CHANGED} broadcast
     * for an String representation of the data interface.
     *
     * <p class="note">
     * Retrieve with
     * {@link android.content.Intent#getParcelableExtra(String name)}.
     *
     * @hide
     */
    public static final String EXTRA_DATA_LINK_PROPERTIES_KEY = PhoneConstants.DATA_LINK_PROPERTIES_KEY;

    /**
     * The lookup key used with the {@link #ACTION_PRECISE_DATA_CONNECTION_STATE_CHANGED} broadcast
     * for the data connection fail cause.
     *
     * <p class="note">
     * Retrieve with
     * {@link android.content.Intent#getStringExtra(String name)}.
     *
     * @hide
     */
    public static final String EXTRA_DATA_FAILURE_CAUSE = PhoneConstants.DATA_FAILURE_CAUSE_KEY;

    //
    //
    // Device Info
    //
    //

    /**
     * Returns the software version number for the device, for example,
     * the IMEI/SV for GSM phones. Return null if the software version is
     * not available.
     *
     * <p>Requires Permission:
     *   {@link android.Manifest.permission#READ_PHONE_STATE READ_PHONE_STATE}
     */
    public String getDeviceSoftwareVersion() {
        return getDeviceSoftwareVersion(getDefaultSim());
    }

    /**
     * Returns the software version number for the device, for example,
     * the IMEI/SV for GSM phones. Return null if the software version is
     * not available.
     *
     * <p>Requires Permission:
     *   {@link android.Manifest.permission#READ_PHONE_STATE READ_PHONE_STATE}
     *
     * @param slotId of which deviceID is returned
     */
    /** {@hide} */
    public String getDeviceSoftwareVersion(int slotId) {
        // FIXME methods taking slot id should not use subscription, instead us Uicc directly
        long[] subId = SubscriptionManager.getSubId(slotId);
        if (subId == null || subId.length == 0) {
            return null;
        }
        try {
            return getSubscriberInfo().getDeviceSvnUsingSubId(subId[0]);
        } catch (RemoteException ex) {
            return null;
        } catch (NullPointerException ex) {
            return null;
        }
    }

    /**
     * Returns the unique device ID, for example, the IMEI for GSM and the MEID
     * or ESN for CDMA phones. Return null if device ID is not available.
     *
     * <p>Requires Permission:
     *   {@link android.Manifest.permission#READ_PHONE_STATE READ_PHONE_STATE}
     */
    public String getDeviceId() {
        return getDeviceId(getDefaultSim());
    }

    /**
     * Returns the unique device ID of a subscription, for example, the IMEI for
     * GSM and the MEID for CDMA phones. Return null if device ID is not available.
     *
     * <p>Requires Permission:
     *   {@link android.Manifest.permission#READ_PHONE_STATE READ_PHONE_STATE}
     *
     * @param slotId of which deviceID is returned
     */
    /** {@hide} */
    public String getDeviceId(int slotId) {
        // FIXME methods taking slot id should not use subscription, instead us Uicc directly
        long[] subId = SubscriptionManager.getSubId(slotId);
        if (subId == null || subId.length == 0) {
            return null;
        }
        try {
            return getSubscriberInfo().getDeviceIdForSubscriber(subId[0]);
        } catch (RemoteException ex) {
            return null;
        } catch (NullPointerException ex) {
            return null;
        }
    }

    /**
     * Returns the IMEI. Return null if IMEI is not available.
     *
     * <p>Requires Permission:
     *   {@link android.Manifest.permission#READ_PHONE_STATE READ_PHONE_STATE}
     */
    /** {@hide} */
    public String getImei() {
        return getImei(getDefaultSim());
    }

    /**
     * Returns the IMEI. Return null if IMEI is not available.
     *
     * <p>Requires Permission:
     *   {@link android.Manifest.permission#READ_PHONE_STATE READ_PHONE_STATE}
     *
     * @param slotId of which deviceID is returned
     */
    /** {@hide} */
    public String getImei(int slotId) {
        long[] subId = SubscriptionManager.getSubId(slotId);
        try {
            return getSubscriberInfo().getImeiForSubscriber(subId[0]);
        } catch (RemoteException ex) {
            return null;
        } catch (NullPointerException ex) {
            return null;
        }
    }

    /**
     * Returns the current location of the device.
     *<p>
     * If there is only one radio in the device and that radio has an LTE connection,
     * this method will return null. The implementation must not to try add LTE
     * identifiers into the existing cdma/gsm classes.
     *<p>
     * In the future this call will be deprecated.
     *<p>
     * @return Current location of the device or null if not available.
     *
     * <p>Requires Permission:
     * {@link android.Manifest.permission#ACCESS_COARSE_LOCATION ACCESS_COARSE_LOCATION} or
     * {@link android.Manifest.permission#ACCESS_COARSE_LOCATION ACCESS_FINE_LOCATION}.
     */
    public CellLocation getCellLocation() {
        try {
            Bundle bundle = getITelephony().getCellLocation();
            if (bundle.isEmpty()) return null;
            CellLocation cl = CellLocation.newFromBundle(bundle);
            if (cl.isEmpty())
                return null;
            return cl;
        } catch (RemoteException ex) {
            return null;
        } catch (NullPointerException ex) {
            return null;
        }
    }

    /**
     * Enables location update notifications.  {@link PhoneStateListener#onCellLocationChanged
     * PhoneStateListener.onCellLocationChanged} will be called on location updates.
     *
     * <p>Requires Permission: {@link android.Manifest.permission#CONTROL_LOCATION_UPDATES
     * CONTROL_LOCATION_UPDATES}
     *
     * @hide
     */
    public void enableLocationUpdates() {
            enableLocationUpdates(getDefaultSubscription());
    }

    /**
     * Enables location update notifications for a subscription.
     * {@link PhoneStateListener#onCellLocationChanged
     * PhoneStateListener.onCellLocationChanged} will be called on location updates.
     *
     * <p>Requires Permission: {@link android.Manifest.permission#CONTROL_LOCATION_UPDATES
     * CONTROL_LOCATION_UPDATES}
     *
     * @param subId for which the location updates are enabled
     */
    /** @hide */
    public void enableLocationUpdates(long subId) {
        try {
            getITelephony().enableLocationUpdatesForSubscriber(subId);
        } catch (RemoteException ex) {
        } catch (NullPointerException ex) {
        }
    }

    /**
     * Disables location update notifications.  {@link PhoneStateListener#onCellLocationChanged
     * PhoneStateListener.onCellLocationChanged} will be called on location updates.
     *
     * <p>Requires Permission: {@link android.Manifest.permission#CONTROL_LOCATION_UPDATES
     * CONTROL_LOCATION_UPDATES}
     *
     * @hide
     */
    public void disableLocationUpdates() {
            disableLocationUpdates(getDefaultSubscription());
    }

    /** @hide */
    public void disableLocationUpdates(long subId) {
        try {
            getITelephony().disableLocationUpdatesForSubscriber(subId);
        } catch (RemoteException ex) {
        } catch (NullPointerException ex) {
        }
    }

    /**
     * Returns the neighboring cell information of the device. The getAllCellInfo is preferred
     * and use this only if getAllCellInfo return nulls or an empty list.
     *<p>
     * In the future this call will be deprecated.
     *<p>
     * @return List of NeighboringCellInfo or null if info unavailable.
     *
     * <p>Requires Permission:
     * (@link android.Manifest.permission#ACCESS_COARSE_UPDATES}
     */
    public List<NeighboringCellInfo> getNeighboringCellInfo() {
        try {
            return getITelephony().getNeighboringCellInfo(mContext.getOpPackageName());
        } catch (RemoteException ex) {
            return null;
        } catch (NullPointerException ex) {
            return null;
        }
    }

    /** No phone radio. */
    public static final int PHONE_TYPE_NONE = PhoneConstants.PHONE_TYPE_NONE;
    /** Phone radio is GSM. */
    public static final int PHONE_TYPE_GSM = PhoneConstants.PHONE_TYPE_GSM;
    /** Phone radio is CDMA. */
    public static final int PHONE_TYPE_CDMA = PhoneConstants.PHONE_TYPE_CDMA;
    /** Phone is via SIP. */
    public static final int PHONE_TYPE_SIP = PhoneConstants.PHONE_TYPE_SIP;

    /**
     * Returns the current phone type.
     * TODO: This is a last minute change and hence hidden.
     *
     * @see #PHONE_TYPE_NONE
     * @see #PHONE_TYPE_GSM
     * @see #PHONE_TYPE_CDMA
     * @see #PHONE_TYPE_SIP
     *
     * {@hide}
     */
    @SystemApi
    public int getCurrentPhoneType() {
        return getCurrentPhoneType(getDefaultSubscription());
    }

    /**
     * Returns a constant indicating the device phone type for a subscription.
     *
     * @see #PHONE_TYPE_NONE
     * @see #PHONE_TYPE_GSM
     * @see #PHONE_TYPE_CDMA
     *
     * @param subId for which phone type is returned
     */
    /** {@hide} */
    @SystemApi
    public int getCurrentPhoneType(long subId) {
        int phoneId = SubscriptionManager.getPhoneId(subId);
        try{
            ITelephony telephony = getITelephony();
            if (telephony != null) {
                return telephony.getActivePhoneTypeForSubscriber(subId);
            } else {
                // This can happen when the ITelephony interface is not up yet.
                return getPhoneTypeFromProperty(phoneId);
            }
        } catch (RemoteException ex) {
            // This shouldn't happen in the normal case, as a backup we
            // read from the system property.
            return getPhoneTypeFromProperty(phoneId);
        } catch (NullPointerException ex) {
            // This shouldn't happen in the normal case, as a backup we
            // read from the system property.
            return getPhoneTypeFromProperty(phoneId);
        }
    }

    /**
     * Returns a constant indicating the device phone type.  This
     * indicates the type of radio used to transmit voice calls.
     *
     * @see #PHONE_TYPE_NONE
     * @see #PHONE_TYPE_GSM
     * @see #PHONE_TYPE_CDMA
     * @see #PHONE_TYPE_SIP
     */
    public int getPhoneType() {
        if (!isVoiceCapable()) {
            return PHONE_TYPE_NONE;
        }
        return getCurrentPhoneType();
    }

    private int getPhoneTypeFromProperty() {
        return getPhoneTypeFromProperty(getDefaultPhone());
    }

    /** {@hide} */
    private int getPhoneTypeFromProperty(int phoneId) {
        String type = getTelephonyProperty(phoneId,
                TelephonyProperties.CURRENT_ACTIVE_PHONE, null);
        if (type == null || type.equals("")) {
            return getPhoneTypeFromNetworkType(phoneId);
        }
        return Integer.parseInt(type);
    }

    private int getPhoneTypeFromNetworkType() {
        return getPhoneTypeFromNetworkType(getDefaultPhone());
    }

    /** {@hide} */
    private int getPhoneTypeFromNetworkType(int phoneId) {
        // When the system property CURRENT_ACTIVE_PHONE, has not been set,
        // use the system property for default network type.
        // This is a fail safe, and can only happen at first boot.
        String mode = getTelephonyProperty(phoneId, "ro.telephony.default_network", null);
        if (mode != null) {
            return TelephonyManager.getPhoneType(Integer.parseInt(mode));
        }
        return TelephonyManager.PHONE_TYPE_NONE;
    }

    /**
     * This function returns the type of the phone, depending
     * on the network mode.
     *
     * @param networkMode
     * @return Phone Type
     *
     * @hide
     */
    public static int getPhoneType(int networkMode) {
        switch(networkMode) {
        case RILConstants.NETWORK_MODE_CDMA:
        case RILConstants.NETWORK_MODE_CDMA_NO_EVDO:
        case RILConstants.NETWORK_MODE_EVDO_NO_CDMA:
            return PhoneConstants.PHONE_TYPE_CDMA;

        case RILConstants.NETWORK_MODE_WCDMA_PREF:
        case RILConstants.NETWORK_MODE_GSM_ONLY:
        case RILConstants.NETWORK_MODE_WCDMA_ONLY:
        case RILConstants.NETWORK_MODE_GSM_UMTS:
        case RILConstants.NETWORK_MODE_LTE_GSM_WCDMA:
        case RILConstants.NETWORK_MODE_LTE_WCDMA:
        case RILConstants.NETWORK_MODE_LTE_CDMA_EVDO_GSM_WCDMA:
            return PhoneConstants.PHONE_TYPE_GSM;

        // Use CDMA Phone for the global mode including CDMA
        case RILConstants.NETWORK_MODE_GLOBAL:
        case RILConstants.NETWORK_MODE_LTE_CDMA_EVDO:
            return PhoneConstants.PHONE_TYPE_CDMA;

        case RILConstants.NETWORK_MODE_LTE_ONLY:
            if (getLteOnCdmaModeStatic() == PhoneConstants.LTE_ON_CDMA_TRUE) {
                return PhoneConstants.PHONE_TYPE_CDMA;
            } else {
                return PhoneConstants.PHONE_TYPE_GSM;
            }
        default:
            return PhoneConstants.PHONE_TYPE_GSM;
        }
    }

    /**
     * The contents of the /proc/cmdline file
     */
    private static String getProcCmdLine()
    {
        String cmdline = "";
        FileInputStream is = null;
        try {
            is = new FileInputStream("/proc/cmdline");
            byte [] buffer = new byte[2048];
            int count = is.read(buffer);
            if (count > 0) {
                cmdline = new String(buffer, 0, count);
            }
        } catch (IOException e) {
            Rlog.d(TAG, "No /proc/cmdline exception=" + e);
        } finally {
            if (is != null) {
                try {
                    is.close();
                } catch (IOException e) {
                }
            }
        }
        Rlog.d(TAG, "/proc/cmdline=" + cmdline);
        return cmdline;
    }

    /** Kernel command line */
    private static final String sKernelCmdLine = getProcCmdLine();

    /** Pattern for selecting the product type from the kernel command line */
    private static final Pattern sProductTypePattern =
        Pattern.compile("\\sproduct_type\\s*=\\s*(\\w+)");

    /** The ProductType used for LTE on CDMA devices */
    private static final String sLteOnCdmaProductType =
        SystemProperties.get(TelephonyProperties.PROPERTY_LTE_ON_CDMA_PRODUCT_TYPE, "");

    /**
     * Return if the current radio is LTE on CDMA. This
     * is a tri-state return value as for a period of time
     * the mode may be unknown.
     *
     * @return {@link PhoneConstants#LTE_ON_CDMA_UNKNOWN}, {@link PhoneConstants#LTE_ON_CDMA_FALSE}
     * or {@link PhoneConstants#LTE_ON_CDMA_TRUE}
     *
     * @hide
     */
    public static int getLteOnCdmaModeStatic() {
        int retVal;
        int curVal;
        String productType = "";

        curVal = SystemProperties.getInt(TelephonyProperties.PROPERTY_LTE_ON_CDMA_DEVICE,
                    PhoneConstants.LTE_ON_CDMA_UNKNOWN);
        retVal = curVal;
        if (retVal == PhoneConstants.LTE_ON_CDMA_UNKNOWN) {
            Matcher matcher = sProductTypePattern.matcher(sKernelCmdLine);
            if (matcher.find()) {
                productType = matcher.group(1);
                if (sLteOnCdmaProductType.equals(productType)) {
                    retVal = PhoneConstants.LTE_ON_CDMA_TRUE;
                } else {
                    retVal = PhoneConstants.LTE_ON_CDMA_FALSE;
                }
            } else {
                retVal = PhoneConstants.LTE_ON_CDMA_FALSE;
            }
        }

        Rlog.d(TAG, "getLteOnCdmaMode=" + retVal + " curVal=" + curVal +
                " product_type='" + productType +
                "' lteOnCdmaProductType='" + sLteOnCdmaProductType + "'");
        return retVal;
    }

    //
    //
    // Current Network
    //
    //

    /**
     * Returns the alphabetic name of current registered operator.
     * <p>
     * Availability: Only when user is registered to a network. Result may be
     * unreliable on CDMA networks (use {@link #getPhoneType()} to determine if
     * on a CDMA network).
     */
    public String getNetworkOperatorName() {
        return getNetworkOperatorName(getDefaultSubscription());
    }

    /**
     * Returns the alphabetic name of current registered operator
     * for a particular subscription.
     * <p>
     * Availability: Only when user is registered to a network. Result may be
     * unreliable on CDMA networks (use {@link #getPhoneType()} to determine if
     * on a CDMA network).
     * @param subId
     */
    /** {@hide} */
    public String getNetworkOperatorName(long subId) {
        int phoneId = SubscriptionManager.getPhoneId(subId);
        return getTelephonyProperty(phoneId, TelephonyProperties.PROPERTY_OPERATOR_ALPHA, "");
    }

    /**
     * Returns the numeric name (MCC+MNC) of current registered operator.
     * <p>
     * Availability: Only when user is registered to a network. Result may be
     * unreliable on CDMA networks (use {@link #getPhoneType()} to determine if
     * on a CDMA network).
     */
    public String getNetworkOperator() {
        return getNetworkOperator(getDefaultSubscription());
    }

    /**
     * Returns the numeric name (MCC+MNC) of current registered operator
     * for a particular subscription.
     * <p>
     * Availability: Only when user is registered to a network. Result may be
     * unreliable on CDMA networks (use {@link #getPhoneType()} to determine if
     * on a CDMA network).
     *
     * @param subId
     */
    /** {@hide} */
   public String getNetworkOperator(long subId) {
        int phoneId = SubscriptionManager.getPhoneId(subId);
        return getTelephonyProperty(phoneId, TelephonyProperties.PROPERTY_OPERATOR_NUMERIC, "");
     }

    /**
     * Returns true if the device is considered roaming on the current
     * network, for GSM purposes.
     * <p>
     * Availability: Only when user registered to a network.
     */
    public boolean isNetworkRoaming() {
        return isNetworkRoaming(getDefaultSubscription());
    }

    /**
     * Returns true if the device is considered roaming on the current
     * network for a subscription.
     * <p>
     * Availability: Only when user registered to a network.
     *
     * @param subId
     */
    /** {@hide} */
    public boolean isNetworkRoaming(long subId) {
        int phoneId = SubscriptionManager.getPhoneId(subId);
        return Boolean.parseBoolean(getTelephonyProperty(phoneId,
                TelephonyProperties.PROPERTY_OPERATOR_ISROAMING, null));
    }

    /**
     * Returns the ISO country code equivalent of the current registered
     * operator's MCC (Mobile Country Code).
     * <p>
     * Availability: Only when user is registered to a network. Result may be
     * unreliable on CDMA networks (use {@link #getPhoneType()} to determine if
     * on a CDMA network).
     */
    public String getNetworkCountryIso() {
        return getNetworkCountryIso(getDefaultSubscription());
    }

    /**
     * Returns the ISO country code equivalent of the current registered
     * operator's MCC (Mobile Country Code) of a subscription.
     * <p>
     * Availability: Only when user is registered to a network. Result may be
     * unreliable on CDMA networks (use {@link #getPhoneType()} to determine if
     * on a CDMA network).
     *
     * @param subId for which Network CountryIso is returned
     */
    /** {@hide} */
    public String getNetworkCountryIso(long subId) {
        int phoneId = SubscriptionManager.getPhoneId(subId);
        return getTelephonyProperty(phoneId, TelephonyProperties.PROPERTY_OPERATOR_ISO_COUNTRY, "");
    }

    /** Network type is unknown */
    public static final int NETWORK_TYPE_UNKNOWN = 0;
    /** Current network is GPRS */
    public static final int NETWORK_TYPE_GPRS = 1;
    /** Current network is EDGE */
    public static final int NETWORK_TYPE_EDGE = 2;
    /** Current network is UMTS */
    public static final int NETWORK_TYPE_UMTS = 3;
    /** Current network is CDMA: Either IS95A or IS95B*/
    public static final int NETWORK_TYPE_CDMA = 4;
    /** Current network is EVDO revision 0*/
    public static final int NETWORK_TYPE_EVDO_0 = 5;
    /** Current network is EVDO revision A*/
    public static final int NETWORK_TYPE_EVDO_A = 6;
    /** Current network is 1xRTT*/
    public static final int NETWORK_TYPE_1xRTT = 7;
    /** Current network is HSDPA */
    public static final int NETWORK_TYPE_HSDPA = 8;
    /** Current network is HSUPA */
    public static final int NETWORK_TYPE_HSUPA = 9;
    /** Current network is HSPA */
    public static final int NETWORK_TYPE_HSPA = 10;
    /** Current network is iDen */
    public static final int NETWORK_TYPE_IDEN = 11;
    /** Current network is EVDO revision B*/
    public static final int NETWORK_TYPE_EVDO_B = 12;
    /** Current network is LTE */
    public static final int NETWORK_TYPE_LTE = 13;
    /** Current network is eHRPD */
    public static final int NETWORK_TYPE_EHRPD = 14;
    /** Current network is HSPA+ */
    public static final int NETWORK_TYPE_HSPAP = 15;
    /** Current network is GSM {@hide} */
    public static final int NETWORK_TYPE_GSM = 16;

    /**
     * @return the NETWORK_TYPE_xxxx for current data connection.
     */
    public int getNetworkType() {
        return getDataNetworkType();
    }

    /**
     * Returns a constant indicating the radio technology (network type)
     * currently in use on the device for a subscription.
     * @return the network type
     *
     * @param subId for which network type is returned
     *
     * @see #NETWORK_TYPE_UNKNOWN
     * @see #NETWORK_TYPE_GPRS
     * @see #NETWORK_TYPE_EDGE
     * @see #NETWORK_TYPE_UMTS
     * @see #NETWORK_TYPE_HSDPA
     * @see #NETWORK_TYPE_HSUPA
     * @see #NETWORK_TYPE_HSPA
     * @see #NETWORK_TYPE_CDMA
     * @see #NETWORK_TYPE_EVDO_0
     * @see #NETWORK_TYPE_EVDO_A
     * @see #NETWORK_TYPE_EVDO_B
     * @see #NETWORK_TYPE_1xRTT
     * @see #NETWORK_TYPE_IDEN
     * @see #NETWORK_TYPE_LTE
     * @see #NETWORK_TYPE_EHRPD
     * @see #NETWORK_TYPE_HSPAP
     */
    /** {@hide} */
   public int getNetworkType(long subId) {
       try {
           ITelephony telephony = getITelephony();
           if (telephony != null) {
               return telephony.getNetworkTypeForSubscriber(subId);
           } else {
               // This can happen when the ITelephony interface is not up yet.
               return NETWORK_TYPE_UNKNOWN;
           }
       } catch(RemoteException ex) {
           // This shouldn't happen in the normal case
           return NETWORK_TYPE_UNKNOWN;
       } catch (NullPointerException ex) {
           // This could happen before phone restarts due to crashing
           return NETWORK_TYPE_UNKNOWN;
       }
   }

    /**
     * Returns a constant indicating the radio technology (network type)
     * currently in use on the device for data transmission.
     * @return the network type
     *
     * @see #NETWORK_TYPE_UNKNOWN
     * @see #NETWORK_TYPE_GPRS
     * @see #NETWORK_TYPE_EDGE
     * @see #NETWORK_TYPE_UMTS
     * @see #NETWORK_TYPE_HSDPA
     * @see #NETWORK_TYPE_HSUPA
     * @see #NETWORK_TYPE_HSPA
     * @see #NETWORK_TYPE_CDMA
     * @see #NETWORK_TYPE_EVDO_0
     * @see #NETWORK_TYPE_EVDO_A
     * @see #NETWORK_TYPE_EVDO_B
     * @see #NETWORK_TYPE_1xRTT
     * @see #NETWORK_TYPE_IDEN
     * @see #NETWORK_TYPE_LTE
     * @see #NETWORK_TYPE_EHRPD
     * @see #NETWORK_TYPE_HSPAP
     *
     * @hide
     */
    public int getDataNetworkType() {
        return getDataNetworkType(getDefaultSubscription());
    }

    /**
     * Returns a constant indicating the radio technology (network type)
     * currently in use on the device for data transmission for a subscription
     * @return the network type
     *
     * @param subId for which network type is returned
     */
    /** {@hide} */
    public int getDataNetworkType(long subId) {
        try{
            ITelephony telephony = getITelephony();
            if (telephony != null) {
                return telephony.getDataNetworkTypeForSubscriber(subId);
            } else {
                // This can happen when the ITelephony interface is not up yet.
                return NETWORK_TYPE_UNKNOWN;
            }
        } catch(RemoteException ex) {
            // This shouldn't happen in the normal case
            return NETWORK_TYPE_UNKNOWN;
        } catch (NullPointerException ex) {
            // This could happen before phone restarts due to crashing
            return NETWORK_TYPE_UNKNOWN;
        }
    }

    /**
     * Returns the NETWORK_TYPE_xxxx for voice
     *
     * @hide
     */
    public int getVoiceNetworkType() {
        return getVoiceNetworkType(getDefaultSubscription());
    }

    /**
     * Returns the NETWORK_TYPE_xxxx for voice for a subId
     *
     */
    /** {@hide} */
    public int getVoiceNetworkType(long subId) {
        try{
            ITelephony telephony = getITelephony();
            if (telephony != null) {
                return telephony.getVoiceNetworkTypeForSubscriber(subId);
            } else {
                // This can happen when the ITelephony interface is not up yet.
                return NETWORK_TYPE_UNKNOWN;
            }
        } catch(RemoteException ex) {
            // This shouldn't happen in the normal case
            return NETWORK_TYPE_UNKNOWN;
        } catch (NullPointerException ex) {
            // This could happen before phone restarts due to crashing
            return NETWORK_TYPE_UNKNOWN;
        }
    }

    /** Unknown network class. {@hide} */
    public static final int NETWORK_CLASS_UNKNOWN = 0;
    /** Class of broadly defined "2G" networks. {@hide} */
    public static final int NETWORK_CLASS_2_G = 1;
    /** Class of broadly defined "3G" networks. {@hide} */
    public static final int NETWORK_CLASS_3_G = 2;
    /** Class of broadly defined "4G" networks. {@hide} */
    public static final int NETWORK_CLASS_4_G = 3;

    /**
     * Return general class of network type, such as "3G" or "4G". In cases
     * where classification is contentious, this method is conservative.
     *
     * @hide
     */
    public static int getNetworkClass(int networkType) {
        switch (networkType) {
            case NETWORK_TYPE_GPRS:
            case NETWORK_TYPE_GSM:
            case NETWORK_TYPE_EDGE:
            case NETWORK_TYPE_CDMA:
            case NETWORK_TYPE_1xRTT:
            case NETWORK_TYPE_IDEN:
                return NETWORK_CLASS_2_G;
            case NETWORK_TYPE_UMTS:
            case NETWORK_TYPE_EVDO_0:
            case NETWORK_TYPE_EVDO_A:
            case NETWORK_TYPE_HSDPA:
            case NETWORK_TYPE_HSUPA:
            case NETWORK_TYPE_HSPA:
            case NETWORK_TYPE_EVDO_B:
            case NETWORK_TYPE_EHRPD:
            case NETWORK_TYPE_HSPAP:
                return NETWORK_CLASS_3_G;
            case NETWORK_TYPE_LTE:
                return NETWORK_CLASS_4_G;
            default:
                return NETWORK_CLASS_UNKNOWN;
        }
    }

    /**
     * Returns a string representation of the radio technology (network type)
     * currently in use on the device.
     * @return the name of the radio technology
     *
     * @hide pending API council review
     */
    public String getNetworkTypeName() {
        return getNetworkTypeName(getNetworkType());
    }

    /**
     * Returns a string representation of the radio technology (network type)
     * currently in use on the device.
     * @param subId for which network type is returned
     * @return the name of the radio technology
     *
     */
    /** {@hide} */
    public static String getNetworkTypeName(int type) {
        switch (type) {
            case NETWORK_TYPE_GPRS:
                return "GPRS";
            case NETWORK_TYPE_EDGE:
                return "EDGE";
            case NETWORK_TYPE_UMTS:
                return "UMTS";
            case NETWORK_TYPE_HSDPA:
                return "HSDPA";
            case NETWORK_TYPE_HSUPA:
                return "HSUPA";
            case NETWORK_TYPE_HSPA:
                return "HSPA";
            case NETWORK_TYPE_CDMA:
                return "CDMA";
            case NETWORK_TYPE_EVDO_0:
                return "CDMA - EvDo rev. 0";
            case NETWORK_TYPE_EVDO_A:
                return "CDMA - EvDo rev. A";
            case NETWORK_TYPE_EVDO_B:
                return "CDMA - EvDo rev. B";
            case NETWORK_TYPE_1xRTT:
                return "CDMA - 1xRTT";
            case NETWORK_TYPE_LTE:
                return "LTE";
            case NETWORK_TYPE_EHRPD:
                return "CDMA - eHRPD";
            case NETWORK_TYPE_IDEN:
                return "iDEN";
            case NETWORK_TYPE_HSPAP:
                return "HSPA+";
            case NETWORK_TYPE_GSM:
                return "GSM";
            default:
                return "UNKNOWN";
        }
    }

    //
    //
    // SIM Card
    //
    //

    /** SIM card state: Unknown. Signifies that the SIM is in transition
     *  between states. For example, when the user inputs the SIM pin
     *  under PIN_REQUIRED state, a query for sim status returns
     *  this state before turning to SIM_STATE_READY. */
    public static final int SIM_STATE_UNKNOWN = 0;
    /** SIM card state: no SIM card is available in the device */
    public static final int SIM_STATE_ABSENT = 1;
    /** SIM card state: Locked: requires the user's SIM PIN to unlock */
    public static final int SIM_STATE_PIN_REQUIRED = 2;
    /** SIM card state: Locked: requires the user's SIM PUK to unlock */
    public static final int SIM_STATE_PUK_REQUIRED = 3;
    /** SIM card state: Locked: requries a network PIN to unlock */
    public static final int SIM_STATE_NETWORK_LOCKED = 4;
    /** SIM card state: Ready */
    public static final int SIM_STATE_READY = 5;
    /** SIM card state: SIM Card Error, Sim Card is present but faulty
     *@hide
     */
    public static final int SIM_STATE_CARD_IO_ERROR = 6;

    /**
     * @return true if a ICC card is present
     */
    public boolean hasIccCard() {
        return hasIccCard(getDefaultSim());
    }

    /**
     * @return true if a ICC card is present for a subscription
     *
     * @param slotId for which icc card presence is checked
     */
    /** {@hide} */
    // FIXME Input argument slotId should be of type int
    public boolean hasIccCard(long slotId) {

        try {
            return getITelephony().hasIccCardUsingSlotId(slotId);
        } catch (RemoteException ex) {
            // Assume no ICC card if remote exception which shouldn't happen
            return false;
        } catch (NullPointerException ex) {
            // This could happen before phone restarts due to crashing
            return false;
        }
    }

    /**
     * Returns a constant indicating the state of the
     * device SIM card.
     *
     * @see #SIM_STATE_UNKNOWN
     * @see #SIM_STATE_ABSENT
     * @see #SIM_STATE_PIN_REQUIRED
     * @see #SIM_STATE_PUK_REQUIRED
     * @see #SIM_STATE_NETWORK_LOCKED
     * @see #SIM_STATE_READY
     * @see #SIM_STATE_CARD_IO_ERROR
     */
    public int getSimState() {
        return getSimState(getDefaultSim());
    }

    /**
     * Returns a constant indicating the state of the
     * device SIM card in a slot.
     *
     * @param slotId
     *
     * @see #SIM_STATE_UNKNOWN
     * @see #SIM_STATE_ABSENT
     * @see #SIM_STATE_PIN_REQUIRED
     * @see #SIM_STATE_PUK_REQUIRED
     * @see #SIM_STATE_NETWORK_LOCKED
     * @see #SIM_STATE_READY
     */
    /** {@hide} */
    // FIXME the argument to pass is subId ??
    public int getSimState(int slotId) {
        long[] subId = SubscriptionManager.getSubId(slotId);
        if (subId == null || subId.length == 0) {
            return SIM_STATE_ABSENT;
        }
        // FIXME Do not use a property to determine SIM_STATE, call
        // appropriate method on some object.
        int phoneId = SubscriptionManager.getPhoneId(subId[0]);
        String prop = getTelephonyProperty(phoneId, TelephonyProperties.PROPERTY_SIM_STATE, "");
        if ("ABSENT".equals(prop)) {
            return SIM_STATE_ABSENT;
        }
        else if ("PIN_REQUIRED".equals(prop)) {
            return SIM_STATE_PIN_REQUIRED;
        }
        else if ("PUK_REQUIRED".equals(prop)) {
            return SIM_STATE_PUK_REQUIRED;
        }
        else if ("NETWORK_LOCKED".equals(prop)) {
            return SIM_STATE_NETWORK_LOCKED;
        }
        else if ("READY".equals(prop)) {
            return SIM_STATE_READY;
        }
        else if ("CARD_IO_ERROR".equals(prop)) {
            return SIM_STATE_CARD_IO_ERROR;
        }
        else {
            return SIM_STATE_UNKNOWN;
        }
    }

    /**
     * Returns the MCC+MNC (mobile country code + mobile network code) of the
     * provider of the SIM. 5 or 6 decimal digits.
     * <p>
     * Availability: SIM state must be {@link #SIM_STATE_READY}
     *
     * @see #getSimState
     */
    public String getSimOperator() {
        long subId = getDefaultSubscription();
        Rlog.d(TAG, "getSimOperator(): default subId=" + subId);
        return getSimOperator(subId);
    }

    /**
     * Returns the MCC+MNC (mobile country code + mobile network code) of the
     * provider of the SIM for a particular subscription. 5 or 6 decimal digits.
     * <p>
     * Availability: SIM state must be {@link #SIM_STATE_READY}
     *
     * @see #getSimState
     *
     * @param subId for which SimOperator is returned
     */
    /** {@hide} */
    public String getSimOperator(long subId) {
        int phoneId = SubscriptionManager.getPhoneId(subId);
        String operator = getTelephonyProperty(phoneId,
                TelephonyProperties.PROPERTY_ICC_OPERATOR_NUMERIC, "");
        Rlog.d(TAG, "getSimOperator: subId=" + subId + " operator=" + operator);
        return operator;
    }

    /**
     * Returns the Service Provider Name (SPN).
     * <p>
     * Availability: SIM state must be {@link #SIM_STATE_READY}
     *
     * @see #getSimState
     */
    public String getSimOperatorName() {
        return getSimOperatorName(getDefaultSubscription());
    }

    /**
     * Returns the Service Provider Name (SPN).
     * <p>
     * Availability: SIM state must be {@link #SIM_STATE_READY}
     *
     * @see #getSimState
     *
     * @param subId for which SimOperatorName is returned
     */
    /** {@hide} */
    public String getSimOperatorName(long subId) {
        int phoneId = SubscriptionManager.getPhoneId(subId);
        return getTelephonyProperty(phoneId, TelephonyProperties.PROPERTY_ICC_OPERATOR_ALPHA, "");
    }

    /**
     * Returns the ISO country code equivalent for the SIM provider's country code.
     */
    public String getSimCountryIso() {
        return getSimCountryIso(getDefaultSubscription());
    }

    /**
     * Returns the ISO country code equivalent for the SIM provider's country code.
     *
     * @param subId for which SimCountryIso is returned
     */
    /** {@hide} */
    public String getSimCountryIso(long subId) {
        int phoneId = SubscriptionManager.getPhoneId(subId);
        return getTelephonyProperty(phoneId, TelephonyProperties.PROPERTY_ICC_OPERATOR_ISO_COUNTRY,
                "");
    }

    /**
     * Returns the serial number of the SIM, if applicable. Return null if it is
     * unavailable.
     * <p>
     * Requires Permission:
     *   {@link android.Manifest.permission#READ_PHONE_STATE READ_PHONE_STATE}
     */
    public String getSimSerialNumber() {
         return getSimSerialNumber(getDefaultSubscription());
    }

    /**
     * Returns the serial number for the given subscription, if applicable. Return null if it is
     * unavailable.
     * <p>
     * @param subId for which Sim Serial number is returned
     * Requires Permission:
     *   {@link android.Manifest.permission#READ_PHONE_STATE READ_PHONE_STATE}
     */
    /** {@hide} */
    public String getSimSerialNumber(long subId) {
        try {
            return getSubscriberInfo().getIccSerialNumberForSubscriber(subId);
        } catch (RemoteException ex) {
            return null;
        } catch (NullPointerException ex) {
            // This could happen before phone restarts due to crashing
            return null;
        }
    }

    /**
     * Return if the current radio is LTE on CDMA. This
     * is a tri-state return value as for a period of time
     * the mode may be unknown.
     *
     * @return {@link PhoneConstants#LTE_ON_CDMA_UNKNOWN}, {@link PhoneConstants#LTE_ON_CDMA_FALSE}
     * or {@link PhoneConstants#LTE_ON_CDMA_TRUE}
     *
     * @hide
     */
    public int getLteOnCdmaMode() {
        return getLteOnCdmaMode(getDefaultSubscription());
    }

    /**
     * Return if the current radio is LTE on CDMA for Subscription. This
     * is a tri-state return value as for a period of time
     * the mode may be unknown.
     *
     * @param subId for which radio is LTE on CDMA is returned
     * @return {@link PhoneConstants#LTE_ON_CDMA_UNKNOWN}, {@link PhoneConstants#LTE_ON_CDMA_FALSE}
     * or {@link PhoneConstants#LTE_ON_CDMA_TRUE}
     *
     */
    /** {@hide} */
    public int getLteOnCdmaMode(long subId) {
        try {
            return getITelephony().getLteOnCdmaModeForSubscriber(subId);
        } catch (RemoteException ex) {
            // Assume no ICC card if remote exception which shouldn't happen
            return PhoneConstants.LTE_ON_CDMA_UNKNOWN;
        } catch (NullPointerException ex) {
            // This could happen before phone restarts due to crashing
            return PhoneConstants.LTE_ON_CDMA_UNKNOWN;
        }
    }

    //
    //
    // Subscriber Info
    //
    //

    /**
     * Returns the unique subscriber ID, for example, the IMSI for a GSM phone.
     * Return null if it is unavailable.
     * <p>
     * Requires Permission:
     *   {@link android.Manifest.permission#READ_PHONE_STATE READ_PHONE_STATE}
     */
    public String getSubscriberId() {
        return getSubscriberId(getDefaultSubscription());
    }

    /**
     * Returns the unique subscriber ID, for example, the IMSI for a GSM phone
     * for a subscription.
     * Return null if it is unavailable.
     * <p>
     * Requires Permission:
     *   {@link android.Manifest.permission#READ_PHONE_STATE READ_PHONE_STATE}
     *
     * @param subId whose subscriber id is returned
     */
    /** {@hide} */
    public String getSubscriberId(long subId) {
        try {
            return getSubscriberInfo().getSubscriberIdForSubscriber(subId);
        } catch (RemoteException ex) {
            return null;
        } catch (NullPointerException ex) {
            // This could happen before phone restarts due to crashing
            return null;
        }
    }

    /**
     * Returns the Group Identifier Level1 for a GSM phone.
     * Return null if it is unavailable.
     * <p>
     * Requires Permission:
     *   {@link android.Manifest.permission#READ_PHONE_STATE READ_PHONE_STATE}
     */
    public String getGroupIdLevel1() {
        try {
            return getSubscriberInfo().getGroupIdLevel1();
        } catch (RemoteException ex) {
            return null;
        } catch (NullPointerException ex) {
            // This could happen before phone restarts due to crashing
            return null;
        }
    }

    /**
     * Returns the Group Identifier Level1 for a GSM phone for a particular subscription.
     * Return null if it is unavailable.
     * <p>
     * Requires Permission:
     *   {@link android.Manifest.permission#READ_PHONE_STATE READ_PHONE_STATE}
     *
     * @param subscription whose subscriber id is returned
     */
    /** {@hide} */
    public String getGroupIdLevel1(long subId) {
        try {
            return getSubscriberInfo().getGroupIdLevel1ForSubscriber(subId);
        } catch (RemoteException ex) {
            return null;
        } catch (NullPointerException ex) {
            // This could happen before phone restarts due to crashing
            return null;
        }
    }

    /**
     * Returns the phone number string for line 1, for example, the MSISDN
     * for a GSM phone. Return null if it is unavailable.
     * <p>
     * Requires Permission:
     *   {@link android.Manifest.permission#READ_PHONE_STATE READ_PHONE_STATE}
     */
    public String getLine1Number() {
        return getLine1NumberForSubscriber(getDefaultSubscription());
    }

    /**
     * Returns the phone number string for line 1, for example, the MSISDN
     * for a GSM phone for a particular subscription. Return null if it is unavailable.
     * <p>
     * Requires Permission:
     *   {@link android.Manifest.permission#READ_PHONE_STATE READ_PHONE_STATE}
     *
     * @param subId whose phone number for line 1 is returned
     */
    /** {@hide} */
    public String getLine1NumberForSubscriber(long subId) {
        String number = null;
        try {
            number = getITelephony().getLine1NumberForDisplay(subId);
        } catch (RemoteException ex) {
        } catch (NullPointerException ex) {
        }
        if (number != null) {
            return number;
        }
        try {
            return getSubscriberInfo().getLine1NumberForSubscriber(subId);
        } catch (RemoteException ex) {
            return null;
        } catch (NullPointerException ex) {
            // This could happen before phone restarts due to crashing
            return null;
        }
    }

    /**
     * Set the line 1 phone number string and its alphatag for the current ICCID
     * for display purpose only, for example, displayed in Phone Status. It won't
     * change the actual MSISDN/MDN. To unset alphatag or number, pass in a null
     * value.
     * <p>
     * Requires Permission:
     *   {@link android.Manifest.permission#MODIFY_PHONE_STATE MODIFY_PHONE_STATE}
     * Or the calling app has carrier privileges. @see #hasCarrierPrivileges
     *
     * @param alphaTag alpha-tagging of the dailing nubmer
     * @param number The dialing number
     */
    public void setLine1NumberForDisplay(String alphaTag, String number) {
        setLine1NumberForDisplayForSubscriber(getDefaultSubscription(), alphaTag, number);
    }

    /**
     * Set the line 1 phone number string and its alphatag for the current ICCID
     * for display purpose only, for example, displayed in Phone Status. It won't
     * change the actual MSISDN/MDN. To unset alphatag or number, pass in a null
     * value.
     * <p>
     * Requires Permission:
     *   {@link android.Manifest.permission#MODIFY_PHONE_STATE MODIFY_PHONE_STATE}
     * Or the calling app has carrier privileges. @see #hasCarrierPrivileges
     *
     * @param subId the subscriber that the alphatag and dialing number belongs to.
     * @param alphaTag alpha-tagging of the dailing nubmer
     * @param number The dialing number
     * @hide
     */
    public void setLine1NumberForDisplayForSubscriber(long subId, String alphaTag, String number) {
        try {
            getITelephony().setLine1NumberForDisplayForSubscriber(subId, alphaTag, number);
        } catch (RemoteException ex) {
        } catch (NullPointerException ex) {
        }
    }

    /**
     * Returns the alphabetic identifier associated with the line 1 number.
     * Return null if it is unavailable.
     * <p>
     * Requires Permission:
     *   {@link android.Manifest.permission#READ_PHONE_STATE READ_PHONE_STATE}
     * @hide
     * nobody seems to call this.
     */
    public String getLine1AlphaTag() {
        return getLine1AlphaTagForSubscriber(getDefaultSubscription());
    }

    /**
     * Returns the alphabetic identifier associated with the line 1 number
     * for a subscription.
     * Return null if it is unavailable.
     * <p>
     * Requires Permission:
     *   {@link android.Manifest.permission#READ_PHONE_STATE READ_PHONE_STATE}
     * @param subId whose alphabetic identifier associated with line 1 is returned
     * nobody seems to call this.
     */
    /** {@hide} */
    public String getLine1AlphaTagForSubscriber(long subId) {
        String alphaTag = null;
        try {
            alphaTag = getITelephony().getLine1AlphaTagForDisplay(subId);
        } catch (RemoteException ex) {
        } catch (NullPointerException ex) {
        }
        if (alphaTag != null) {
            return alphaTag;
        }
        try {
            return getSubscriberInfo().getLine1AlphaTagForSubscriber(subId);
        } catch (RemoteException ex) {
            return null;
        } catch (NullPointerException ex) {
            // This could happen before phone restarts due to crashing
            return null;
        }
    }

    /**
     * Returns the MSISDN string.
     * for a GSM phone. Return null if it is unavailable.
     * <p>
     * Requires Permission:
     *   {@link android.Manifest.permission#READ_PHONE_STATE READ_PHONE_STATE}
     *
     * @hide
     */
    public String getMsisdn() {
        return getMsisdn(getDefaultSubscription());
    }

    /**
     * Returns the MSISDN string.
     * for a GSM phone. Return null if it is unavailable.
     * <p>
     * Requires Permission:
     *   {@link android.Manifest.permission#READ_PHONE_STATE READ_PHONE_STATE}
     *
     * @param subId for which msisdn is returned
     */
    /** {@hide} */
    public String getMsisdn(long subId) {
        try {
            return getSubscriberInfo().getMsisdnForSubscriber(subId);
        } catch (RemoteException ex) {
            return null;
        } catch (NullPointerException ex) {
            // This could happen before phone restarts due to crashing
            return null;
        }
    }

    /**
     * Returns the voice mail number. Return null if it is unavailable.
     * <p>
     * Requires Permission:
     *   {@link android.Manifest.permission#READ_PHONE_STATE READ_PHONE_STATE}
     */
    public String getVoiceMailNumber() {
        return getVoiceMailNumber(getDefaultSubscription());
    }

    /**
     * Returns the voice mail number for a subscription.
     * Return null if it is unavailable.
     * <p>
     * Requires Permission:
     *   {@link android.Manifest.permission#READ_PHONE_STATE READ_PHONE_STATE}
     * @param subId whose voice mail number is returned
     */
    /** {@hide} */
    public String getVoiceMailNumber(long subId) {
        try {
            return getSubscriberInfo().getVoiceMailNumberForSubscriber(subId);
        } catch (RemoteException ex) {
            return null;
        } catch (NullPointerException ex) {
            // This could happen before phone restarts due to crashing
            return null;
        }
    }

    /**
     * Returns the complete voice mail number. Return null if it is unavailable.
     * <p>
     * Requires Permission:
     *   {@link android.Manifest.permission#CALL_PRIVILEGED CALL_PRIVILEGED}
     *
     * @hide
     */
    public String getCompleteVoiceMailNumber() {
        return getCompleteVoiceMailNumber(getDefaultSubscription());
    }

    /**
     * Returns the complete voice mail number. Return null if it is unavailable.
     * <p>
     * Requires Permission:
     *   {@link android.Manifest.permission#CALL_PRIVILEGED CALL_PRIVILEGED}
     *
     * @param subId
     */
    /** {@hide} */
    public String getCompleteVoiceMailNumber(long subId) {
        try {
            return getSubscriberInfo().getCompleteVoiceMailNumberForSubscriber(subId);
        } catch (RemoteException ex) {
            return null;
        } catch (NullPointerException ex) {
            // This could happen before phone restarts due to crashing
            return null;
        }
    }

    /**
     * Returns the voice mail count. Return 0 if unavailable.
     * <p>
     * Requires Permission:
     *   {@link android.Manifest.permission#READ_PHONE_STATE READ_PHONE_STATE}
     * @hide
     */
    public int getVoiceMessageCount() {
        return getVoiceMessageCount(getDefaultSubscription());
    }

    /**
     * Returns the voice mail count for a subscription. Return 0 if unavailable.
     * <p>
     * Requires Permission:
     *   {@link android.Manifest.permission#READ_PHONE_STATE READ_PHONE_STATE}
     * @param subId whose voice message count is returned
     */
    /** {@hide} */
    public int getVoiceMessageCount(long subId) {
        try {
            return getITelephony().getVoiceMessageCountForSubscriber(subId);
        } catch (RemoteException ex) {
            return 0;
        } catch (NullPointerException ex) {
            // This could happen before phone restarts due to crashing
            return 0;
        }
    }

    /**
     * Retrieves the alphabetic identifier associated with the voice
     * mail number.
     * <p>
     * Requires Permission:
     *   {@link android.Manifest.permission#READ_PHONE_STATE READ_PHONE_STATE}
     */
    public String getVoiceMailAlphaTag() {
        return getVoiceMailAlphaTag(getDefaultSubscription());
    }

    /**
     * Retrieves the alphabetic identifier associated with the voice
     * mail number for a subscription.
     * <p>
     * Requires Permission:
     * {@link android.Manifest.permission#READ_PHONE_STATE READ_PHONE_STATE}
     * @param subId whose alphabetic identifier associated with the
     * voice mail number is returned
     */
    /** {@hide} */
    public String getVoiceMailAlphaTag(long subId) {
        try {
            return getSubscriberInfo().getVoiceMailAlphaTagForSubscriber(subId);
        } catch (RemoteException ex) {
            return null;
        } catch (NullPointerException ex) {
            // This could happen before phone restarts due to crashing
            return null;
        }
    }

    /**
     * Returns the IMS private user identity (IMPI) that was loaded from the ISIM.
     * @return the IMPI, or null if not present or not loaded
     * @hide
     */
    public String getIsimImpi() {
        try {
            return getSubscriberInfo().getIsimImpi();
        } catch (RemoteException ex) {
            return null;
        } catch (NullPointerException ex) {
            // This could happen before phone restarts due to crashing
            return null;
        }
    }

    /**
     * Returns the IMS home network domain name that was loaded from the ISIM.
     * @return the IMS domain name, or null if not present or not loaded
     * @hide
     */
    public String getIsimDomain() {
        try {
            return getSubscriberInfo().getIsimDomain();
        } catch (RemoteException ex) {
            return null;
        } catch (NullPointerException ex) {
            // This could happen before phone restarts due to crashing
            return null;
        }
    }

    /**
     * Returns the IMS public user identities (IMPU) that were loaded from the ISIM.
     * @return an array of IMPU strings, with one IMPU per string, or null if
     *      not present or not loaded
     * @hide
     */
    public String[] getIsimImpu() {
        try {
            return getSubscriberInfo().getIsimImpu();
        } catch (RemoteException ex) {
            return null;
        } catch (NullPointerException ex) {
            // This could happen before phone restarts due to crashing
            return null;
        }
    }

   /**
    * @hide
    */
    private IPhoneSubInfo getSubscriberInfo() {
        // get it each time because that process crashes a lot
        return IPhoneSubInfo.Stub.asInterface(ServiceManager.getService("iphonesubinfo"));
    }

    /** Device call state: No activity. */
    public static final int CALL_STATE_IDLE = 0;
    /** Device call state: Ringing. A new call arrived and is
     *  ringing or waiting. In the latter case, another call is
     *  already active. */
    public static final int CALL_STATE_RINGING = 1;
    /** Device call state: Off-hook. At least one call exists
      * that is dialing, active, or on hold, and no calls are ringing
      * or waiting. */
    public static final int CALL_STATE_OFFHOOK = 2;

    /**
     * Returns a constant indicating the call state (cellular) on the device.
     */
    public int getCallState() {
        return getCallState(getDefaultSubscription());
    }

    /**
     * Returns a constant indicating the call state (cellular) on the device
     * for a subscription.
     *
     * @param subId whose call state is returned
     */
    /** {@hide} */
    public int getCallState(long subId) {
        try {
            return getITelephony().getCallStateForSubscriber(subId);
        } catch (RemoteException ex) {
            // the phone process is restarting.
            return CALL_STATE_IDLE;
        } catch (NullPointerException ex) {
          // the phone process is restarting.
          return CALL_STATE_IDLE;
      }
    }

    /** Data connection activity: No traffic. */
    public static final int DATA_ACTIVITY_NONE = 0x00000000;
    /** Data connection activity: Currently receiving IP PPP traffic. */
    public static final int DATA_ACTIVITY_IN = 0x00000001;
    /** Data connection activity: Currently sending IP PPP traffic. */
    public static final int DATA_ACTIVITY_OUT = 0x00000002;
    /** Data connection activity: Currently both sending and receiving
     *  IP PPP traffic. */
    public static final int DATA_ACTIVITY_INOUT = DATA_ACTIVITY_IN | DATA_ACTIVITY_OUT;
    /**
     * Data connection is active, but physical link is down
     */
    public static final int DATA_ACTIVITY_DORMANT = 0x00000004;

    /**
     * Returns a constant indicating the type of activity on a data connection
     * (cellular).
     *
     * @see #DATA_ACTIVITY_NONE
     * @see #DATA_ACTIVITY_IN
     * @see #DATA_ACTIVITY_OUT
     * @see #DATA_ACTIVITY_INOUT
     * @see #DATA_ACTIVITY_DORMANT
     */
    public int getDataActivity() {
        try {
            return getITelephony().getDataActivity();
        } catch (RemoteException ex) {
            // the phone process is restarting.
            return DATA_ACTIVITY_NONE;
        } catch (NullPointerException ex) {
          // the phone process is restarting.
          return DATA_ACTIVITY_NONE;
      }
    }

    /** Data connection state: Unknown.  Used before we know the state.
     * @hide
     */
    public static final int DATA_UNKNOWN        = -1;
    /** Data connection state: Disconnected. IP traffic not available. */
    public static final int DATA_DISCONNECTED   = 0;
    /** Data connection state: Currently setting up a data connection. */
    public static final int DATA_CONNECTING     = 1;
    /** Data connection state: Connected. IP traffic should be available. */
    public static final int DATA_CONNECTED      = 2;
    /** Data connection state: Suspended. The connection is up, but IP
     * traffic is temporarily unavailable. For example, in a 2G network,
     * data activity may be suspended when a voice call arrives. */
    public static final int DATA_SUSPENDED      = 3;

    /**
     * Returns a constant indicating the current data connection state
     * (cellular).
     *
     * @see #DATA_DISCONNECTED
     * @see #DATA_CONNECTING
     * @see #DATA_CONNECTED
     * @see #DATA_SUSPENDED
     */
    public int getDataState() {
        try {
            return getITelephony().getDataState();
        } catch (RemoteException ex) {
            // the phone process is restarting.
            return DATA_DISCONNECTED;
        } catch (NullPointerException ex) {
            return DATA_DISCONNECTED;
        }
    }

   /**
    * @hide
    */
    private ITelephony getITelephony() {
        return ITelephony.Stub.asInterface(ServiceManager.getService(Context.TELEPHONY_SERVICE));
    }

<<<<<<< HEAD
    /**
    * @hide
    */
    private ITelecommService getTelecommService() {
        return ITelecommService.Stub.asInterface(ServiceManager.getService(TELECOMM_SERVICE_NAME));
=======
    private ITelecomService getTelecommService() {
        return ITelecomService.Stub.asInterface(ServiceManager.getService(Context.TELECOM_SERVICE));
>>>>>>> ead6ad8a
    }

    //
    //
    // PhoneStateListener
    //
    //

    /**
     * Registers a listener object to receive notification of changes
     * in specified telephony states.
     * <p>
     * To register a listener, pass a {@link PhoneStateListener}
     * and specify at least one telephony state of interest in
     * the events argument.
     *
     * At registration, and when a specified telephony state
     * changes, the telephony manager invokes the appropriate
     * callback method on the listener object and passes the
     * current (updated) values.
     * <p>
     * To unregister a listener, pass the listener object and set the
     * events argument to
     * {@link PhoneStateListener#LISTEN_NONE LISTEN_NONE} (0).
     *
     * @param listener The {@link PhoneStateListener} object to register
     *                 (or unregister)
     * @param events The telephony state(s) of interest to the listener,
     *               as a bitwise-OR combination of {@link PhoneStateListener}
     *               LISTEN_ flags.
     */
    public void listen(PhoneStateListener listener, int events) {
        String pkgForDebug = mContext != null ? mContext.getPackageName() : "<unknown>";
        try {
            Boolean notifyNow = (getITelephony() != null);
            sRegistry.listenForSubscriber(listener.mSubId, pkgForDebug, listener.callback, events, notifyNow);
        } catch (RemoteException ex) {
            // system process dead
        } catch (NullPointerException ex) {
            // system process dead
        }
    }

    /**
     * Returns the CDMA ERI icon index to display
     *
     * @hide
     */
    public int getCdmaEriIconIndex() {
        return getCdmaEriIconIndex(getDefaultSubscription());
    }

    /**
     * Returns the CDMA ERI icon index to display for a subscription
     */
    /** {@hide} */
    public int getCdmaEriIconIndex(long subId) {
        try {
            return getITelephony().getCdmaEriIconIndexForSubscriber(subId);
        } catch (RemoteException ex) {
            // the phone process is restarting.
            return -1;
        } catch (NullPointerException ex) {
            return -1;
        }
    }

    /**
     * Returns the CDMA ERI icon mode,
     * 0 - ON
     * 1 - FLASHING
     *
     * @hide
     */
    public int getCdmaEriIconMode() {
        return getCdmaEriIconMode(getDefaultSubscription());
    }

    /**
     * Returns the CDMA ERI icon mode for a subscription.
     * 0 - ON
     * 1 - FLASHING
     */
    /** {@hide} */
    public int getCdmaEriIconMode(long subId) {
        try {
            return getITelephony().getCdmaEriIconModeForSubscriber(subId);
        } catch (RemoteException ex) {
            // the phone process is restarting.
            return -1;
        } catch (NullPointerException ex) {
            return -1;
        }
    }

    /**
     * Returns the CDMA ERI text,
     *
     * @hide
     */
    public String getCdmaEriText() {
        return getCdmaEriText(getDefaultSubscription());
    }

    /**
     * Returns the CDMA ERI text, of a subscription
     *
     */
    /** {@hide} */
    public String getCdmaEriText(long subId) {
        try {
            return getITelephony().getCdmaEriTextForSubscriber(subId);
        } catch (RemoteException ex) {
            // the phone process is restarting.
            return null;
        } catch (NullPointerException ex) {
            return null;
        }
    }

    /**
     * @return true if the current device is "voice capable".
     * <p>
     * "Voice capable" means that this device supports circuit-switched
     * (i.e. voice) phone calls over the telephony network, and is allowed
     * to display the in-call UI while a cellular voice call is active.
     * This will be false on "data only" devices which can't make voice
     * calls and don't support any in-call UI.
     * <p>
     * Note: the meaning of this flag is subtly different from the
     * PackageManager.FEATURE_TELEPHONY system feature, which is available
     * on any device with a telephony radio, even if the device is
     * data-only.
     *
     * @hide pending API review
     */
    public boolean isVoiceCapable() {
        if (mContext == null) return true;
        return mContext.getResources().getBoolean(
                com.android.internal.R.bool.config_voice_capable);
    }

    /**
     * @return true if the current device supports sms service.
     * <p>
     * If true, this means that the device supports both sending and
     * receiving sms via the telephony network.
     * <p>
     * Note: Voicemail waiting sms, cell broadcasting sms, and MMS are
     *       disabled when device doesn't support sms.
     */
    public boolean isSmsCapable() {
        if (mContext == null) return true;
        return mContext.getResources().getBoolean(
                com.android.internal.R.bool.config_sms_capable);
    }

    /**
     * Returns all observed cell information from all radios on the
     * device including the primary and neighboring cells. This does
     * not cause or change the rate of PhoneStateListner#onCellInfoChanged.
     *<p>
     * The list can include one or more of {@link android.telephony.CellInfoGsm CellInfoGsm},
     * {@link android.telephony.CellInfoCdma CellInfoCdma},
     * {@link android.telephony.CellInfoLte CellInfoLte} and
     * {@link android.telephony.CellInfoWcdma CellInfoCdma} in any combination.
     * Specifically on devices with multiple radios it is typical to see instances of
     * one or more of any these in the list. In addition 0, 1 or more CellInfo
     * objects may return isRegistered() true.
     *<p>
     * This is preferred over using getCellLocation although for older
     * devices this may return null in which case getCellLocation should
     * be called.
     *<p>
     * @return List of CellInfo or null if info unavailable.
     *
     * <p>Requires Permission: {@link android.Manifest.permission#ACCESS_COARSE_LOCATION}
     */
    public List<CellInfo> getAllCellInfo() {
        try {
            return getITelephony().getAllCellInfo();
        } catch (RemoteException ex) {
            return null;
        } catch (NullPointerException ex) {
            return null;
        }
    }

    /**
     * Sets the minimum time in milli-seconds between {@link PhoneStateListener#onCellInfoChanged
     * PhoneStateListener.onCellInfoChanged} will be invoked.
     *<p>
     * The default, 0, means invoke onCellInfoChanged when any of the reported
     * information changes. Setting the value to INT_MAX(0x7fffffff) means never issue
     * A onCellInfoChanged.
     *<p>
     * @param rateInMillis the rate
     *
     * @hide
     */
    public void setCellInfoListRate(int rateInMillis) {
        try {
            getITelephony().setCellInfoListRate(rateInMillis);
        } catch (RemoteException ex) {
        } catch (NullPointerException ex) {
        }
    }

    /**
     * Returns the MMS user agent.
     */
    public String getMmsUserAgent() {
        if (mContext == null) return null;
        return mContext.getResources().getString(
                com.android.internal.R.string.config_mms_user_agent);
    }

    /**
     * Returns the MMS user agent profile URL.
     */
    public String getMmsUAProfUrl() {
        if (mContext == null) return null;
        return mContext.getResources().getString(
                com.android.internal.R.string.config_mms_user_agent_profile_url);
    }

    /**
     * Opens a logical channel to the ICC card.
     *
     * Input parameters equivalent to TS 27.007 AT+CCHO command.
     *
     * <p>Requires Permission:
     *   {@link android.Manifest.permission#MODIFY_PHONE_STATE MODIFY_PHONE_STATE}
     * Or the calling app has carrier privileges. @see #hasCarrierPrivileges
     *
     * @param AID Application id. See ETSI 102.221 and 101.220.
     * @return an IccOpenLogicalChannelResponse object.
     */
    public IccOpenLogicalChannelResponse iccOpenLogicalChannel(String AID) {
        try {
            return getITelephony().iccOpenLogicalChannel(AID);
        } catch (RemoteException ex) {
        } catch (NullPointerException ex) {
        }
        return null;
    }

    /**
     * Closes a previously opened logical channel to the ICC card.
     *
     * Input parameters equivalent to TS 27.007 AT+CCHC command.
     *
     * <p>Requires Permission:
     *   {@link android.Manifest.permission#MODIFY_PHONE_STATE MODIFY_PHONE_STATE}
     * Or the calling app has carrier privileges. @see #hasCarrierPrivileges
     *
     * @param channel is the channel id to be closed as retruned by a successful
     *            iccOpenLogicalChannel.
     * @return true if the channel was closed successfully.
     */
    public boolean iccCloseLogicalChannel(int channel) {
        try {
            return getITelephony().iccCloseLogicalChannel(channel);
        } catch (RemoteException ex) {
        } catch (NullPointerException ex) {
        }
        return false;
    }

    /**
     * Transmit an APDU to the ICC card over a logical channel.
     *
     * Input parameters equivalent to TS 27.007 AT+CGLA command.
     *
     * <p>Requires Permission:
     *   {@link android.Manifest.permission#MODIFY_PHONE_STATE MODIFY_PHONE_STATE}
     * Or the calling app has carrier privileges. @see #hasCarrierPrivileges
     *
     * @param channel is the channel id to be closed as returned by a successful
     *            iccOpenLogicalChannel.
     * @param cla Class of the APDU command.
     * @param instruction Instruction of the APDU command.
     * @param p1 P1 value of the APDU command.
     * @param p2 P2 value of the APDU command.
     * @param p3 P3 value of the APDU command. If p3 is negative a 4 byte APDU
     *            is sent to the SIM.
     * @param data Data to be sent with the APDU.
     * @return The APDU response from the ICC card with the status appended at
     *            the end.
     */
    public String iccTransmitApduLogicalChannel(int channel, int cla,
            int instruction, int p1, int p2, int p3, String data) {
        try {
            return getITelephony().iccTransmitApduLogicalChannel(channel, cla,
                    instruction, p1, p2, p3, data);
        } catch (RemoteException ex) {
        } catch (NullPointerException ex) {
        }
        return "";
    }

    /**
     * Transmit an APDU to the ICC card over the basic channel.
     *
     * Input parameters equivalent to TS 27.007 AT+CSIM command.
     *
     * <p>Requires Permission:
     *   {@link android.Manifest.permission#MODIFY_PHONE_STATE MODIFY_PHONE_STATE}
     * Or the calling app has carrier privileges. @see #hasCarrierPrivileges
     *
     * @param cla Class of the APDU command.
     * @param instruction Instruction of the APDU command.
     * @param p1 P1 value of the APDU command.
     * @param p2 P2 value of the APDU command.
     * @param p3 P3 value of the APDU command. If p3 is negative a 4 byte APDU
     *            is sent to the SIM.
     * @param data Data to be sent with the APDU.
     * @return The APDU response from the ICC card with the status appended at
     *            the end.
     */
    public String iccTransmitApduBasicChannel(int cla,
            int instruction, int p1, int p2, int p3, String data) {
        try {
            return getITelephony().iccTransmitApduBasicChannel(cla,
                    instruction, p1, p2, p3, data);
        } catch (RemoteException ex) {
        } catch (NullPointerException ex) {
        }
        return "";
    }

    /**
     * Returns the response APDU for a command APDU sent through SIM_IO.
     *
     * <p>Requires Permission:
     *   {@link android.Manifest.permission#MODIFY_PHONE_STATE MODIFY_PHONE_STATE}
     * Or the calling app has carrier privileges. @see #hasCarrierPrivileges
     *
     * @param fileID
     * @param command
     * @param p1 P1 value of the APDU command.
     * @param p2 P2 value of the APDU command.
     * @param p3 P3 value of the APDU command.
     * @param filePath
     * @return The APDU response.
     */
    public byte[] iccExchangeSimIO(int fileID, int command, int p1, int p2, int p3,
            String filePath) {
        try {
            return getITelephony().iccExchangeSimIO(fileID, command, p1, p2,
                p3, filePath);
        } catch (RemoteException ex) {
        } catch (NullPointerException ex) {
        }
        return null;
    }

    /**
     * Send ENVELOPE to the SIM and return the response.
     *
     * <p>Requires Permission:
     *   {@link android.Manifest.permission#MODIFY_PHONE_STATE MODIFY_PHONE_STATE}
     * Or the calling app has carrier privileges. @see #hasCarrierPrivileges
     *
     * @param content String containing SAT/USAT response in hexadecimal
     *                format starting with command tag. See TS 102 223 for
     *                details.
     * @return The APDU response from the ICC card in hexadecimal format
     *         with the last 4 bytes being the status word. If the command fails,
     *         returns an empty string.
     */
    public String sendEnvelopeWithStatus(String content) {
        try {
            return getITelephony().sendEnvelopeWithStatus(content);
        } catch (RemoteException ex) {
        } catch (NullPointerException ex) {
        }
        return "";
    }

    /**
     * Read one of the NV items defined in com.android.internal.telephony.RadioNVItems.
     * Used for device configuration by some CDMA operators.
     * <p>
     * Requires Permission:
     *   {@link android.Manifest.permission#MODIFY_PHONE_STATE MODIFY_PHONE_STATE}
     * Or the calling app has carrier privileges. @see #hasCarrierPrivileges
     *
     * @param itemID the ID of the item to read.
     * @return the NV item as a String, or null on any failure.
     *
     * @hide
     */
    public String nvReadItem(int itemID) {
        try {
            return getITelephony().nvReadItem(itemID);
        } catch (RemoteException ex) {
            Rlog.e(TAG, "nvReadItem RemoteException", ex);
        } catch (NullPointerException ex) {
            Rlog.e(TAG, "nvReadItem NPE", ex);
        }
        return "";
    }

    /**
     * Write one of the NV items defined in com.android.internal.telephony.RadioNVItems.
     * Used for device configuration by some CDMA operators.
     * <p>
     * Requires Permission:
     *   {@link android.Manifest.permission#MODIFY_PHONE_STATE MODIFY_PHONE_STATE}
     * Or the calling app has carrier privileges. @see #hasCarrierPrivileges
     *
     * @param itemID the ID of the item to read.
     * @param itemValue the value to write, as a String.
     * @return true on success; false on any failure.
     *
     * @hide
     */
    public boolean nvWriteItem(int itemID, String itemValue) {
        try {
            return getITelephony().nvWriteItem(itemID, itemValue);
        } catch (RemoteException ex) {
            Rlog.e(TAG, "nvWriteItem RemoteException", ex);
        } catch (NullPointerException ex) {
            Rlog.e(TAG, "nvWriteItem NPE", ex);
        }
        return false;
    }

    /**
     * Update the CDMA Preferred Roaming List (PRL) in the radio NV storage.
     * Used for device configuration by some CDMA operators.
     * <p>
     * Requires Permission:
     *   {@link android.Manifest.permission#MODIFY_PHONE_STATE MODIFY_PHONE_STATE}
     * Or the calling app has carrier privileges. @see #hasCarrierPrivileges
     *
     * @param preferredRoamingList byte array containing the new PRL.
     * @return true on success; false on any failure.
     *
     * @hide
     */
    public boolean nvWriteCdmaPrl(byte[] preferredRoamingList) {
        try {
            return getITelephony().nvWriteCdmaPrl(preferredRoamingList);
        } catch (RemoteException ex) {
            Rlog.e(TAG, "nvWriteCdmaPrl RemoteException", ex);
        } catch (NullPointerException ex) {
            Rlog.e(TAG, "nvWriteCdmaPrl NPE", ex);
        }
        return false;
    }

    /**
     * Perform the specified type of NV config reset. The radio will be taken offline
     * and the device must be rebooted after the operation. Used for device
     * configuration by some CDMA operators.
     * <p>
     * Requires Permission:
     *   {@link android.Manifest.permission#MODIFY_PHONE_STATE MODIFY_PHONE_STATE}
     * Or the calling app has carrier privileges. @see #hasCarrierPrivileges
     *
     * @param resetType reset type: 1: reload NV reset, 2: erase NV reset, 3: factory NV reset
     * @return true on success; false on any failure.
     *
     * @hide
     */
    public boolean nvResetConfig(int resetType) {
        try {
            return getITelephony().nvResetConfig(resetType);
        } catch (RemoteException ex) {
            Rlog.e(TAG, "nvResetConfig RemoteException", ex);
        } catch (NullPointerException ex) {
            Rlog.e(TAG, "nvResetConfig NPE", ex);
        }
        return false;
    }

    /**
     * Returns Default subscription.
     */
    private static long getDefaultSubscription() {
        return SubscriptionManager.getDefaultSubId();
    }

    /**
     * Returns Default phone.
     */
    private static int getDefaultPhone() {
        return SubscriptionManager.getPhoneId(SubscriptionManager.getDefaultSubId());
    }

    /** {@hide} */
    public int getDefaultSim() {
        return SubscriptionManager.getSlotId(SubscriptionManager.getDefaultSubId());
    }

    /**
     * Sets the telephony property with the value specified.
     *
     * @hide
     */
    public static void setTelephonyProperty(int phoneId, String property, String value) {
        Rlog.d(TAG, "setTelephonyProperty property: " + property + " phoneId: " + phoneId +
                " value: " + value);
        String propVal = "";
        String p[] = null;
        String prop = SystemProperties.get(property);

        if (value == null) {
            value = "";
        }

        if (prop != null) {
            p = prop.split(",");
        }

        if (!SubscriptionManager.isValidPhoneId(phoneId)) {
            Rlog.d(TAG, "setTelephonyProperty invalid phone id");
            return;
        }

        for (int i = 0; i < phoneId; i++) {
            String str = "";
            if ((p != null) && (i < p.length)) {
                str = p[i];
            }
            propVal = propVal + str + ",";
        }

        propVal = propVal + value;
        if (p != null) {
            for (int i = phoneId + 1; i < p.length; i++) {
                propVal = propVal + "," + p[i];
            }
        }

        // TODO: workaround for QC
        if (property.length() > SystemProperties.PROP_NAME_MAX || propVal.length() > SystemProperties.PROP_VALUE_MAX) {
            Rlog.d(TAG, "setTelephonyProperty length too long:" + property + ", " + propVal);
            return;
        }

        Rlog.d(TAG, "setTelephonyProperty property=" + property + " propVal=" + propVal);
        SystemProperties.set(property, propVal);
    }

    /**
     * Convenience function for retrieving a value from the secure settings
     * value list as an integer.  Note that internally setting values are
     * always stored as strings; this function converts the string to an
     * integer for you.
     * <p>
     * This version does not take a default value.  If the setting has not
     * been set, or the string value is not a number,
     * it throws {@link SettingNotFoundException}.
     *
     * @param cr The ContentResolver to access.
     * @param name The name of the setting to retrieve.
     * @param index The index of the list
     *
     * @throws SettingNotFoundException Thrown if a setting by the given
     * name can't be found or the setting value is not an integer.
     *
     * @return The value at the given index of settings.
     * @hide
     */
    public static int getIntAtIndex(android.content.ContentResolver cr,
            String name, int index)
            throws android.provider.Settings.SettingNotFoundException {
        String v = android.provider.Settings.Global.getString(cr, name);
        if (v != null) {
            String valArray[] = v.split(",");
            if ((index >= 0) && (index < valArray.length) && (valArray[index] != null)) {
                try {
                    return Integer.parseInt(valArray[index]);
                } catch (NumberFormatException e) {
                    //Log.e(TAG, "Exception while parsing Integer: ", e);
                }
            }
        }
        throw new android.provider.Settings.SettingNotFoundException(name);
    }

    /**
     * Convenience function for updating settings value as coma separated
     * integer values. This will either create a new entry in the table if the
     * given name does not exist, or modify the value of the existing row
     * with that name.  Note that internally setting values are always
     * stored as strings, so this function converts the given value to a
     * string before storing it.
     *
     * @param cr The ContentResolver to access.
     * @param name The name of the setting to modify.
     * @param index The index of the list
     * @param value The new value for the setting to be added to the list.
     * @return true if the value was set, false on database errors
     * @hide
     */
    public static boolean putIntAtIndex(android.content.ContentResolver cr,
            String name, int index, int value) {
        String data = "";
        String valArray[] = null;
        String v = android.provider.Settings.Global.getString(cr, name);

        if (index == Integer.MAX_VALUE) {
            throw new RuntimeException("putIntAtIndex index == MAX_VALUE index=" + index);
        }
        if (index < 0) {
            throw new RuntimeException("putIntAtIndex index < 0 index=" + index);
        }
        if (v != null) {
            valArray = v.split(",");
        }

        // Copy the elements from valArray till index
        for (int i = 0; i < index; i++) {
            String str = "";
            if ((valArray != null) && (i < valArray.length)) {
                str = valArray[i];
            }
            data = data + str + ",";
        }

        data = data + value;

        // Copy the remaining elements from valArray if any.
        if (valArray != null) {
            for (int i = index+1; i < valArray.length; i++) {
                data = data + "," + valArray[i];
            }
        }
        return android.provider.Settings.Global.putString(cr, name, data);
    }

    /**
     * Gets the telephony property.
     *
     * @hide
     */
    public static String getTelephonyProperty(int phoneId, String property, String defaultVal) {
        String propVal = null;
        String prop = SystemProperties.get(property);
        if ((prop != null) && (prop.length() > 0)) {
            String values[] = prop.split(",");
            if ((phoneId >= 0) && (phoneId < values.length) && (values[phoneId] != null)) {
                propVal = values[phoneId];
            }
        }
        return propVal == null ? defaultVal : propVal;
    }

    /** @hide */
    public int getSimCount() {
        if(isMultiSimEnabled()) {
            //FIXME Need to get it from Telephony Devcontroller
            return 2;
        } else {
            return 1;
        }
    }

    /**
     * Returns the IMS Service Table (IST) that was loaded from the ISIM.
     * @return IMS Service Table or null if not present or not loaded
     * @hide
     */
    public String getIsimIst() {
        try {
            return getSubscriberInfo().getIsimIst();
        } catch (RemoteException ex) {
            return null;
        } catch (NullPointerException ex) {
            // This could happen before phone restarts due to crashing
            return null;
        }
    }

    /**
     * Returns the IMS Proxy Call Session Control Function(PCSCF) that were loaded from the ISIM.
     * @return an array of PCSCF strings with one PCSCF per string, or null if
     *         not present or not loaded
     * @hide
     */
    public String[] getIsimPcscf() {
        try {
            return getSubscriberInfo().getIsimPcscf();
        } catch (RemoteException ex) {
            return null;
        } catch (NullPointerException ex) {
            // This could happen before phone restarts due to crashing
            return null;
        }
    }

    /**
     * Returns the response of ISIM Authetification through RIL.
     * Returns null if the Authentification hasn't been successed or isn't present iphonesubinfo.
     * @return the response of ISIM Authetification, or null if not available
     * @hide
     * @deprecated
     * @see getIccSimChallengeResponse with appType=PhoneConstants.APPTYPE_ISIM
     */
    public String getIsimChallengeResponse(String nonce){
        try {
            return getSubscriberInfo().getIsimChallengeResponse(nonce);
        } catch (RemoteException ex) {
            return null;
        } catch (NullPointerException ex) {
            // This could happen before phone restarts due to crashing
            return null;
        }
    }

    /**
     * Returns the response of SIM Authentication through RIL.
     * Returns null if the Authentication hasn't been successful
     * @param subId subscription ID to be queried
     * @param appType ICC application type (@see com.android.internal.telephony.PhoneConstants#APPTYPE_xxx)
     * @param data authentication challenge data
     * @return the response of SIM Authentication, or null if not available
     * @hide
     */
    public String getIccSimChallengeResponse(long subId, int appType, String data) {
        try {
            return getSubscriberInfo().getIccSimChallengeResponse(subId, appType, data);
        } catch (RemoteException ex) {
            return null;
        } catch (NullPointerException ex) {
            // This could happen before phone starts
            return null;
        }
    }

    /**
     * Returns the response of SIM Authentication through RIL for the default subscription.
     * Returns null if the Authentication hasn't been successful
     * @param appType ICC application type (@see com.android.internal.telephony.PhoneConstants#APPTYPE_xxx)
     * @param data authentication challenge data
     * @return the response of SIM Authentication, or null if not available
     * @hide
     */
    public String getIccSimChallengeResponse(int appType, String data) {
        return getIccSimChallengeResponse(getDefaultSubscription(), appType, data);
    }

    /**
     * Get P-CSCF address from PCO after data connection is established or modified.
     * @param apnType the apnType, "ims" for IMS APN, "emergency" for EMERGENCY APN
     * @return array of P-CSCF address
     * @hide
     */
    public String[] getPcscfAddress(String apnType) {
        try {
            return getITelephony().getPcscfAddress(apnType);
        } catch (RemoteException e) {
            return new String[0];
        }
    }

    /**
     * Set IMS registration state
     *
     * @param Registration state
     * @hide
     */
    public void setImsRegistrationState(boolean registered) {
        try {
            getITelephony().setImsRegistrationState(registered);
        } catch (RemoteException e) {
        }
    }

    /**
     * Get the preferred network type.
     * Used for device configuration by some CDMA operators.
     * <p>
     * Requires Permission:
     *   {@link android.Manifest.permission#MODIFY_PHONE_STATE MODIFY_PHONE_STATE}
     * Or the calling app has carrier privileges. @see #hasCarrierPrivileges
     *
     * @return the preferred network type, defined in RILConstants.java.
     * @hide
     */
    public int getPreferredNetworkType() {
        try {
            return getITelephony().getPreferredNetworkType();
        } catch (RemoteException ex) {
            Rlog.e(TAG, "getPreferredNetworkType RemoteException", ex);
        } catch (NullPointerException ex) {
            Rlog.e(TAG, "getPreferredNetworkType NPE", ex);
        }
        return -1;
    }

    /**
     * Set the preferred network type.
     * Used for device configuration by some CDMA operators.
     * <p>
     * Requires Permission:
     *   {@link android.Manifest.permission#MODIFY_PHONE_STATE MODIFY_PHONE_STATE}
     * Or the calling app has carrier privileges. @see #hasCarrierPrivileges
     *
     * @param networkType the preferred network type, defined in RILConstants.java.
     * @return true on success; false on any failure.
     * @hide
     */
    public boolean setPreferredNetworkType(int networkType) {
        try {
            return getITelephony().setPreferredNetworkType(networkType);
        } catch (RemoteException ex) {
            Rlog.e(TAG, "setPreferredNetworkType RemoteException", ex);
        } catch (NullPointerException ex) {
            Rlog.e(TAG, "setPreferredNetworkType NPE", ex);
        }
        return false;
    }

    /**
     * Set the preferred network type to global mode which includes LTE, CDMA, EvDo and GSM/WCDMA.
     *
     * <p>
     * Requires Permission:
     *   {@link android.Manifest.permission#MODIFY_PHONE_STATE MODIFY_PHONE_STATE}
     * Or the calling app has carrier privileges. @see #hasCarrierPrivileges
     *
     * @return true on success; false on any failure.
     */
    public boolean setGlobalPreferredNetworkType() {
        return setPreferredNetworkType(RILConstants.NETWORK_MODE_LTE_CDMA_EVDO_GSM_WCDMA);
    }

    /**
     * Values used to return status for hasCarrierPrivileges call.
     */
    public static final int CARRIER_PRIVILEGE_STATUS_HAS_ACCESS = 1;
    public static final int CARRIER_PRIVILEGE_STATUS_NO_ACCESS = 0;
    public static final int CARRIER_PRIVILEGE_STATUS_RULES_NOT_LOADED = -1;
    public static final int CARRIER_PRIVILEGE_STATUS_ERROR_LOADING_RULES = -2;

    /**
     * Has the calling application been granted carrier privileges by the carrier.
     *
     * If any of the packages in the calling UID has carrier privileges, the
     * call will return true. This access is granted by the owner of the UICC
     * card and does not depend on the registered carrier.
     *
     * TODO: Add a link to documentation.
     *
     * @return CARRIER_PRIVILEGE_STATUS_HAS_ACCESS if the app has carrier privileges.
     *         CARRIER_PRIVILEGE_STATUS_NO_ACCESS if the app does not have carrier privileges.
     *         CARRIER_PRIVILEGE_STATUS_RULES_NOT_LOADED if the carrier rules are not loaded.
     *         CARRIER_PRIVILEGE_STATUS_ERROR_LOADING_RULES if there was an error loading carrier
     *             rules (or if there are no rules).
     */
    public int hasCarrierPrivileges() {
        try {
            return getITelephony().hasCarrierPrivileges();
        } catch (RemoteException ex) {
            Rlog.e(TAG, "hasCarrierPrivileges RemoteException", ex);
        } catch (NullPointerException ex) {
            Rlog.e(TAG, "hasCarrierPrivileges NPE", ex);
        }
        return CARRIER_PRIVILEGE_STATUS_NO_ACCESS;
    }

    /**
     * Override the branding for the current ICCID.
     *
     * Once set, whenever the SIM is present in the device, the service
     * provider name (SPN) and the operator name will both be replaced by the
     * brand value input. To unset the value, the same function should be
     * called with a null brand value.
     *
     * <p>Requires Permission:
     *   {@link android.Manifest.permission#MODIFY_PHONE_STATE MODIFY_PHONE_STATE}
     *  or has to be carrier app - see #hasCarrierPrivileges.
     *
     * @param brand The brand name to display/set.
     * @return true if the operation was executed correctly.
     */
    public boolean setOperatorBrandOverride(String brand) {
        try {
            return getITelephony().setOperatorBrandOverride(brand);
        } catch (RemoteException ex) {
            Rlog.e(TAG, "setOperatorBrandOverride RemoteException", ex);
        } catch (NullPointerException ex) {
            Rlog.e(TAG, "setOperatorBrandOverride NPE", ex);
        }
        return false;
    }

    /**
     * Expose the rest of ITelephony to @SystemApi
     */

    /** @hide */
    @SystemApi
    public String getCdmaMdn() {
        return getCdmaMdn(getDefaultSubscription());
    }

    /** @hide */
    @SystemApi
    public String getCdmaMdn(long subId) {
        try {
            return getITelephony().getCdmaMdn(subId);
        } catch (RemoteException ex) {
            return null;
        } catch (NullPointerException ex) {
            return null;
        }
    }

    /** @hide */
    @SystemApi
    public String getCdmaMin() {
        return getCdmaMin(getDefaultSubscription());
    }

    /** @hide */
    @SystemApi
    public String getCdmaMin(long subId) {
        try {
            return getITelephony().getCdmaMin(subId);
        } catch (RemoteException ex) {
            return null;
        } catch (NullPointerException ex) {
            return null;
        }
    }

    /** @hide */
    @SystemApi
    public int checkCarrierPrivilegesForPackage(String pkgname) {
        try {
            return getITelephony().checkCarrierPrivilegesForPackage(pkgname);
        } catch (RemoteException ex) {
            Rlog.e(TAG, "hasCarrierPrivileges RemoteException", ex);
        } catch (NullPointerException ex) {
            Rlog.e(TAG, "hasCarrierPrivileges NPE", ex);
        }
        return CARRIER_PRIVILEGE_STATUS_NO_ACCESS;
    }

    /** @hide */
    @SystemApi
    public List<String> getCarrierPackageNamesForIntent(Intent intent) {
        try {
            return getITelephony().getCarrierPackageNamesForIntent(intent);
        } catch (RemoteException ex) {
            Rlog.e(TAG, "getCarrierPackageNamesForIntent RemoteException", ex);
        } catch (NullPointerException ex) {
            Rlog.e(TAG, "getCarrierPackageNamesForIntent NPE", ex);
        }
        return null;
    }

    /** @hide */
    @SystemApi
    public void dial(String number) {
        try {
            getITelephony().dial(number);
        } catch (RemoteException e) {
            Log.e(TAG, "Error calling ITelephony#dial", e);
        }
    }

    /** @hide */
    @SystemApi
    public void call(String callingPackage, String number) {
        try {
            getITelephony().call(callingPackage, number);
        } catch (RemoteException e) {
            Log.e(TAG, "Error calling ITelephony#call", e);
        }
    }

    /** @hide */
    @SystemApi
    public boolean endCall() {
        try {
            return getITelephony().endCall();
        } catch (RemoteException e) {
            Log.e(TAG, "Error calling ITelephony#endCall", e);
        }
        return false;
    }

    /** @hide */
    @SystemApi
    public void answerRingingCall() {
        try {
            getITelephony().answerRingingCall();
        } catch (RemoteException e) {
            Log.e(TAG, "Error calling ITelephony#answerRingingCall", e);
        }
    }

    /** @hide */
    @SystemApi
    public void silenceRinger() {
        try {
            getTelecommService().silenceRinger();
        } catch (RemoteException e) {
            Log.e(TAG, "Error calling ITelecomService#silenceRinger", e);
        }
    }

    /** @hide */
    @SystemApi
    public boolean isOffhook() {
        try {
            return getITelephony().isOffhook();
        } catch (RemoteException e) {
            Log.e(TAG, "Error calling ITelephony#isOffhook", e);
        }
        return false;
    }

    /** @hide */
    @SystemApi
    public boolean isRinging() {
        try {
            return getITelephony().isRinging();
        } catch (RemoteException e) {
            Log.e(TAG, "Error calling ITelephony#isRinging", e);
        }
        return false;
    }

    /** @hide */
    @SystemApi
    public boolean isIdle() {
        try {
            return getITelephony().isIdle();
        } catch (RemoteException e) {
            Log.e(TAG, "Error calling ITelephony#isIdle", e);
        }
        return true;
    }

    /** @hide */
    @SystemApi
    public boolean isRadioOn() {
        try {
            return getITelephony().isRadioOn();
        } catch (RemoteException e) {
            Log.e(TAG, "Error calling ITelephony#isRadioOn", e);
        }
        return false;
    }

    /** @hide */
    @SystemApi
    public boolean isSimPinEnabled() {
        try {
            return getITelephony().isSimPinEnabled();
        } catch (RemoteException e) {
            Log.e(TAG, "Error calling ITelephony#isSimPinEnabled", e);
        }
        return false;
    }

    /** @hide */
    @SystemApi
    public boolean supplyPin(String pin) {
        try {
            return getITelephony().supplyPin(pin);
        } catch (RemoteException e) {
            Log.e(TAG, "Error calling ITelephony#supplyPin", e);
        }
        return false;
    }

    /** @hide */
    @SystemApi
    public boolean supplyPuk(String puk, String pin) {
        try {
            return getITelephony().supplyPuk(puk, pin);
        } catch (RemoteException e) {
            Log.e(TAG, "Error calling ITelephony#supplyPuk", e);
        }
        return false;
    }

    /** @hide */
    @SystemApi
    public int[] supplyPinReportResult(String pin) {
        try {
            return getITelephony().supplyPinReportResult(pin);
        } catch (RemoteException e) {
            Log.e(TAG, "Error calling ITelephony#supplyPinReportResult", e);
        }
        return new int[0];
    }

    /** @hide */
    @SystemApi
    public int[] supplyPukReportResult(String puk, String pin) {
        try {
            return getITelephony().supplyPukReportResult(puk, pin);
        } catch (RemoteException e) {
            Log.e(TAG, "Error calling ITelephony#]", e);
        }
        return new int[0];
    }

    /** @hide */
    @SystemApi
    public boolean handlePinMmi(String dialString) {
        try {
            return getITelephony().handlePinMmi(dialString);
        } catch (RemoteException e) {
            Log.e(TAG, "Error calling ITelephony#handlePinMmi", e);
        }
        return false;
    }

    /** @hide */
    @SystemApi
    public void toggleRadioOnOff() {
        try {
            getITelephony().toggleRadioOnOff();
        } catch (RemoteException e) {
            Log.e(TAG, "Error calling ITelephony#toggleRadioOnOff", e);
        }
    }

    /** @hide */
    @SystemApi
    public boolean setRadio(boolean turnOn) {
        try {
            return getITelephony().setRadio(turnOn);
        } catch (RemoteException e) {
            Log.e(TAG, "Error calling ITelephony#setRadio", e);
        }
        return false;
    }

    /** @hide */
    @SystemApi
    public boolean setRadioPower(boolean turnOn) {
        try {
            return getITelephony().setRadioPower(turnOn);
        } catch (RemoteException e) {
            Log.e(TAG, "Error calling ITelephony#setRadioPower", e);
        }
        return false;
    }

    /** @hide */
    @SystemApi
    public void updateServiceLocation() {
        try {
            getITelephony().updateServiceLocation();
        } catch (RemoteException e) {
            Log.e(TAG, "Error calling ITelephony#updateServiceLocation", e);
        }
    }

    /** @hide */
    @SystemApi
    public boolean enableDataConnectivity() {
        try {
            return getITelephony().enableDataConnectivity();
        } catch (RemoteException e) {
            Log.e(TAG, "Error calling ITelephony#enableDataConnectivity", e);
        }
        return false;
    }

    /** @hide */
    @SystemApi
    public boolean disableDataConnectivity() {
        try {
            return getITelephony().disableDataConnectivity();
        } catch (RemoteException e) {
            Log.e(TAG, "Error calling ITelephony#disableDataConnectivity", e);
        }
        return false;
    }

    /** @hide */
    @SystemApi
    public boolean isDataConnectivityPossible() {
        try {
            return getITelephony().isDataConnectivityPossible();
        } catch (RemoteException e) {
            Log.e(TAG, "Error calling ITelephony#isDataConnectivityPossible", e);
        }
        return false;
    }

    /** @hide */
    @SystemApi
    public boolean needsOtaServiceProvisioning() {
        try {
            return getITelephony().needsOtaServiceProvisioning();
        } catch (RemoteException e) {
            Log.e(TAG, "Error calling ITelephony#needsOtaServiceProvisioning", e);
        }
        return false;
    }

    /** @hide */
    @SystemApi
    public void setDataEnabled(boolean enable) {
        try {
            getITelephony().setDataEnabled(enable);
        } catch (RemoteException e) {
            Log.e(TAG, "Error calling ITelephony#setDataEnabled", e);
        }
    }

    /** @hide */
    @SystemApi
    public boolean getDataEnabled() {
        try {
            return getITelephony().getDataEnabled();
        } catch (RemoteException e) {
            Log.e(TAG, "Error calling ITelephony#getDataEnabled", e);
        }
        return false;
    }

    /**
     * Set whether Android should display a simplified Mobile Network Settings UI
     * for the current ICCID.
     * <p>
     * Requires Permission:
     *   {@link android.Manifest.permission#MODIFY_PHONE_STATE MODIFY_PHONE_STATE}
     * Or the calling app has carrier privileges. @see #hasCarrierPrivileges
     *
     * @param enable true means enabling the simplified UI.
     * @hide
     */
    public void enableSimplifiedNetworkSettings(boolean enable) {
        enableSimplifiedNetworkSettingsForSubscriber(getDefaultSubscription(), enable);
    }

    /**
     * Set whether Android should display a simplified Mobile Network Settings UI
     * for the current ICCID.
     * <p>
     * Requires Permission:
     *   {@link android.Manifest.permission#MODIFY_PHONE_STATE MODIFY_PHONE_STATE}
     * Or the calling app has carrier privileges. @see #hasCarrierPrivileges
     *
     * @param subId for which the simplified UI should be enabled or disabled.
     * @param enable true means enabling the simplified UI.
     * @hide
     */
    public void enableSimplifiedNetworkSettingsForSubscriber(long subId, boolean enable) {
        try {
            getITelephony().enableSimplifiedNetworkSettingsForSubscriber(subId, enable);
        } catch (RemoteException ex) {
        } catch (NullPointerException ex) {
        }
    }

    /**
     * Get whether a simplified Mobile Network Settings UI is enabled for the
     * current ICCID.
     * <p>
     * Requires Permission:
     *   {@link android.Manifest.permission#READ_PHONE_STATE READ_PHONE_STATE}
     *
     * @return true if the simplified UI is enabled.
     * @hide
     */
    public boolean getSimplifiedNetworkSettingsEnabled() {
        return getSimplifiedNetworkSettingsEnabledForSubscriber(getDefaultSubscription());
    }

    /**
     * Get whether a simplified Mobile Network Settings UI is enabled for the
     * current ICCID.
     * <p>
     * Requires Permission:
     *   {@link android.Manifest.permission#READ_PHONE_STATE READ_PHONE_STATE}
     *
     * @param subId for which the simplified UI should be enabled or disabled.
     * @return true if the simplified UI is enabled.
     * @hide
     */
    public boolean getSimplifiedNetworkSettingsEnabledForSubscriber(long subId) {
        try {
            return getITelephony().getSimplifiedNetworkSettingsEnabledForSubscriber(subId);
        } catch (RemoteException ex) {
        } catch (NullPointerException ex) {
        }
        return false;
    }

    /**
     * Returns the result and response from RIL for oem request
     *
     * @param oemReq the data is sent to ril.
     * @param oemResp the respose data from RIL.
     * @return negative value request was not handled or get error
     *         0 request was handled succesfully, but no response data
     *         positive value success, data length of response
     * @hide
     */
    public int invokeOemRilRequestRaw(byte[] oemReq, byte[] oemResp) {
        try {
            return getITelephony().invokeOemRilRequestRaw(oemReq, oemResp);
        } catch (RemoteException ex) {
        } catch (NullPointerException ex) {
        }
        return -1;
    }
}<|MERGE_RESOLUTION|>--- conflicted
+++ resolved
@@ -2171,16 +2171,11 @@
         return ITelephony.Stub.asInterface(ServiceManager.getService(Context.TELEPHONY_SERVICE));
     }
 
-<<<<<<< HEAD
     /**
     * @hide
     */
-    private ITelecommService getTelecommService() {
-        return ITelecommService.Stub.asInterface(ServiceManager.getService(TELECOMM_SERVICE_NAME));
-=======
-    private ITelecomService getTelecommService() {
+    private ITelecomService getTelecomService() {
         return ITelecomService.Stub.asInterface(ServiceManager.getService(Context.TELECOM_SERVICE));
->>>>>>> ead6ad8a
     }
 
     //
@@ -3184,7 +3179,7 @@
     @SystemApi
     public void silenceRinger() {
         try {
-            getTelecommService().silenceRinger();
+            getTelecomService().silenceRinger();
         } catch (RemoteException e) {
             Log.e(TAG, "Error calling ITelecomService#silenceRinger", e);
         }
