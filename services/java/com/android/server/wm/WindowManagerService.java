/*
 * Copyright (C) 2007 The Android Open Source Project
 *
 * Licensed under the Apache License, Version 2.0 (the "License");
 * you may not use this file except in compliance with the License.
 * You may obtain a copy of the License at
 *
 *      http://www.apache.org/licenses/LICENSE-2.0
 *
 * Unless required by applicable law or agreed to in writing, software
 * distributed under the License is distributed on an "AS IS" BASIS,
 * WITHOUT WARRANTIES OR CONDITIONS OF ANY KIND, either express or implied.
 * See the License for the specific language governing permissions and
 * limitations under the License.
 */

package com.android.server.wm;

import static android.view.WindowManager.LayoutParams.FIRST_APPLICATION_WINDOW;
import static android.view.WindowManager.LayoutParams.FIRST_SUB_WINDOW;
import static android.view.WindowManager.LayoutParams.FLAG_BLUR_BEHIND;
import static android.view.WindowManager.LayoutParams.FLAG_DIM_BEHIND;
import static android.view.WindowManager.LayoutParams.FLAG_KEEP_SCREEN_ON;
import static android.view.WindowManager.LayoutParams.FLAG_NOT_FOCUSABLE;
import static android.view.WindowManager.LayoutParams.FLAG_ALT_FOCUSABLE_IM;
import static android.view.WindowManager.LayoutParams.FLAG_SHOW_WALLPAPER;
import static android.view.WindowManager.LayoutParams.LAST_APPLICATION_WINDOW;
import static android.view.WindowManager.LayoutParams.LAST_SUB_WINDOW;
import static android.view.WindowManager.LayoutParams.TYPE_APPLICATION_STARTING;
import static android.view.WindowManager.LayoutParams.TYPE_BASE_APPLICATION;
import static android.view.WindowManager.LayoutParams.TYPE_INPUT_METHOD;
import static android.view.WindowManager.LayoutParams.TYPE_INPUT_METHOD_DIALOG;
import static android.view.WindowManager.LayoutParams.TYPE_WALLPAPER;

import com.android.internal.app.IBatteryStats;
import com.android.internal.policy.PolicyManager;
import com.android.internal.policy.impl.PhoneWindowManager;
import com.android.internal.view.BaseInputHandler;
import com.android.internal.view.IInputContext;
import com.android.internal.view.IInputMethodClient;
import com.android.internal.view.IInputMethodManager;
import com.android.internal.view.WindowManagerPolicyThread;
import com.android.server.AttributeCache;
import com.android.server.EventLogTags;
import com.android.server.PowerManagerService;
import com.android.server.Watchdog;
import com.android.server.am.BatteryStatsService;

import android.Manifest;
import android.app.ActivityManagerNative;
import android.app.IActivityManager;
import android.app.StatusBarManager;
import android.app.admin.DevicePolicyManager;
import android.content.BroadcastReceiver;
import android.content.Context;
import android.content.Intent;
import android.content.IntentFilter;
import android.content.pm.ActivityInfo;
import android.content.pm.PackageManager;
import android.content.res.CompatibilityInfo;
import android.content.res.Configuration;
import android.graphics.Bitmap;
import android.graphics.Canvas;
import android.graphics.Matrix;
import android.graphics.PixelFormat;
import android.graphics.Point;
import android.graphics.Rect;
import android.graphics.Region;
import android.os.BatteryStats;
import android.os.Binder;
import android.os.Bundle;
import android.os.Debug;
import android.os.Handler;
import android.os.IBinder;
import android.os.LocalPowerManager;
import android.os.Looper;
import android.os.Message;
import android.os.Parcel;
import android.os.ParcelFileDescriptor;
import android.os.Power;
import android.os.PowerManager;
import android.os.Process;
import android.os.RemoteException;
import android.os.ServiceManager;
import android.os.StrictMode;
import android.os.SystemClock;
import android.os.SystemProperties;
import android.os.TokenWatcher;
import android.provider.Settings;
import android.util.DisplayMetrics;
import android.util.EventLog;
import android.util.Log;
import android.util.Slog;
import android.util.SparseIntArray;
import android.util.TypedValue;
import android.view.Display;
import android.view.IApplicationToken;
import android.view.IOnKeyguardExitResult;
import android.view.IRotationWatcher;
import android.view.IWindow;
import android.view.IWindowManager;
import android.view.IWindowSession;
import android.view.InputChannel;
import android.view.InputDevice;
import android.view.InputEvent;
import android.view.InputHandler;
import android.view.InputQueue;
import android.view.KeyEvent;
import android.view.MotionEvent;
import android.view.Surface;
import android.view.SurfaceSession;
import android.view.View;
import android.view.WindowManager;
import android.view.WindowManagerImpl;
import android.view.WindowManagerPolicy;
import android.view.WindowManager.LayoutParams;
import android.view.animation.Animation;
import android.view.animation.AnimationUtils;
import android.view.animation.Transformation;

import java.io.BufferedWriter;
import java.io.DataInputStream;
import java.io.File;
import java.io.FileDescriptor;
import java.io.FileInputStream;
import java.io.FileNotFoundException;
import java.io.IOException;
import java.io.OutputStream;
import java.io.OutputStreamWriter;
import java.io.PrintWriter;
import java.io.StringWriter;
import java.net.Socket;
import java.util.ArrayList;
import java.util.HashMap;
import java.util.HashSet;
import java.util.Iterator;
import java.util.List;

/** {@hide} */
public class WindowManagerService extends IWindowManager.Stub
        implements Watchdog.Monitor {
    static final String TAG = "WindowManager";
    static final boolean DEBUG = false;
    static final boolean DEBUG_ADD_REMOVE = false;
    static final boolean DEBUG_FOCUS = false;
    static final boolean DEBUG_ANIM = false;
    static final boolean DEBUG_LAYOUT = false;
    static final boolean DEBUG_RESIZE = false;
    static final boolean DEBUG_LAYERS = false;
    static final boolean DEBUG_INPUT = false;
    static final boolean DEBUG_INPUT_METHOD = false;
    static final boolean DEBUG_VISIBILITY = false;
    static final boolean DEBUG_WINDOW_MOVEMENT = false;
    static final boolean DEBUG_TOKEN_MOVEMENT = false;
    static final boolean DEBUG_ORIENTATION = false;
    static final boolean DEBUG_CONFIGURATION = false;
    static final boolean DEBUG_APP_TRANSITIONS = false;
    static final boolean DEBUG_STARTING_WINDOW = false;
    static final boolean DEBUG_REORDER = false;
    static final boolean DEBUG_WALLPAPER = false;
    static final boolean DEBUG_DRAG = false;
    static final boolean SHOW_TRANSACTIONS = false;
    static final boolean HIDE_STACK_CRAWLS = true;

    static final boolean PROFILE_ORIENTATION = false;
    static final boolean BLUR = true;
    static final boolean localLOGV = DEBUG;

    /** How much to multiply the policy's type layer, to reserve room
     * for multiple windows of the same type and Z-ordering adjustment
     * with TYPE_LAYER_OFFSET. */
    static final int TYPE_LAYER_MULTIPLIER = 10000;

    /** Offset from TYPE_LAYER_MULTIPLIER for moving a group of windows above
     * or below others in the same layer. */
    static final int TYPE_LAYER_OFFSET = 1000;

    /** How much to increment the layer for each window, to reserve room
     * for effect surfaces between them.
     */
    static final int WINDOW_LAYER_MULTIPLIER = 5;

    /**
     * Dim surface layer is immediately below target window.
     */
    static final int LAYER_OFFSET_DIM = 1;

    /**
     * Blur surface layer is immediately below dim layer.
     */
    static final int LAYER_OFFSET_BLUR = 2;

    /** The maximum length we will accept for a loaded animation duration:
     * this is 10 seconds.
     */
    static final int MAX_ANIMATION_DURATION = 10*1000;

    /** Amount of time (in milliseconds) to animate the dim surface from one
     * value to another, when no window animation is driving it.
     */
    static final int DEFAULT_DIM_DURATION = 200;

    /** Amount of time (in milliseconds) to animate the fade-in-out transition for
     * compatible windows.
     */
    static final int DEFAULT_FADE_IN_OUT_DURATION = 400;

    /**
     * If true, the window manager will do its own custom freezing and general
     * management of the screen during rotation.
     */
    static final boolean CUSTOM_SCREEN_ROTATION = true;

    // Maximum number of milliseconds to wait for input event injection.
    // FIXME is this value reasonable?
    private static final int INJECTION_TIMEOUT_MILLIS = 30 * 1000;

    // Maximum number of milliseconds to wait for input devices to be enumerated before
    // proceding with safe mode detection.
    private static final int INPUT_DEVICES_READY_FOR_SAFE_MODE_DETECTION_TIMEOUT_MILLIS = 1000;
    
    // Default input dispatching timeout in nanoseconds.
    static final long DEFAULT_INPUT_DISPATCHING_TIMEOUT_NANOS = 5000 * 1000000L;

    static final int UPDATE_FOCUS_NORMAL = 0;
    static final int UPDATE_FOCUS_WILL_ASSIGN_LAYERS = 1;
    static final int UPDATE_FOCUS_PLACING_SURFACES = 2;
    static final int UPDATE_FOCUS_WILL_PLACE_SURFACES = 3;

    private static final String SYSTEM_SECURE = "ro.secure";
    private static final String SYSTEM_DEBUGGABLE = "ro.debuggable";

    /**
     * Condition waited on by {@link #reenableKeyguard} to know the call to
     * the window policy has finished.
     * This is set to true only if mKeyguardTokenWatcher.acquired() has
     * actually disabled the keyguard.
     */
    private boolean mKeyguardDisabled = false;

    private static final int ALLOW_DISABLE_YES = 1;
    private static final int ALLOW_DISABLE_NO = 0;
    private static final int ALLOW_DISABLE_UNKNOWN = -1; // check with DevicePolicyManager
    private int mAllowDisableKeyguard = ALLOW_DISABLE_UNKNOWN; // sync'd by mKeyguardTokenWatcher

    final TokenWatcher mKeyguardTokenWatcher = new TokenWatcher(
            new Handler(), "WindowManagerService.mKeyguardTokenWatcher") {
        public void acquired() {
            if (shouldAllowDisableKeyguard()) {
                mPolicy.enableKeyguard(false);
                mKeyguardDisabled = true;
            } else {
                Log.v(TAG, "Not disabling keyguard since device policy is enforced");
            }
        }
        public void released() {
            mPolicy.enableKeyguard(true);
            synchronized (mKeyguardTokenWatcher) {
                mKeyguardDisabled = false;
                mKeyguardTokenWatcher.notifyAll();
            }
        }
    };

    final BroadcastReceiver mBroadcastReceiver = new BroadcastReceiver() {
        @Override
        public void onReceive(Context context, Intent intent) {
            mPolicy.enableKeyguard(true);
            synchronized(mKeyguardTokenWatcher) {
                // lazily evaluate this next time we're asked to disable keyguard
                mAllowDisableKeyguard = ALLOW_DISABLE_UNKNOWN;
                mKeyguardDisabled = false;
            }
        }
    };

    final Context mContext;

    final boolean mHaveInputMethods;

    final boolean mLimitedAlphaCompositing;

    final WindowManagerPolicy mPolicy = PolicyManager.makeNewWindowManager();

    final IActivityManager mActivityManager;

    final IBatteryStats mBatteryStats;

    /**
     * All currently active sessions with clients.
     */
    final HashSet<Session> mSessions = new HashSet<Session>();

    /**
     * Mapping from an IWindow IBinder to the server's Window object.
     * This is also used as the lock for all of our state.
     */
    final HashMap<IBinder, WindowState> mWindowMap = new HashMap<IBinder, WindowState>();

    /**
     * Mapping from a token IBinder to a WindowToken object.
     */
    final HashMap<IBinder, WindowToken> mTokenMap =
            new HashMap<IBinder, WindowToken>();

    /**
     * Window tokens that are in the process of exiting, but still
     * on screen for animations.
     */
    final ArrayList<WindowToken> mExitingTokens = new ArrayList<WindowToken>();

    /**
     * Z-ordered (bottom-most first) list of all application tokens, for
     * controlling the ordering of windows in different applications.  This
     * contains AppWindowToken objects.
     */
    final ArrayList<AppWindowToken> mAppTokens = new ArrayList<AppWindowToken>();

    /**
     * Application tokens that are in the process of exiting, but still
     * on screen for animations.
     */
    final ArrayList<AppWindowToken> mExitingAppTokens = new ArrayList<AppWindowToken>();

    /**
     * List of window tokens that have finished starting their application,
     * and now need to have the policy remove their windows.
     */
    final ArrayList<AppWindowToken> mFinishedStarting = new ArrayList<AppWindowToken>();

    /**
     * Z-ordered (bottom-most first) list of all Window objects.
     */
    final ArrayList<WindowState> mWindows = new ArrayList<WindowState>();

    /**
     * Windows that are being resized.  Used so we can tell the client about
     * the resize after closing the transaction in which we resized the
     * underlying surface.
     */
    final ArrayList<WindowState> mResizingWindows = new ArrayList<WindowState>();

    /**
     * Windows whose animations have ended and now must be removed.
     */
    final ArrayList<WindowState> mPendingRemove = new ArrayList<WindowState>();

    /**
     * Used when processing mPendingRemove to avoid working on the original array.
     */
    WindowState[] mPendingRemoveTmp = new WindowState[20];

    /**
     * Windows whose surface should be destroyed.
     */
    final ArrayList<WindowState> mDestroySurface = new ArrayList<WindowState>();

    /**
     * Windows that have lost input focus and are waiting for the new
     * focus window to be displayed before they are told about this.
     */
    ArrayList<WindowState> mLosingFocus = new ArrayList<WindowState>();

    /**
     * This is set when we have run out of memory, and will either be an empty
     * list or contain windows that need to be force removed.
     */
    ArrayList<WindowState> mForceRemoves;

    /**
     * Used when rebuilding window list to keep track of windows that have
     * been removed.
     */
    WindowState[] mRebuildTmp = new WindowState[20];

    IInputMethodManager mInputMethodManager;

    SurfaceSession mFxSession;
    private DimAnimator mDimAnimator = null;
    Surface mBlurSurface;
    boolean mBlurShown;
    Watermark mWatermark;
    StrictModeFlash mStrictModeFlash;
    ScreenRotationAnimation mScreenRotationAnimation;

    int mTransactionSequence = 0;

    final float[] mTmpFloats = new float[9];

    boolean mSafeMode;
    boolean mDisplayEnabled = false;
    boolean mSystemBooted = false;
    int mInitialDisplayWidth = 0;
    int mInitialDisplayHeight = 0;
    int mCurDisplayWidth = 0;
    int mCurDisplayHeight = 0;
    int mRotation = 0;
    int mRequestedRotation = 0;
    int mForcedAppOrientation = ActivityInfo.SCREEN_ORIENTATION_UNSPECIFIED;
    boolean mAltOrientation = false;
    int mLastRotationFlags;
    ArrayList<IRotationWatcher> mRotationWatchers
            = new ArrayList<IRotationWatcher>();
    int mDeferredRotation;
    int mDeferredRotationAnimFlags;

    boolean mLayoutNeeded = true;
    boolean mAnimationPending = false;
    boolean mDisplayFrozen = false;
    boolean mWaitingForConfig = false;
    boolean mWindowsFreezingScreen = false;
    long mFreezeGcPending = 0;
    int mAppsFreezingScreen = 0;

    int mLayoutSeq = 0;
    
    // State while inside of layoutAndPlaceSurfacesLocked().
    boolean mFocusMayChange;
    
    Configuration mCurConfiguration = new Configuration();
    
    // This is held as long as we have the screen frozen, to give us time to
    // perform a rotation animation when turning off shows the lock screen which
    // changes the orientation.
    PowerManager.WakeLock mScreenFrozenLock;

    // State management of app transitions.  When we are preparing for a
    // transition, mNextAppTransition will be the kind of transition to
    // perform or TRANSIT_NONE if we are not waiting.  If we are waiting,
    // mOpeningApps and mClosingApps are the lists of tokens that will be
    // made visible or hidden at the next transition.
    int mNextAppTransition = WindowManagerPolicy.TRANSIT_UNSET;
    String mNextAppTransitionPackage;
    int mNextAppTransitionEnter;
    int mNextAppTransitionExit;
    boolean mAppTransitionReady = false;
    boolean mAppTransitionRunning = false;
    boolean mAppTransitionTimeout = false;
    boolean mStartingIconInTransition = false;
    boolean mSkipAppTransitionAnimation = false;
    final ArrayList<AppWindowToken> mOpeningApps = new ArrayList<AppWindowToken>();
    final ArrayList<AppWindowToken> mClosingApps = new ArrayList<AppWindowToken>();
    final ArrayList<AppWindowToken> mToTopApps = new ArrayList<AppWindowToken>();
    final ArrayList<AppWindowToken> mToBottomApps = new ArrayList<AppWindowToken>();

    Display mDisplay;

    H mH = new H();

    WindowState mCurrentFocus = null;
    WindowState mLastFocus = null;

    // This just indicates the window the input method is on top of, not
    // necessarily the window its input is going to.
    WindowState mInputMethodTarget = null;
    boolean mInputMethodTargetWaitingAnim;
    int mInputMethodAnimLayerAdjustment;

    WindowState mInputMethodWindow = null;
    final ArrayList<WindowState> mInputMethodDialogs = new ArrayList<WindowState>();

    boolean mHardKeyboardAvailable;
    boolean mHardKeyboardEnabled;
    OnHardKeyboardStatusChangeListener mHardKeyboardStatusChangeListener;

    final ArrayList<WindowToken> mWallpaperTokens = new ArrayList<WindowToken>();

    // If non-null, this is the currently visible window that is associated
    // with the wallpaper.
    WindowState mWallpaperTarget = null;
    // If non-null, we are in the middle of animating from one wallpaper target
    // to another, and this is the lower one in Z-order.
    WindowState mLowerWallpaperTarget = null;
    // If non-null, we are in the middle of animating from one wallpaper target
    // to another, and this is the higher one in Z-order.
    WindowState mUpperWallpaperTarget = null;
    // Window currently running an animation that has requested it be detached
    // from the wallpaper.  This means we need to ensure the wallpaper is
    // visible behind it in case it animates in a way that would allow it to be
    // seen.
    WindowState mWindowDetachedWallpaper = null;
    DimSurface mWindowAnimationBackgroundSurface = null;
    int mWallpaperAnimLayerAdjustment;
    float mLastWallpaperX = -1;
    float mLastWallpaperY = -1;
    float mLastWallpaperXStep = -1;
    float mLastWallpaperYStep = -1;
    // This is set when we are waiting for a wallpaper to tell us it is done
    // changing its scroll position.
    WindowState mWaitingOnWallpaper;
    // The last time we had a timeout when waiting for a wallpaper.
    long mLastWallpaperTimeoutTime;
    // We give a wallpaper up to 150ms to finish scrolling.
    static final long WALLPAPER_TIMEOUT = 150;
    // Time we wait after a timeout before trying to wait again.
    static final long WALLPAPER_TIMEOUT_RECOVERY = 10000;

    AppWindowToken mFocusedApp = null;

    PowerManagerService mPowerManager;

    float mWindowAnimationScale = 1.0f;
    float mTransitionAnimationScale = 1.0f;

    final InputManager mInputManager;

    // Who is holding the screen on.
    Session mHoldingScreenOn;
    PowerManager.WakeLock mHoldingScreenWakeLock;

    boolean mTurnOnScreen;

    DragState mDragState = null;
    final InputHandler mDragInputHandler = new BaseInputHandler() {
        @Override
        public void handleMotion(MotionEvent event, InputQueue.FinishedCallback finishedCallback) {
            boolean handled = false;
            try {
                if ((event.getSource() & InputDevice.SOURCE_CLASS_POINTER) != 0
                        && mDragState != null) {
                    boolean endDrag = false;
                    final float newX = event.getRawX();
                    final float newY = event.getRawY();

                    switch (event.getAction()) {
                    case MotionEvent.ACTION_DOWN: {
                        if (DEBUG_DRAG) {
                            Slog.w(TAG, "Unexpected ACTION_DOWN in drag layer");
                        }
                    } break;

                    case MotionEvent.ACTION_MOVE: {
                        synchronized (mWindowMap) {
                            // move the surface and tell the involved window(s) where we are
                            mDragState.notifyMoveLw(newX, newY);
                        }
                    } break;

                    case MotionEvent.ACTION_UP: {
                        if (DEBUG_DRAG) Slog.d(TAG, "Got UP on move channel; dropping at "
                                + newX + "," + newY);
                        synchronized (mWindowMap) {
                            endDrag = mDragState.notifyDropLw(newX, newY);
                        }
                    } break;

                    case MotionEvent.ACTION_CANCEL: {
                        if (DEBUG_DRAG) Slog.d(TAG, "Drag cancelled!");
                        endDrag = true;
                    } break;
                    }

                    if (endDrag) {
                        if (DEBUG_DRAG) Slog.d(TAG, "Drag ended; tearing down state");
                        // tell all the windows that the drag has ended
                        synchronized (mWindowMap) {
                            mDragState.endDragLw();
                        }
                    }

                    handled = true;
                }
            } catch (Exception e) {
                Slog.e(TAG, "Exception caught by drag handleMotion", e);
            } finally {
                finishedCallback.finished(handled);
            }
        }
    };

    /**
     * Whether the UI is currently running in touch mode (not showing
     * navigational focus because the user is directly pressing the screen).
     */
    boolean mInTouchMode = false;

    private ViewServer mViewServer;
    private ArrayList<WindowChangeListener> mWindowChangeListeners =
        new ArrayList<WindowChangeListener>();
    private boolean mWindowsChanged = false;

    public interface WindowChangeListener {
        public void windowsChanged();
        public void focusChanged();
    }

    final Configuration mTempConfiguration = new Configuration();

    // The frame use to limit the size of the app running in compatibility mode.
    Rect mCompatibleScreenFrame = new Rect();
    float mCompatibleScreenScale;
    // The surface used to fill the outer rim of the app running in compatibility mode.
    Surface mBackgroundFillerSurface = null;
    WindowState mBackgroundFillerTarget = null;

    public static WindowManagerService main(Context context,
            PowerManagerService pm, boolean haveInputMethods) {
        WMThread thr = new WMThread(context, pm, haveInputMethods);
        thr.start();

        synchronized (thr) {
            while (thr.mService == null) {
                try {
                    thr.wait();
                } catch (InterruptedException e) {
                }
            }
            return thr.mService;
        }
    }

    static class WMThread extends Thread {
        WindowManagerService mService;

        private final Context mContext;
        private final PowerManagerService mPM;
        private final boolean mHaveInputMethods;

        public WMThread(Context context, PowerManagerService pm,
                boolean haveInputMethods) {
            super("WindowManager");
            mContext = context;
            mPM = pm;
            mHaveInputMethods = haveInputMethods;
        }

        public void run() {
            Looper.prepare();
            WindowManagerService s = new WindowManagerService(mContext, mPM,
                    mHaveInputMethods);
            android.os.Process.setThreadPriority(
                    android.os.Process.THREAD_PRIORITY_DISPLAY);
            android.os.Process.setCanSelfBackground(false);

            synchronized (this) {
                mService = s;
                notifyAll();
            }

            // For debug builds, log event loop stalls to dropbox for analysis.
            if (StrictMode.conditionallyEnableDebugLogging()) {
                Slog.i(TAG, "Enabled StrictMode logging for WMThread's Looper");
            }

            Looper.loop();
        }
    }

    static class PolicyThread extends Thread {
        private final WindowManagerPolicy mPolicy;
        private final WindowManagerService mService;
        private final Context mContext;
        private final PowerManagerService mPM;
        boolean mRunning = false;

        public PolicyThread(WindowManagerPolicy policy,
                WindowManagerService service, Context context,
                PowerManagerService pm) {
            super("WindowManagerPolicy");
            mPolicy = policy;
            mService = service;
            mContext = context;
            mPM = pm;
        }

        public void run() {
            Looper.prepare();
            WindowManagerPolicyThread.set(this, Looper.myLooper());
            
            //Looper.myLooper().setMessageLogging(new LogPrinter(
            //        Log.VERBOSE, "WindowManagerPolicy", Log.LOG_ID_SYSTEM));
            android.os.Process.setThreadPriority(
                    android.os.Process.THREAD_PRIORITY_FOREGROUND);
            android.os.Process.setCanSelfBackground(false);
            mPolicy.init(mContext, mService, mPM);

            synchronized (this) {
                mRunning = true;
                notifyAll();
            }

            // For debug builds, log event loop stalls to dropbox for analysis.
            if (StrictMode.conditionallyEnableDebugLogging()) {
                Slog.i(TAG, "Enabled StrictMode for PolicyThread's Looper");
            }

            Looper.loop();
        }
    }

    private WindowManagerService(Context context, PowerManagerService pm,
            boolean haveInputMethods) {
        mContext = context;
        mHaveInputMethods = haveInputMethods;
        mLimitedAlphaCompositing = context.getResources().getBoolean(
                com.android.internal.R.bool.config_sf_limitedAlpha);

        mPowerManager = pm;
        mPowerManager.setPolicy(mPolicy);
        PowerManager pmc = (PowerManager)context.getSystemService(Context.POWER_SERVICE);
        mScreenFrozenLock = pmc.newWakeLock(PowerManager.PARTIAL_WAKE_LOCK,
                "SCREEN_FROZEN");
        mScreenFrozenLock.setReferenceCounted(false);

        mActivityManager = ActivityManagerNative.getDefault();
        mBatteryStats = BatteryStatsService.getService();

        // Get persisted window scale setting
        mWindowAnimationScale = Settings.System.getFloat(context.getContentResolver(),
                Settings.System.WINDOW_ANIMATION_SCALE, mWindowAnimationScale);
        mTransitionAnimationScale = Settings.System.getFloat(context.getContentResolver(),
                Settings.System.TRANSITION_ANIMATION_SCALE, mTransitionAnimationScale);

        // Track changes to DevicePolicyManager state so we can enable/disable keyguard.
        IntentFilter filter = new IntentFilter();
        filter.addAction(DevicePolicyManager.ACTION_DEVICE_POLICY_MANAGER_STATE_CHANGED);
        mContext.registerReceiver(mBroadcastReceiver, filter);

        mHoldingScreenWakeLock = pmc.newWakeLock(PowerManager.SCREEN_BRIGHT_WAKE_LOCK,
                "KEEP_SCREEN_ON_FLAG");
        mHoldingScreenWakeLock.setReferenceCounted(false);

        mInputManager = new InputManager(context, this);

        PolicyThread thr = new PolicyThread(mPolicy, this, context, pm);
        thr.start();

        synchronized (thr) {
            while (!thr.mRunning) {
                try {
                    thr.wait();
                } catch (InterruptedException e) {
                }
            }
        }

        mInputManager.start();

        // Add ourself to the Watchdog monitors.
        Watchdog.getInstance().addMonitor(this);
    }

    @Override
    public boolean onTransact(int code, Parcel data, Parcel reply, int flags)
            throws RemoteException {
        try {
            return super.onTransact(code, data, reply, flags);
        } catch (RuntimeException e) {
            // The window manager only throws security exceptions, so let's
            // log all others.
            if (!(e instanceof SecurityException)) {
                Slog.e(TAG, "Window Manager Crash", e);
            }
            throw e;
        }
    }

    private void placeWindowAfter(WindowState pos, WindowState window) {
        final int i = mWindows.indexOf(pos);
        if (DEBUG_FOCUS || DEBUG_WINDOW_MOVEMENT || DEBUG_ADD_REMOVE) Slog.v(
            TAG, "Adding window " + window + " at "
            + (i+1) + " of " + mWindows.size() + " (after " + pos + ")");
        mWindows.add(i+1, window);
        mWindowsChanged = true;
    }

    private void placeWindowBefore(WindowState pos, WindowState window) {
        final int i = mWindows.indexOf(pos);
        if (DEBUG_FOCUS || DEBUG_WINDOW_MOVEMENT || DEBUG_ADD_REMOVE) Slog.v(
            TAG, "Adding window " + window + " at "
            + i + " of " + mWindows.size() + " (before " + pos + ")");
        mWindows.add(i, window);
        mWindowsChanged = true;
    }

    //This method finds out the index of a window that has the same app token as
    //win. used for z ordering the windows in mWindows
    private int findIdxBasedOnAppTokens(WindowState win) {
        //use a local variable to cache mWindows
        ArrayList<WindowState> localmWindows = mWindows;
        int jmax = localmWindows.size();
        if(jmax == 0) {
            return -1;
        }
        for(int j = (jmax-1); j >= 0; j--) {
            WindowState wentry = localmWindows.get(j);
            if(wentry.mAppToken == win.mAppToken) {
                return j;
            }
        }
        return -1;
    }

    private void addWindowToListInOrderLocked(WindowState win, boolean addToToken) {
        final IWindow client = win.mClient;
        final WindowToken token = win.mToken;
        final ArrayList<WindowState> localmWindows = mWindows;

        final int N = localmWindows.size();
        final WindowState attached = win.mAttachedWindow;
        int i;
        if (attached == null) {
            int tokenWindowsPos = token.windows.size();
            if (token.appWindowToken != null) {
                int index = tokenWindowsPos-1;
                if (index >= 0) {
                    // If this application has existing windows, we
                    // simply place the new window on top of them... but
                    // keep the starting window on top.
                    if (win.mAttrs.type == TYPE_BASE_APPLICATION) {
                        // Base windows go behind everything else.
                        placeWindowBefore(token.windows.get(0), win);
                        tokenWindowsPos = 0;
                    } else {
                        AppWindowToken atoken = win.mAppToken;
                        if (atoken != null &&
                                token.windows.get(index) == atoken.startingWindow) {
                            placeWindowBefore(token.windows.get(index), win);
                            tokenWindowsPos--;
                        } else {
                            int newIdx =  findIdxBasedOnAppTokens(win);
                            if(newIdx != -1) {
                                //there is a window above this one associated with the same
                                //apptoken note that the window could be a floating window
                                //that was created later or a window at the top of the list of
                                //windows associated with this token.
                                if (DEBUG_FOCUS || DEBUG_WINDOW_MOVEMENT || DEBUG_ADD_REMOVE) {
                                    Slog.v(TAG, "Adding window " + win + " at "
                                            + (newIdx+1) + " of " + N);
                                }
                                localmWindows.add(newIdx+1, win);
                                mWindowsChanged = true;
                            }
                        }
                    }
                } else {
                    if (localLOGV) Slog.v(
                        TAG, "Figuring out where to add app window "
                        + client.asBinder() + " (token=" + token + ")");
                    // Figure out where the window should go, based on the
                    // order of applications.
                    final int NA = mAppTokens.size();
                    WindowState pos = null;
                    for (i=NA-1; i>=0; i--) {
                        AppWindowToken t = mAppTokens.get(i);
                        if (t == token) {
                            i--;
                            break;
                        }

                        // We haven't reached the token yet; if this token
                        // is not going to the bottom and has windows, we can
                        // use it as an anchor for when we do reach the token.
                        if (!t.sendingToBottom && t.windows.size() > 0) {
                            pos = t.windows.get(0);
                        }
                    }
                    // We now know the index into the apps.  If we found
                    // an app window above, that gives us the position; else
                    // we need to look some more.
                    if (pos != null) {
                        // Move behind any windows attached to this one.
                        WindowToken atoken = mTokenMap.get(pos.mClient.asBinder());
                        if (atoken != null) {
                            final int NC = atoken.windows.size();
                            if (NC > 0) {
                                WindowState bottom = atoken.windows.get(0);
                                if (bottom.mSubLayer < 0) {
                                    pos = bottom;
                                }
                            }
                        }
                        placeWindowBefore(pos, win);
                    } else {
                        // Continue looking down until we find the first
                        // token that has windows.
                        while (i >= 0) {
                            AppWindowToken t = mAppTokens.get(i);
                            final int NW = t.windows.size();
                            if (NW > 0) {
                                pos = t.windows.get(NW-1);
                                break;
                            }
                            i--;
                        }
                        if (pos != null) {
                            // Move in front of any windows attached to this
                            // one.
                            WindowToken atoken = mTokenMap.get(pos.mClient.asBinder());
                            if (atoken != null) {
                                final int NC = atoken.windows.size();
                                if (NC > 0) {
                                    WindowState top = atoken.windows.get(NC-1);
                                    if (top.mSubLayer >= 0) {
                                        pos = top;
                                    }
                                }
                            }
                            placeWindowAfter(pos, win);
                        } else {
                            // Just search for the start of this layer.
                            final int myLayer = win.mBaseLayer;
                            for (i=0; i<N; i++) {
                                WindowState w = localmWindows.get(i);
                                if (w.mBaseLayer > myLayer) {
                                    break;
                                }
                            }
                            if (DEBUG_FOCUS || DEBUG_WINDOW_MOVEMENT || DEBUG_ADD_REMOVE) {
                                Slog.v(TAG, "Adding window " + win + " at "
                                        + i + " of " + N);
                            }
                            localmWindows.add(i, win);
                            mWindowsChanged = true;
                        }
                    }
                }
            } else {
                // Figure out where window should go, based on layer.
                final int myLayer = win.mBaseLayer;
                for (i=N-1; i>=0; i--) {
                    if (localmWindows.get(i).mBaseLayer <= myLayer) {
                        i++;
                        break;
                    }
                }
                if (i < 0) i = 0;
                if (DEBUG_FOCUS || DEBUG_WINDOW_MOVEMENT || DEBUG_ADD_REMOVE) Slog.v(
                        TAG, "Adding window " + win + " at "
                        + i + " of " + N);
                localmWindows.add(i, win);
                mWindowsChanged = true;
            }
            if (addToToken) {
                if (DEBUG_ADD_REMOVE) Slog.v(TAG, "Adding " + win + " to " + token);
                token.windows.add(tokenWindowsPos, win);
            }

        } else {
            // Figure out this window's ordering relative to the window
            // it is attached to.
            final int NA = token.windows.size();
            final int sublayer = win.mSubLayer;
            int largestSublayer = Integer.MIN_VALUE;
            WindowState windowWithLargestSublayer = null;
            for (i=0; i<NA; i++) {
                WindowState w = token.windows.get(i);
                final int wSublayer = w.mSubLayer;
                if (wSublayer >= largestSublayer) {
                    largestSublayer = wSublayer;
                    windowWithLargestSublayer = w;
                }
                if (sublayer < 0) {
                    // For negative sublayers, we go below all windows
                    // in the same sublayer.
                    if (wSublayer >= sublayer) {
                        if (addToToken) {
                            if (DEBUG_ADD_REMOVE) Slog.v(TAG, "Adding " + win + " to " + token);
                            token.windows.add(i, win);
                        }
                        placeWindowBefore(
                            wSublayer >= 0 ? attached : w, win);
                        break;
                    }
                } else {
                    // For positive sublayers, we go above all windows
                    // in the same sublayer.
                    if (wSublayer > sublayer) {
                        if (addToToken) {
                            if (DEBUG_ADD_REMOVE) Slog.v(TAG, "Adding " + win + " to " + token);
                            token.windows.add(i, win);
                        }
                        placeWindowBefore(w, win);
                        break;
                    }
                }
            }
            if (i >= NA) {
                if (addToToken) {
                    if (DEBUG_ADD_REMOVE) Slog.v(TAG, "Adding " + win + " to " + token);
                    token.windows.add(win);
                }
                if (sublayer < 0) {
                    placeWindowBefore(attached, win);
                } else {
                    placeWindowAfter(largestSublayer >= 0
                                     ? windowWithLargestSublayer
                                     : attached,
                                     win);
                }
            }
        }

        if (win.mAppToken != null && addToToken) {
            win.mAppToken.allAppWindows.add(win);
        }
    }

    static boolean canBeImeTarget(WindowState w) {
        final int fl = w.mAttrs.flags
                & (FLAG_NOT_FOCUSABLE|FLAG_ALT_FOCUSABLE_IM);
        if (fl == 0 || fl == (FLAG_NOT_FOCUSABLE|FLAG_ALT_FOCUSABLE_IM)
                || w.mAttrs.type == WindowManager.LayoutParams.TYPE_APPLICATION_STARTING) {
            if (DEBUG_INPUT_METHOD) {
                Slog.i(TAG, "isVisibleOrAdding " + w + ": " + w.isVisibleOrAdding());
                if (!w.isVisibleOrAdding()) {
                    Slog.i(TAG, "  mSurface=" + w.mSurface + " reportDestroy=" + w.mReportDestroySurface
                            + " relayoutCalled=" + w.mRelayoutCalled + " viewVis=" + w.mViewVisibility
                            + " policyVis=" + w.mPolicyVisibility + " attachHid=" + w.mAttachedHidden
                            + " exiting=" + w.mExiting + " destroying=" + w.mDestroying);
                    if (w.mAppToken != null) {
                        Slog.i(TAG, "  mAppToken.hiddenRequested=" + w.mAppToken.hiddenRequested);
                    }
                }
            }
            return w.isVisibleOrAdding();
        }
        return false;
    }

    int findDesiredInputMethodWindowIndexLocked(boolean willMove) {
        final ArrayList<WindowState> localmWindows = mWindows;
        final int N = localmWindows.size();
        WindowState w = null;
        int i = N;
        while (i > 0) {
            i--;
            w = localmWindows.get(i);

            if (DEBUG_INPUT_METHOD && willMove) Slog.i(TAG, "Checking window @" + i
                    + " " + w + " fl=0x" + Integer.toHexString(w.mAttrs.flags));
            if (canBeImeTarget(w)) {
                //Slog.i(TAG, "Putting input method here!");

                // Yet more tricksyness!  If this window is a "starting"
                // window, we do actually want to be on top of it, but
                // it is not -really- where input will go.  So if the caller
                // is not actually looking to move the IME, look down below
                // for a real window to target...
                if (!willMove
                        && w.mAttrs.type == WindowManager.LayoutParams.TYPE_APPLICATION_STARTING
                        && i > 0) {
                    WindowState wb = localmWindows.get(i-1);
                    if (wb.mAppToken == w.mAppToken && canBeImeTarget(wb)) {
                        i--;
                        w = wb;
                    }
                }
                break;
            }
        }

        if (DEBUG_INPUT_METHOD && willMove) Slog.v(TAG, "Proposed new IME target: " + w);
        
        // Now, a special case -- if the last target's window is in the
        // process of exiting, and is above the new target, keep on the
        // last target to avoid flicker.  Consider for example a Dialog with
        // the IME shown: when the Dialog is dismissed, we want to keep
        // the IME above it until it is completely gone so it doesn't drop
        // behind the dialog or its full-screen scrim.
        if (mInputMethodTarget != null && w != null
                && mInputMethodTarget.isDisplayedLw()
                && mInputMethodTarget.mExiting) {
            if (mInputMethodTarget.mAnimLayer > w.mAnimLayer) {
                w = mInputMethodTarget;
                i = localmWindows.indexOf(w);
                if (DEBUG_INPUT_METHOD) Slog.v(TAG, "Current target higher, switching to: " + w);
            }
        }

        if (DEBUG_INPUT_METHOD) Slog.v(TAG, "Desired input method target="
                + w + " willMove=" + willMove);

        if (willMove && w != null) {
            final WindowState curTarget = mInputMethodTarget;
            if (curTarget != null && curTarget.mAppToken != null) {

                // Now some fun for dealing with window animations that
                // modify the Z order.  We need to look at all windows below
                // the current target that are in this app, finding the highest
                // visible one in layering.
                AppWindowToken token = curTarget.mAppToken;
                WindowState highestTarget = null;
                int highestPos = 0;
                if (token.animating || token.animation != null) {
                    int pos = 0;
                    pos = localmWindows.indexOf(curTarget);
                    while (pos >= 0) {
                        WindowState win = localmWindows.get(pos);
                        if (win.mAppToken != token) {
                            break;
                        }
                        if (!win.mRemoved) {
                            if (highestTarget == null || win.mAnimLayer >
                                    highestTarget.mAnimLayer) {
                                highestTarget = win;
                                highestPos = pos;
                            }
                        }
                        pos--;
                    }
                }

                if (highestTarget != null) {
                    if (DEBUG_INPUT_METHOD) Slog.v(TAG, "mNextAppTransition="
                            + mNextAppTransition + " " + highestTarget
                            + " animating=" + highestTarget.isAnimating()
                            + " layer=" + highestTarget.mAnimLayer
                            + " new layer=" + w.mAnimLayer);

                    if (mNextAppTransition != WindowManagerPolicy.TRANSIT_UNSET) {
                        // If we are currently setting up for an animation,
                        // hold everything until we can find out what will happen.
                        mInputMethodTargetWaitingAnim = true;
                        mInputMethodTarget = highestTarget;
                        return highestPos + 1;
                    } else if (highestTarget.isAnimating() &&
                            highestTarget.mAnimLayer > w.mAnimLayer) {
                        // If the window we are currently targeting is involved
                        // with an animation, and it is on top of the next target
                        // we will be over, then hold off on moving until
                        // that is done.
                        mInputMethodTargetWaitingAnim = true;
                        mInputMethodTarget = highestTarget;
                        return highestPos + 1;
                    }
                }
            }
        }

        //Slog.i(TAG, "Placing input method @" + (i+1));
        if (w != null) {
            if (willMove) {
                if (DEBUG_INPUT_METHOD) {
                    RuntimeException e = null;
                    if (!HIDE_STACK_CRAWLS) {
                        e = new RuntimeException();
                        e.fillInStackTrace();
                    }
                    Slog.w(TAG, "Moving IM target from "
                            + mInputMethodTarget + " to " + w, e);
                }
                mInputMethodTarget = w;
                mInputMethodTargetWaitingAnim = false;
                if (w.mAppToken != null) {
                    setInputMethodAnimLayerAdjustment(w.mAppToken.animLayerAdjustment);
                } else {
                    setInputMethodAnimLayerAdjustment(0);
                }
            }
            return i+1;
        }
        if (willMove) {
            if (DEBUG_INPUT_METHOD) {
                RuntimeException e = null;
                if (!HIDE_STACK_CRAWLS) {
                    e = new RuntimeException();
                    e.fillInStackTrace();
                }
                Slog.w(TAG, "Moving IM target from "
                        + mInputMethodTarget + " to null", e);
            }
            mInputMethodTarget = null;
            setInputMethodAnimLayerAdjustment(0);
        }
        return -1;
    }

    void addInputMethodWindowToListLocked(WindowState win) {
        int pos = findDesiredInputMethodWindowIndexLocked(true);
        if (pos >= 0) {
            win.mTargetAppToken = mInputMethodTarget.mAppToken;
            if (DEBUG_WINDOW_MOVEMENT || DEBUG_ADD_REMOVE) Slog.v(
                    TAG, "Adding input method window " + win + " at " + pos);
            mWindows.add(pos, win);
            mWindowsChanged = true;
            moveInputMethodDialogsLocked(pos+1);
            return;
        }
        win.mTargetAppToken = null;
        addWindowToListInOrderLocked(win, true);
        moveInputMethodDialogsLocked(pos);
    }

    void setInputMethodAnimLayerAdjustment(int adj) {
        if (DEBUG_LAYERS) Slog.v(TAG, "Setting im layer adj to " + adj);
        mInputMethodAnimLayerAdjustment = adj;
        WindowState imw = mInputMethodWindow;
        if (imw != null) {
            imw.mAnimLayer = imw.mLayer + adj;
            if (DEBUG_LAYERS) Slog.v(TAG, "IM win " + imw
                    + " anim layer: " + imw.mAnimLayer);
            int wi = imw.mChildWindows.size();
            while (wi > 0) {
                wi--;
                WindowState cw = imw.mChildWindows.get(wi);
                cw.mAnimLayer = cw.mLayer + adj;
                if (DEBUG_LAYERS) Slog.v(TAG, "IM win " + cw
                        + " anim layer: " + cw.mAnimLayer);
            }
        }
        int di = mInputMethodDialogs.size();
        while (di > 0) {
            di --;
            imw = mInputMethodDialogs.get(di);
            imw.mAnimLayer = imw.mLayer + adj;
            if (DEBUG_LAYERS) Slog.v(TAG, "IM win " + imw
                    + " anim layer: " + imw.mAnimLayer);
        }
    }

    private int tmpRemoveWindowLocked(int interestingPos, WindowState win) {
        int wpos = mWindows.indexOf(win);
        if (wpos >= 0) {
            if (wpos < interestingPos) interestingPos--;
            if (DEBUG_WINDOW_MOVEMENT) Slog.v(TAG, "Temp removing at " + wpos + ": " + win);
            mWindows.remove(wpos);
            mWindowsChanged = true;
            int NC = win.mChildWindows.size();
            while (NC > 0) {
                NC--;
                WindowState cw = win.mChildWindows.get(NC);
                int cpos = mWindows.indexOf(cw);
                if (cpos >= 0) {
                    if (cpos < interestingPos) interestingPos--;
                    if (DEBUG_WINDOW_MOVEMENT) Slog.v(TAG, "Temp removing child at "
                            + cpos + ": " + cw);
                    mWindows.remove(cpos);
                }
            }
        }
        return interestingPos;
    }

    private void reAddWindowToListInOrderLocked(WindowState win) {
        addWindowToListInOrderLocked(win, false);
        // This is a hack to get all of the child windows added as well
        // at the right position.  Child windows should be rare and
        // this case should be rare, so it shouldn't be that big a deal.
        int wpos = mWindows.indexOf(win);
        if (wpos >= 0) {
            if (DEBUG_WINDOW_MOVEMENT) Slog.v(TAG, "ReAdd removing from " + wpos
                    + ": " + win);
            mWindows.remove(wpos);
            mWindowsChanged = true;
            reAddWindowLocked(wpos, win);
        }
    }

    void logWindowList(String prefix) {
        int N = mWindows.size();
        while (N > 0) {
            N--;
            Slog.v(TAG, prefix + "#" + N + ": " + mWindows.get(N));
        }
    }

    void moveInputMethodDialogsLocked(int pos) {
        ArrayList<WindowState> dialogs = mInputMethodDialogs;

        final int N = dialogs.size();
        if (DEBUG_INPUT_METHOD) Slog.v(TAG, "Removing " + N + " dialogs w/pos=" + pos);
        for (int i=0; i<N; i++) {
            pos = tmpRemoveWindowLocked(pos, dialogs.get(i));
        }
        if (DEBUG_INPUT_METHOD) {
            Slog.v(TAG, "Window list w/pos=" + pos);
            logWindowList("  ");
        }

        if (pos >= 0) {
            final AppWindowToken targetAppToken = mInputMethodTarget.mAppToken;
            if (pos < mWindows.size()) {
                WindowState wp = mWindows.get(pos);
                if (wp == mInputMethodWindow) {
                    pos++;
                }
            }
            if (DEBUG_INPUT_METHOD) Slog.v(TAG, "Adding " + N + " dialogs at pos=" + pos);
            for (int i=0; i<N; i++) {
                WindowState win = dialogs.get(i);
                win.mTargetAppToken = targetAppToken;
                pos = reAddWindowLocked(pos, win);
            }
            if (DEBUG_INPUT_METHOD) {
                Slog.v(TAG, "Final window list:");
                logWindowList("  ");
            }
            return;
        }
        for (int i=0; i<N; i++) {
            WindowState win = dialogs.get(i);
            win.mTargetAppToken = null;
            reAddWindowToListInOrderLocked(win);
            if (DEBUG_INPUT_METHOD) {
                Slog.v(TAG, "No IM target, final list:");
                logWindowList("  ");
            }
        }
    }

    boolean moveInputMethodWindowsIfNeededLocked(boolean needAssignLayers) {
        final WindowState imWin = mInputMethodWindow;
        final int DN = mInputMethodDialogs.size();
        if (imWin == null && DN == 0) {
            return false;
        }

        int imPos = findDesiredInputMethodWindowIndexLocked(true);
        if (imPos >= 0) {
            // In this case, the input method windows are to be placed
            // immediately above the window they are targeting.

            // First check to see if the input method windows are already
            // located here, and contiguous.
            final int N = mWindows.size();
            WindowState firstImWin = imPos < N
                    ? mWindows.get(imPos) : null;

            // Figure out the actual input method window that should be
            // at the bottom of their stack.
            WindowState baseImWin = imWin != null
                    ? imWin : mInputMethodDialogs.get(0);
            if (baseImWin.mChildWindows.size() > 0) {
                WindowState cw = baseImWin.mChildWindows.get(0);
                if (cw.mSubLayer < 0) baseImWin = cw;
            }

            if (firstImWin == baseImWin) {
                // The windows haven't moved...  but are they still contiguous?
                // First find the top IM window.
                int pos = imPos+1;
                while (pos < N) {
                    if (!(mWindows.get(pos)).mIsImWindow) {
                        break;
                    }
                    pos++;
                }
                pos++;
                // Now there should be no more input method windows above.
                while (pos < N) {
                    if ((mWindows.get(pos)).mIsImWindow) {
                        break;
                    }
                    pos++;
                }
                if (pos >= N) {
                    // All is good!
                    return false;
                }
            }

            if (imWin != null) {
                if (DEBUG_INPUT_METHOD) {
                    Slog.v(TAG, "Moving IM from " + imPos);
                    logWindowList("  ");
                }
                imPos = tmpRemoveWindowLocked(imPos, imWin);
                if (DEBUG_INPUT_METHOD) {
                    Slog.v(TAG, "List after removing with new pos " + imPos + ":");
                    logWindowList("  ");
                }
                imWin.mTargetAppToken = mInputMethodTarget.mAppToken;
                reAddWindowLocked(imPos, imWin);
                if (DEBUG_INPUT_METHOD) {
                    Slog.v(TAG, "List after moving IM to " + imPos + ":");
                    logWindowList("  ");
                }
                if (DN > 0) moveInputMethodDialogsLocked(imPos+1);
            } else {
                moveInputMethodDialogsLocked(imPos);
            }

        } else {
            // In this case, the input method windows go in a fixed layer,
            // because they aren't currently associated with a focus window.

            if (imWin != null) {
                if (DEBUG_INPUT_METHOD) Slog.v(TAG, "Moving IM from " + imPos);
                tmpRemoveWindowLocked(0, imWin);
                imWin.mTargetAppToken = null;
                reAddWindowToListInOrderLocked(imWin);
                if (DEBUG_INPUT_METHOD) {
                    Slog.v(TAG, "List with no IM target:");
                    logWindowList("  ");
                }
                if (DN > 0) moveInputMethodDialogsLocked(-1);;
            } else {
                moveInputMethodDialogsLocked(-1);;
            }

        }

        if (needAssignLayers) {
            assignLayersLocked();
        }

        return true;
    }

    void adjustInputMethodDialogsLocked() {
        moveInputMethodDialogsLocked(findDesiredInputMethodWindowIndexLocked(true));
    }

    final boolean isWallpaperVisible(WindowState wallpaperTarget) {
        if (DEBUG_WALLPAPER) Slog.v(TAG, "Wallpaper vis: target obscured="
                + (wallpaperTarget != null ? Boolean.toString(wallpaperTarget.mObscured) : "??")
                + " anim=" + ((wallpaperTarget != null && wallpaperTarget.mAppToken != null)
                        ? wallpaperTarget.mAppToken.animation : null)
                + " upper=" + mUpperWallpaperTarget
                + " lower=" + mLowerWallpaperTarget);
        return (wallpaperTarget != null
                        && (!wallpaperTarget.mObscured || (wallpaperTarget.mAppToken != null
                                && wallpaperTarget.mAppToken.animation != null)))
                || mUpperWallpaperTarget != null
                || mLowerWallpaperTarget != null;
    }

    static final int ADJUST_WALLPAPER_LAYERS_CHANGED = 1<<1;
    static final int ADJUST_WALLPAPER_VISIBILITY_CHANGED = 1<<2;

    int adjustWallpaperWindowsLocked() {
        int changed = 0;

        final int dw = mCurDisplayWidth;
        final int dh = mCurDisplayHeight;

        // First find top-most window that has asked to be on top of the
        // wallpaper; all wallpapers go behind it.
        final ArrayList<WindowState> localmWindows = mWindows;
        int N = localmWindows.size();
        WindowState w = null;
        WindowState foundW = null;
        int foundI = 0;
        WindowState topCurW = null;
        int topCurI = 0;
        int windowDetachedI = -1;
        int i = N;
        while (i > 0) {
            i--;
            w = localmWindows.get(i);
            if ((w.mAttrs.type == WindowManager.LayoutParams.TYPE_WALLPAPER)) {
                if (topCurW == null) {
                    topCurW = w;
                    topCurI = i;
                }
                continue;
            }
            topCurW = null;
            if (w != mWindowDetachedWallpaper && w.mAppToken != null) {
                // If this window's app token is hidden and not animating,
                // it is of no interest to us.
                if (w.mAppToken.hidden && w.mAppToken.animation == null) {
                    if (DEBUG_WALLPAPER) Slog.v(TAG,
                            "Skipping not hidden or animating token: " + w);
                    continue;
                }
            }
            if (DEBUG_WALLPAPER) Slog.v(TAG, "Win " + w + ": readyfordisplay="
                    + w.isReadyForDisplay() + " drawpending=" + w.mDrawPending
                    + " commitdrawpending=" + w.mCommitDrawPending);
            if ((w.mAttrs.flags&FLAG_SHOW_WALLPAPER) != 0 && w.isReadyForDisplay()
                    && (mWallpaperTarget == w
                            || (!w.mDrawPending && !w.mCommitDrawPending))) {
                if (DEBUG_WALLPAPER) Slog.v(TAG,
                        "Found wallpaper activity: #" + i + "=" + w);
                foundW = w;
                foundI = i;
                if (w == mWallpaperTarget && ((w.mAppToken != null
                        && w.mAppToken.animation != null)
                        || w.mAnimation != null)) {
                    // The current wallpaper target is animating, so we'll
                    // look behind it for another possible target and figure
                    // out what is going on below.
                    if (DEBUG_WALLPAPER) Slog.v(TAG, "Win " + w
                            + ": token animating, looking behind.");
                    continue;
                }
                break;
            } else if (w == mWindowDetachedWallpaper) {
                windowDetachedI = i;
            }
        }

        if (foundW == null && windowDetachedI >= 0) {
            if (DEBUG_WALLPAPER) Slog.v(TAG,
                    "Found animating detached wallpaper activity: #" + i + "=" + w);
            foundW = w;
            foundI = windowDetachedI;
        }

        if (mNextAppTransition != WindowManagerPolicy.TRANSIT_UNSET) {
            // If we are currently waiting for an app transition, and either
            // the current target or the next target are involved with it,
            // then hold off on doing anything with the wallpaper.
            // Note that we are checking here for just whether the target
            // is part of an app token...  which is potentially overly aggressive
            // (the app token may not be involved in the transition), but good
            // enough (we'll just wait until whatever transition is pending
            // executes).
            if (mWallpaperTarget != null && mWallpaperTarget.mAppToken != null) {
                if (DEBUG_WALLPAPER) Slog.v(TAG,
                        "Wallpaper not changing: waiting for app anim in current target");
                return 0;
            }
            if (foundW != null && foundW.mAppToken != null) {
                if (DEBUG_WALLPAPER) Slog.v(TAG,
                        "Wallpaper not changing: waiting for app anim in found target");
                return 0;
            }
        }

        if (mWallpaperTarget != foundW) {
            if (DEBUG_WALLPAPER) {
                Slog.v(TAG, "New wallpaper target: " + foundW
                        + " oldTarget: " + mWallpaperTarget);
            }

            mLowerWallpaperTarget = null;
            mUpperWallpaperTarget = null;

            WindowState oldW = mWallpaperTarget;
            mWallpaperTarget = foundW;

            // Now what is happening...  if the current and new targets are
            // animating, then we are in our super special mode!
            if (foundW != null && oldW != null) {
                boolean oldAnim = oldW.mAnimation != null
                        || (oldW.mAppToken != null && oldW.mAppToken.animation != null);
                boolean foundAnim = foundW.mAnimation != null
                        || (foundW.mAppToken != null && foundW.mAppToken.animation != null);
                if (DEBUG_WALLPAPER) {
                    Slog.v(TAG, "New animation: " + foundAnim
                            + " old animation: " + oldAnim);
                }
                if (foundAnim && oldAnim) {
                    int oldI = localmWindows.indexOf(oldW);
                    if (DEBUG_WALLPAPER) {
                        Slog.v(TAG, "New i: " + foundI + " old i: " + oldI);
                    }
                    if (oldI >= 0) {
                        if (DEBUG_WALLPAPER) {
                            Slog.v(TAG, "Animating wallpapers: old#" + oldI
                                    + "=" + oldW + "; new#" + foundI
                                    + "=" + foundW);
                        }

                        // Set the new target correctly.
                        if (foundW.mAppToken != null && foundW.mAppToken.hiddenRequested) {
                            if (DEBUG_WALLPAPER) {
                                Slog.v(TAG, "Old wallpaper still the target.");
                            }
                            mWallpaperTarget = oldW;
                        }

                        // Now set the upper and lower wallpaper targets
                        // correctly, and make sure that we are positioning
                        // the wallpaper below the lower.
                        if (foundI > oldI) {
                            // The new target is on top of the old one.
                            if (DEBUG_WALLPAPER) {
                                Slog.v(TAG, "Found target above old target.");
                            }
                            mUpperWallpaperTarget = foundW;
                            mLowerWallpaperTarget = oldW;
                            foundW = oldW;
                            foundI = oldI;
                        } else {
                            // The new target is below the old one.
                            if (DEBUG_WALLPAPER) {
                                Slog.v(TAG, "Found target below old target.");
                            }
                            mUpperWallpaperTarget = oldW;
                            mLowerWallpaperTarget = foundW;
                        }
                    }
                }
            }

        } else if (mLowerWallpaperTarget != null) {
            // Is it time to stop animating?
            boolean lowerAnimating = mLowerWallpaperTarget.mAnimation != null
                    || (mLowerWallpaperTarget.mAppToken != null
                            && mLowerWallpaperTarget.mAppToken.animation != null);
            boolean upperAnimating = mUpperWallpaperTarget.mAnimation != null
                    || (mUpperWallpaperTarget.mAppToken != null
                            && mUpperWallpaperTarget.mAppToken.animation != null);
            if (!lowerAnimating || !upperAnimating) {
                if (DEBUG_WALLPAPER) {
                    Slog.v(TAG, "No longer animating wallpaper targets!");
                }
                mLowerWallpaperTarget = null;
                mUpperWallpaperTarget = null;
            }
        }

        boolean visible = foundW != null;
        if (visible) {
            // The window is visible to the compositor...  but is it visible
            // to the user?  That is what the wallpaper cares about.
            visible = isWallpaperVisible(foundW);
            if (DEBUG_WALLPAPER) Slog.v(TAG, "Wallpaper visibility: " + visible);

            // If the wallpaper target is animating, we may need to copy
            // its layer adjustment.  Only do this if we are not transfering
            // between two wallpaper targets.
            mWallpaperAnimLayerAdjustment =
                    (mLowerWallpaperTarget == null && foundW.mAppToken != null)
                    ? foundW.mAppToken.animLayerAdjustment : 0;

            final int maxLayer = mPolicy.getMaxWallpaperLayer()
                    * TYPE_LAYER_MULTIPLIER
                    + TYPE_LAYER_OFFSET;

            // Now w is the window we are supposed to be behind...  but we
            // need to be sure to also be behind any of its attached windows,
            // AND any starting window associated with it, AND below the
            // maximum layer the policy allows for wallpapers.
            while (foundI > 0) {
                WindowState wb = localmWindows.get(foundI-1);
                if (wb.mBaseLayer < maxLayer &&
                        wb.mAttachedWindow != foundW &&
                        (foundW.mAttachedWindow == null ||
                                wb.mAttachedWindow != foundW.mAttachedWindow) &&
                        (wb.mAttrs.type != TYPE_APPLICATION_STARTING ||
                                foundW.mToken == null || wb.mToken != foundW.mToken)) {
                    // This window is not related to the previous one in any
                    // interesting way, so stop here.
                    break;
                }
                foundW = wb;
                foundI--;
            }
        } else {
            if (DEBUG_WALLPAPER) Slog.v(TAG, "No wallpaper target");
        }

        if (foundW == null && topCurW != null) {
            // There is no wallpaper target, so it goes at the bottom.
            // We will assume it is the same place as last time, if known.
            foundW = topCurW;
            foundI = topCurI+1;
        } else {
            // Okay i is the position immediately above the wallpaper.  Look at
            // what is below it for later.
            foundW = foundI > 0 ? localmWindows.get(foundI-1) : null;
        }

        if (visible) {
            if (mWallpaperTarget.mWallpaperX >= 0) {
                mLastWallpaperX = mWallpaperTarget.mWallpaperX;
                mLastWallpaperXStep = mWallpaperTarget.mWallpaperXStep;
            }
            if (mWallpaperTarget.mWallpaperY >= 0) {
                mLastWallpaperY = mWallpaperTarget.mWallpaperY;
                mLastWallpaperYStep = mWallpaperTarget.mWallpaperYStep;
            }
        }

        // Start stepping backwards from here, ensuring that our wallpaper windows
        // are correctly placed.
        int curTokenIndex = mWallpaperTokens.size();
        while (curTokenIndex > 0) {
            curTokenIndex--;
            WindowToken token = mWallpaperTokens.get(curTokenIndex);
            if (token.hidden == visible) {
                changed |= ADJUST_WALLPAPER_VISIBILITY_CHANGED;
                token.hidden = !visible;
                // Need to do a layout to ensure the wallpaper now has the
                // correct size.
                mLayoutNeeded = true;
            }

            int curWallpaperIndex = token.windows.size();
            while (curWallpaperIndex > 0) {
                curWallpaperIndex--;
                WindowState wallpaper = token.windows.get(curWallpaperIndex);

                if (visible) {
                    updateWallpaperOffsetLocked(wallpaper, dw, dh, false);
                }

                // First, make sure the client has the current visibility
                // state.
                if (wallpaper.mWallpaperVisible != visible) {
                    wallpaper.mWallpaperVisible = visible;
                    try {
                        if (DEBUG_VISIBILITY || DEBUG_WALLPAPER) Slog.v(TAG,
                                "Setting visibility of wallpaper " + wallpaper
                                + ": " + visible);
                        wallpaper.mClient.dispatchAppVisibility(visible);
                    } catch (RemoteException e) {
                    }
                }

                wallpaper.mAnimLayer = wallpaper.mLayer + mWallpaperAnimLayerAdjustment;
                if (DEBUG_LAYERS || DEBUG_WALLPAPER) Slog.v(TAG, "Wallpaper win "
                        + wallpaper + " anim layer: " + wallpaper.mAnimLayer);

                // First, if this window is at the current index, then all
                // is well.
                if (wallpaper == foundW) {
                    foundI--;
                    foundW = foundI > 0
                            ? localmWindows.get(foundI-1) : null;
                    continue;
                }

                // The window didn't match...  the current wallpaper window,
                // wherever it is, is in the wrong place, so make sure it is
                // not in the list.
                int oldIndex = localmWindows.indexOf(wallpaper);
                if (oldIndex >= 0) {
                    if (DEBUG_WINDOW_MOVEMENT) Slog.v(TAG, "Wallpaper removing at "
                            + oldIndex + ": " + wallpaper);
                    localmWindows.remove(oldIndex);
                    mWindowsChanged = true;
                    if (oldIndex < foundI) {
                        foundI--;
                    }
                }

                // Now stick it in.
                if (DEBUG_WALLPAPER || DEBUG_WINDOW_MOVEMENT || DEBUG_ADD_REMOVE) {
                    Slog.v(TAG, "Moving wallpaper " + wallpaper
                            + " from " + oldIndex + " to " + foundI);
                }

                localmWindows.add(foundI, wallpaper);
                mWindowsChanged = true;
                changed |= ADJUST_WALLPAPER_LAYERS_CHANGED;
            }
        }

        return changed;
    }

    void setWallpaperAnimLayerAdjustmentLocked(int adj) {
        if (DEBUG_LAYERS || DEBUG_WALLPAPER) Slog.v(TAG,
                "Setting wallpaper layer adj to " + adj);
        mWallpaperAnimLayerAdjustment = adj;
        int curTokenIndex = mWallpaperTokens.size();
        while (curTokenIndex > 0) {
            curTokenIndex--;
            WindowToken token = mWallpaperTokens.get(curTokenIndex);
            int curWallpaperIndex = token.windows.size();
            while (curWallpaperIndex > 0) {
                curWallpaperIndex--;
                WindowState wallpaper = token.windows.get(curWallpaperIndex);
                wallpaper.mAnimLayer = wallpaper.mLayer + adj;
                if (DEBUG_LAYERS || DEBUG_WALLPAPER) Slog.v(TAG, "Wallpaper win "
                        + wallpaper + " anim layer: " + wallpaper.mAnimLayer);
            }
        }
    }

    boolean updateWallpaperOffsetLocked(WindowState wallpaperWin, int dw, int dh,
            boolean sync) {
        boolean changed = false;
        boolean rawChanged = false;
        float wpx = mLastWallpaperX >= 0 ? mLastWallpaperX : 0.5f;
        float wpxs = mLastWallpaperXStep >= 0 ? mLastWallpaperXStep : -1.0f;
        int availw = wallpaperWin.mScaledFrame.right-wallpaperWin.mScaledFrame.left-dw;
        int offset = availw > 0 ? -(int)(availw*wpx+.5f) : 0;
        changed = wallpaperWin.mXOffset != offset;
        if (changed) {
            if (DEBUG_WALLPAPER) Slog.v(TAG, "Update wallpaper "
                    + wallpaperWin + " x: " + offset);
            wallpaperWin.mXOffset = offset;
        }
        if (wallpaperWin.mWallpaperX != wpx || wallpaperWin.mWallpaperXStep != wpxs) {
            wallpaperWin.mWallpaperX = wpx;
            wallpaperWin.mWallpaperXStep = wpxs;
            rawChanged = true;
        }

        float wpy = mLastWallpaperY >= 0 ? mLastWallpaperY : 0.5f;
        float wpys = mLastWallpaperYStep >= 0 ? mLastWallpaperYStep : -1.0f;
        int availh = wallpaperWin.mFrame.bottom-wallpaperWin.mFrame.top-dh;
        offset = availh > 0 ? -(int)(availh*wpy+.5f) : 0;
        if (wallpaperWin.mYOffset != offset) {
            if (DEBUG_WALLPAPER) Slog.v(TAG, "Update wallpaper "
                    + wallpaperWin + " y: " + offset);
            changed = true;
            wallpaperWin.mYOffset = offset;
        }
        if (wallpaperWin.mWallpaperY != wpy || wallpaperWin.mWallpaperYStep != wpys) {
            wallpaperWin.mWallpaperY = wpy;
            wallpaperWin.mWallpaperYStep = wpys;
            rawChanged = true;
        }

        if (rawChanged) {
            try {
                if (DEBUG_WALLPAPER) Slog.v(TAG, "Report new wp offset "
                        + wallpaperWin + " x=" + wallpaperWin.mWallpaperX
                        + " y=" + wallpaperWin.mWallpaperY);
                if (sync) {
                    mWaitingOnWallpaper = wallpaperWin;
                }
                wallpaperWin.mClient.dispatchWallpaperOffsets(
                        wallpaperWin.mWallpaperX, wallpaperWin.mWallpaperY,
                        wallpaperWin.mWallpaperXStep, wallpaperWin.mWallpaperYStep, sync);
                if (sync) {
                    if (mWaitingOnWallpaper != null) {
                        long start = SystemClock.uptimeMillis();
                        if ((mLastWallpaperTimeoutTime+WALLPAPER_TIMEOUT_RECOVERY)
                                < start) {
                            try {
                                if (DEBUG_WALLPAPER) Slog.v(TAG,
                                        "Waiting for offset complete...");
                                mWindowMap.wait(WALLPAPER_TIMEOUT);
                            } catch (InterruptedException e) {
                            }
                            if (DEBUG_WALLPAPER) Slog.v(TAG, "Offset complete!");
                            if ((start+WALLPAPER_TIMEOUT)
                                    < SystemClock.uptimeMillis()) {
                                Slog.i(TAG, "Timeout waiting for wallpaper to offset: "
                                        + wallpaperWin);
                                mLastWallpaperTimeoutTime = start;
                            }
                        }
                        mWaitingOnWallpaper = null;
                    }
                }
            } catch (RemoteException e) {
            }
        }

        return changed;
    }

    void wallpaperOffsetsComplete(IBinder window) {
        synchronized (mWindowMap) {
            if (mWaitingOnWallpaper != null &&
                    mWaitingOnWallpaper.mClient.asBinder() == window) {
                mWaitingOnWallpaper = null;
                mWindowMap.notifyAll();
            }
        }
    }

    boolean updateWallpaperOffsetLocked(WindowState changingTarget, boolean sync) {
        final int dw = mCurDisplayWidth;
        final int dh = mCurDisplayHeight;

        boolean changed = false;

        WindowState target = mWallpaperTarget;
        if (target != null) {
            if (target.mWallpaperX >= 0) {
                mLastWallpaperX = target.mWallpaperX;
            } else if (changingTarget.mWallpaperX >= 0) {
                mLastWallpaperX = changingTarget.mWallpaperX;
            }
            if (target.mWallpaperY >= 0) {
                mLastWallpaperY = target.mWallpaperY;
            } else if (changingTarget.mWallpaperY >= 0) {
                mLastWallpaperY = changingTarget.mWallpaperY;
            }
        }

        int curTokenIndex = mWallpaperTokens.size();
        while (curTokenIndex > 0) {
            curTokenIndex--;
            WindowToken token = mWallpaperTokens.get(curTokenIndex);
            int curWallpaperIndex = token.windows.size();
            while (curWallpaperIndex > 0) {
                curWallpaperIndex--;
                WindowState wallpaper = token.windows.get(curWallpaperIndex);
                if (updateWallpaperOffsetLocked(wallpaper, dw, dh, sync)) {
                    wallpaper.computeShownFrameLocked();
                    changed = true;
                    // We only want to be synchronous with one wallpaper.
                    sync = false;
                }
            }
        }

        return changed;
    }

    void updateWallpaperVisibilityLocked() {
        final boolean visible = isWallpaperVisible(mWallpaperTarget);
        final int dw = mCurDisplayWidth;
        final int dh = mCurDisplayHeight;

        int curTokenIndex = mWallpaperTokens.size();
        while (curTokenIndex > 0) {
            curTokenIndex--;
            WindowToken token = mWallpaperTokens.get(curTokenIndex);
            if (token.hidden == visible) {
                token.hidden = !visible;
                // Need to do a layout to ensure the wallpaper now has the
                // correct size.
                mLayoutNeeded = true;
            }

            int curWallpaperIndex = token.windows.size();
            while (curWallpaperIndex > 0) {
                curWallpaperIndex--;
                WindowState wallpaper = token.windows.get(curWallpaperIndex);
                if (visible) {
                    updateWallpaperOffsetLocked(wallpaper, dw, dh, false);
                }

                if (wallpaper.mWallpaperVisible != visible) {
                    wallpaper.mWallpaperVisible = visible;
                    try {
                        if (DEBUG_VISIBILITY || DEBUG_WALLPAPER) Slog.v(TAG,
                                "Updating visibility of wallpaper " + wallpaper
                                + ": " + visible);
                        wallpaper.mClient.dispatchAppVisibility(visible);
                    } catch (RemoteException e) {
                    }
                }
            }
        }
    }
    
    public int addWindow(Session session, IWindow client,
            WindowManager.LayoutParams attrs, int viewVisibility,
            Rect outContentInsets, InputChannel outInputChannel) {
        int res = mPolicy.checkAddPermission(attrs);
        if (res != WindowManagerImpl.ADD_OKAY) {
            return res;
        }

        boolean reportNewConfig = false;
        WindowState attachedWindow = null;
        WindowState win = null;
        long origId;

        synchronized(mWindowMap) {
            if (mDisplay == null) {
                throw new IllegalStateException("Display has not been initialialized");
            }

            if (mWindowMap.containsKey(client.asBinder())) {
                Slog.w(TAG, "Window " + client + " is already added");
                return WindowManagerImpl.ADD_DUPLICATE_ADD;
            }

            if (attrs.type >= FIRST_SUB_WINDOW && attrs.type <= LAST_SUB_WINDOW) {
                attachedWindow = windowForClientLocked(null, attrs.token, false);
                if (attachedWindow == null) {
                    Slog.w(TAG, "Attempted to add window with token that is not a window: "
                          + attrs.token + ".  Aborting.");
                    return WindowManagerImpl.ADD_BAD_SUBWINDOW_TOKEN;
                }
                if (attachedWindow.mAttrs.type >= FIRST_SUB_WINDOW
                        && attachedWindow.mAttrs.type <= LAST_SUB_WINDOW) {
                    Slog.w(TAG, "Attempted to add window with token that is a sub-window: "
                            + attrs.token + ".  Aborting.");
                    return WindowManagerImpl.ADD_BAD_SUBWINDOW_TOKEN;
                }
            }

            boolean addToken = false;
            WindowToken token = mTokenMap.get(attrs.token);
            if (token == null) {
                if (attrs.type >= FIRST_APPLICATION_WINDOW
                        && attrs.type <= LAST_APPLICATION_WINDOW) {
                    Slog.w(TAG, "Attempted to add application window with unknown token "
                          + attrs.token + ".  Aborting.");
                    return WindowManagerImpl.ADD_BAD_APP_TOKEN;
                }
                if (attrs.type == TYPE_INPUT_METHOD) {
                    Slog.w(TAG, "Attempted to add input method window with unknown token "
                          + attrs.token + ".  Aborting.");
                    return WindowManagerImpl.ADD_BAD_APP_TOKEN;
                }
                if (attrs.type == TYPE_WALLPAPER) {
                    Slog.w(TAG, "Attempted to add wallpaper window with unknown token "
                          + attrs.token + ".  Aborting.");
                    return WindowManagerImpl.ADD_BAD_APP_TOKEN;
                }
                token = new WindowToken(this, attrs.token, -1, false);
                addToken = true;
            } else if (attrs.type >= FIRST_APPLICATION_WINDOW
                    && attrs.type <= LAST_APPLICATION_WINDOW) {
                AppWindowToken atoken = token.appWindowToken;
                if (atoken == null) {
                    Slog.w(TAG, "Attempted to add window with non-application token "
                          + token + ".  Aborting.");
                    return WindowManagerImpl.ADD_NOT_APP_TOKEN;
                } else if (atoken.removed) {
                    Slog.w(TAG, "Attempted to add window with exiting application token "
                          + token + ".  Aborting.");
                    return WindowManagerImpl.ADD_APP_EXITING;
                }
                if (attrs.type == TYPE_APPLICATION_STARTING && atoken.firstWindowDrawn) {
                    // No need for this guy!
                    if (localLOGV) Slog.v(
                            TAG, "**** NO NEED TO START: " + attrs.getTitle());
                    return WindowManagerImpl.ADD_STARTING_NOT_NEEDED;
                }
            } else if (attrs.type == TYPE_INPUT_METHOD) {
                if (token.windowType != TYPE_INPUT_METHOD) {
                    Slog.w(TAG, "Attempted to add input method window with bad token "
                            + attrs.token + ".  Aborting.");
                      return WindowManagerImpl.ADD_BAD_APP_TOKEN;
                }
            } else if (attrs.type == TYPE_WALLPAPER) {
                if (token.windowType != TYPE_WALLPAPER) {
                    Slog.w(TAG, "Attempted to add wallpaper window with bad token "
                            + attrs.token + ".  Aborting.");
                      return WindowManagerImpl.ADD_BAD_APP_TOKEN;
                }
            }

            win = new WindowState(this, session, client, token,
                    attachedWindow, attrs, viewVisibility);
            if (win.mDeathRecipient == null) {
                // Client has apparently died, so there is no reason to
                // continue.
                Slog.w(TAG, "Adding window client " + client.asBinder()
                        + " that is dead, aborting.");
                return WindowManagerImpl.ADD_APP_EXITING;
            }

            mPolicy.adjustWindowParamsLw(win.mAttrs);

            res = mPolicy.prepareAddWindowLw(win, attrs);
            if (res != WindowManagerImpl.ADD_OKAY) {
                return res;
            }
            
            if (outInputChannel != null) {
                String name = win.makeInputChannelName();
                InputChannel[] inputChannels = InputChannel.openInputChannelPair(name);
                win.mInputChannel = inputChannels[0];
                inputChannels[1].transferToBinderOutParameter(outInputChannel);
                
                mInputManager.registerInputChannel(win.mInputChannel, win.mInputWindowHandle);
            }

            // From now on, no exceptions or errors allowed!

            res = WindowManagerImpl.ADD_OKAY;

            origId = Binder.clearCallingIdentity();

            if (addToken) {
                mTokenMap.put(attrs.token, token);
            }
            win.attach();
            mWindowMap.put(client.asBinder(), win);

            if (attrs.type == TYPE_APPLICATION_STARTING &&
                    token.appWindowToken != null) {
                token.appWindowToken.startingWindow = win;
            }

            boolean imMayMove = true;

            if (attrs.type == TYPE_INPUT_METHOD) {
                mInputMethodWindow = win;
                addInputMethodWindowToListLocked(win);
                imMayMove = false;
            } else if (attrs.type == TYPE_INPUT_METHOD_DIALOG) {
                mInputMethodDialogs.add(win);
                addWindowToListInOrderLocked(win, true);
                adjustInputMethodDialogsLocked();
                imMayMove = false;
            } else {
                addWindowToListInOrderLocked(win, true);
                if (attrs.type == TYPE_WALLPAPER) {
                    mLastWallpaperTimeoutTime = 0;
                    adjustWallpaperWindowsLocked();
                } else if ((attrs.flags&FLAG_SHOW_WALLPAPER) != 0) {
                    adjustWallpaperWindowsLocked();
                }
            }

            win.mEnterAnimationPending = true;

            mPolicy.getContentInsetHintLw(attrs, outContentInsets);

            if (mInTouchMode) {
                res |= WindowManagerImpl.ADD_FLAG_IN_TOUCH_MODE;
            }
            if (win == null || win.mAppToken == null || !win.mAppToken.clientHidden) {
                res |= WindowManagerImpl.ADD_FLAG_APP_VISIBLE;
            }

            mInputMonitor.setUpdateInputWindowsNeededLw();

            boolean focusChanged = false;
            if (win.canReceiveKeys()) {
                focusChanged = updateFocusedWindowLocked(UPDATE_FOCUS_WILL_ASSIGN_LAYERS,
                        false /*updateInputWindows*/);
                if (focusChanged) {
                    imMayMove = false;
                }
            }

            if (imMayMove) {
                moveInputMethodWindowsIfNeededLocked(false);
            }

            assignLayersLocked();
            // Don't do layout here, the window must call
            // relayout to be displayed, so we'll do it there.

            //dump();

            if (focusChanged) {
                finishUpdateFocusedWindowAfterAssignLayersLocked(false /*updateInputWindows*/);
            }
            mInputMonitor.updateInputWindowsLw(false /*force*/);

            if (localLOGV) Slog.v(
                TAG, "New client " + client.asBinder()
                + ": window=" + win);
            
            if (win.isVisibleOrAdding() && updateOrientationFromAppTokensLocked(false)) {
                reportNewConfig = true;
            }
        }

        if (reportNewConfig) {
            sendNewConfiguration();
        }

        Binder.restoreCallingIdentity(origId);

        return res;
    }

    public void removeWindow(Session session, IWindow client) {
        synchronized(mWindowMap) {
            WindowState win = windowForClientLocked(session, client, false);
            if (win == null) {
                return;
            }
            removeWindowLocked(session, win);
        }
    }

    public void removeWindowLocked(Session session, WindowState win) {

        if (localLOGV || DEBUG_FOCUS) Slog.v(
            TAG, "Remove " + win + " client="
            + Integer.toHexString(System.identityHashCode(
                win.mClient.asBinder()))
            + ", surface=" + win.mSurface);

        final long origId = Binder.clearCallingIdentity();
        
        win.disposeInputChannel();

        if (DEBUG_APP_TRANSITIONS) Slog.v(
                TAG, "Remove " + win + ": mSurface=" + win.mSurface
                + " mExiting=" + win.mExiting
                + " isAnimating=" + win.isAnimating()
                + " app-animation="
                + (win.mAppToken != null ? win.mAppToken.animation : null)
                + " inPendingTransaction="
                + (win.mAppToken != null ? win.mAppToken.inPendingTransaction : false)
                + " mDisplayFrozen=" + mDisplayFrozen);
        // Visibility of the removed window. Will be used later to update orientation later on.
        boolean wasVisible = false;
        // First, see if we need to run an animation.  If we do, we have
        // to hold off on removing the window until the animation is done.
        // If the display is frozen, just remove immediately, since the
        // animation wouldn't be seen.
        if (win.mSurface != null && !mDisplayFrozen && mPolicy.isScreenOn()) {
            // If we are not currently running the exit animation, we
            // need to see about starting one.
            if (wasVisible=win.isWinVisibleLw()) {

                int transit = WindowManagerPolicy.TRANSIT_EXIT;
                if (win.getAttrs().type == TYPE_APPLICATION_STARTING) {
                    transit = WindowManagerPolicy.TRANSIT_PREVIEW_DONE;
                }
                // Try starting an animation.
                if (applyAnimationLocked(win, transit, false)) {
                    win.mExiting = true;
                }
            }
            if (win.mExiting || win.isAnimating()) {
                // The exit animation is running... wait for it!
                //Slog.i(TAG, "*** Running exit animation...");
                win.mExiting = true;
                win.mRemoveOnExit = true;
                mLayoutNeeded = true;
                updateFocusedWindowLocked(UPDATE_FOCUS_WILL_PLACE_SURFACES,
                        false /*updateInputWindows*/);
                performLayoutAndPlaceSurfacesLocked();
                mInputMonitor.updateInputWindowsLw(false /*force*/);
                if (win.mAppToken != null) {
                    win.mAppToken.updateReportedVisibilityLocked();
                }
                //dump();
                Binder.restoreCallingIdentity(origId);
                return;
            }
        }

        removeWindowInnerLocked(session, win);
        // Removing a visible window will effect the computed orientation
        // So just update orientation if needed.
        if (wasVisible && computeForcedAppOrientationLocked()
                != mForcedAppOrientation
                && updateOrientationFromAppTokensLocked(false)) {
            mH.sendEmptyMessage(H.SEND_NEW_CONFIGURATION);
        }
        updateFocusedWindowLocked(UPDATE_FOCUS_NORMAL, true /*updateInputWindows*/);
        Binder.restoreCallingIdentity(origId);
    }

    private void removeWindowInnerLocked(Session session, WindowState win) {
        if (win.mRemoved) {
            // Nothing to do.
            return;
        }

        for (int i=win.mChildWindows.size()-1; i>=0; i--) {
            WindowState cwin = win.mChildWindows.get(i);
            Slog.w(TAG, "Force-removing child win " + cwin + " from container "
                    + win);
            removeWindowInnerLocked(cwin.mSession, cwin);
        }

        win.mRemoved = true;

        if (mInputMethodTarget == win) {
            moveInputMethodWindowsIfNeededLocked(false);
        }

        if (false) {
            RuntimeException e = new RuntimeException("here");
            e.fillInStackTrace();
            Slog.w(TAG, "Removing window " + win, e);
        }

        mPolicy.removeWindowLw(win);
        win.removeLocked();

        if (DEBUG_ADD_REMOVE) Slog.v(TAG, "removeWindowInnerLocked: " + win);
        mWindowMap.remove(win.mClient.asBinder());
        mWindows.remove(win);
        mPendingRemove.remove(win);
        mWindowsChanged = true;
        if (DEBUG_WINDOW_MOVEMENT) Slog.v(TAG, "Final remove of window: " + win);

        if (mInputMethodWindow == win) {
            mInputMethodWindow = null;
        } else if (win.mAttrs.type == TYPE_INPUT_METHOD_DIALOG) {
            mInputMethodDialogs.remove(win);
        }

        final WindowToken token = win.mToken;
        final AppWindowToken atoken = win.mAppToken;
        if (DEBUG_ADD_REMOVE) Slog.v(TAG, "Removing " + win + " from " + token);
        token.windows.remove(win);
        if (atoken != null) {
            atoken.allAppWindows.remove(win);
        }
        if (localLOGV) Slog.v(
                TAG, "**** Removing window " + win + ": count="
                + token.windows.size());
        if (token.windows.size() == 0) {
            if (!token.explicit) {
                mTokenMap.remove(token.token);
            } else if (atoken != null) {
                atoken.firstWindowDrawn = false;
            }
        }

        if (atoken != null) {
            if (atoken.startingWindow == win) {
                atoken.startingWindow = null;
            } else if (atoken.allAppWindows.size() == 0 && atoken.startingData != null) {
                // If this is the last window and we had requested a starting
                // transition window, well there is no point now.
                atoken.startingData = null;
            } else if (atoken.allAppWindows.size() == 1 && atoken.startingView != null) {
                // If this is the last window except for a starting transition
                // window, we need to get rid of the starting transition.
                if (DEBUG_STARTING_WINDOW) {
                    Slog.v(TAG, "Schedule remove starting " + token
                            + ": no more real windows");
                }
                Message m = mH.obtainMessage(H.REMOVE_STARTING, atoken);
                mH.sendMessage(m);
            }
        }

        if (win.mAttrs.type == TYPE_WALLPAPER) {
            mLastWallpaperTimeoutTime = 0;
            adjustWallpaperWindowsLocked();
        } else if ((win.mAttrs.flags&FLAG_SHOW_WALLPAPER) != 0) {
            adjustWallpaperWindowsLocked();
        }

        if (!mInLayout) {
            assignLayersLocked();
            mLayoutNeeded = true;
            performLayoutAndPlaceSurfacesLocked();
            if (win.mAppToken != null) {
                win.mAppToken.updateReportedVisibilityLocked();
            }
        }
        
        mInputMonitor.updateInputWindowsLw(true /*force*/);
    }

    static void logSurface(WindowState w, String msg, RuntimeException where) {
        String str = "  SURFACE " + Integer.toHexString(w.hashCode())
                + ": " + msg + " / " + w.mAttrs.getTitle();
        if (where != null) {
            Slog.i(TAG, str, where);
        } else {
            Slog.i(TAG, str);
        }
    }
    
    void setTransparentRegionWindow(Session session, IWindow client, Region region) {
        long origId = Binder.clearCallingIdentity();
        try {
            synchronized (mWindowMap) {
                WindowState w = windowForClientLocked(session, client, false);
                if ((w != null) && (w.mSurface != null)) {
                    if (SHOW_TRANSACTIONS) Slog.i(TAG,
                            ">>> OPEN TRANSACTION setTransparentRegion");
                    Surface.openTransaction();
                    try {
                        if (SHOW_TRANSACTIONS) logSurface(w,
                                "transparentRegionHint=" + region, null);
                        w.mSurface.setTransparentRegionHint(region);
                    } finally {
                        Surface.closeTransaction();
                        if (SHOW_TRANSACTIONS) Slog.i(TAG,
                                "<<< CLOSE TRANSACTION setTransparentRegion");
                    }
                }
            }
        } finally {
            Binder.restoreCallingIdentity(origId);
        }
    }

    void setInsetsWindow(Session session, IWindow client,
            int touchableInsets, Rect contentInsets,
            Rect visibleInsets, Region touchableRegion) {
        long origId = Binder.clearCallingIdentity();
        try {
            synchronized (mWindowMap) {
                WindowState w = windowForClientLocked(session, client, false);
                if (w != null) {
                    w.mGivenInsetsPending = false;
                    w.mGivenContentInsets.set(contentInsets);
                    w.mGivenVisibleInsets.set(visibleInsets);
                    w.mGivenTouchableRegion.set(touchableRegion);
                    w.mTouchableInsets = touchableInsets;
                    mLayoutNeeded = true;
                    performLayoutAndPlaceSurfacesLocked();
                }
            }
        } finally {
            Binder.restoreCallingIdentity(origId);
        }
    }

    public void getWindowDisplayFrame(Session session, IWindow client,
            Rect outDisplayFrame) {
        synchronized(mWindowMap) {
            WindowState win = windowForClientLocked(session, client, false);
            if (win == null) {
                outDisplayFrame.setEmpty();
                return;
            }
            outDisplayFrame.set(win.mDisplayFrame);
        }
    }

    public void setWindowWallpaperPositionLocked(WindowState window, float x, float y,
            float xStep, float yStep) {
        if (window.mWallpaperX != x || window.mWallpaperY != y)  {
            window.mWallpaperX = x;
            window.mWallpaperY = y;
            window.mWallpaperXStep = xStep;
            window.mWallpaperYStep = yStep;
            if (updateWallpaperOffsetLocked(window, true)) {
                performLayoutAndPlaceSurfacesLocked();
            }
        }
    }

    void wallpaperCommandComplete(IBinder window, Bundle result) {
        synchronized (mWindowMap) {
            if (mWaitingOnWallpaper != null &&
                    mWaitingOnWallpaper.mClient.asBinder() == window) {
                mWaitingOnWallpaper = null;
                mWindowMap.notifyAll();
            }
        }
    }

    public Bundle sendWindowWallpaperCommandLocked(WindowState window,
            String action, int x, int y, int z, Bundle extras, boolean sync) {
        if (window == mWallpaperTarget || window == mLowerWallpaperTarget
                || window == mUpperWallpaperTarget) {
            boolean doWait = sync;
            int curTokenIndex = mWallpaperTokens.size();
            while (curTokenIndex > 0) {
                curTokenIndex--;
                WindowToken token = mWallpaperTokens.get(curTokenIndex);
                int curWallpaperIndex = token.windows.size();
                while (curWallpaperIndex > 0) {
                    curWallpaperIndex--;
                    WindowState wallpaper = token.windows.get(curWallpaperIndex);
                    try {
                        wallpaper.mClient.dispatchWallpaperCommand(action,
                                x, y, z, extras, sync);
                        // We only want to be synchronous with one wallpaper.
                        sync = false;
                    } catch (RemoteException e) {
                    }
                }
            }

            if (doWait) {
                // XXX Need to wait for result.
            }
        }

        return null;
    }

    public int relayoutWindow(Session session, IWindow client,
            WindowManager.LayoutParams attrs, int requestedWidth,
            int requestedHeight, int viewVisibility, boolean insetsPending,
            Rect outFrame, Rect outContentInsets, Rect outVisibleInsets,
            Configuration outConfig, Surface outSurface) {
        boolean displayed = false;
        boolean inTouchMode;
        boolean configChanged;

        // if they don't have this permission, mask out the status bar bits
        if (attrs != null) {
            if (mContext.checkCallingOrSelfPermission(android.Manifest.permission.STATUS_BAR)
                    != PackageManager.PERMISSION_GRANTED) {
                attrs.systemUiVisibility &= ~StatusBarManager.DISABLE_MASK;
                attrs.subtreeSystemUiVisibility &= ~StatusBarManager.DISABLE_MASK;
            }
        }
        long origId = Binder.clearCallingIdentity();

        synchronized(mWindowMap) {
            WindowState win = windowForClientLocked(session, client, false);
            if (win == null) {
                return 0;
            }
            win.mRequestedWidth = requestedWidth;
            win.mRequestedHeight = requestedHeight;

            if (attrs != null) {
                mPolicy.adjustWindowParamsLw(attrs);
            }

            int attrChanges = 0;
            int flagChanges = 0;
            if (attrs != null) {
                flagChanges = win.mAttrs.flags ^= attrs.flags;
                attrChanges = win.mAttrs.copyFrom(attrs);
            }

            if (DEBUG_LAYOUT) Slog.v(TAG, "Relayout " + win + ": " + win.mAttrs);

            if ((attrChanges & WindowManager.LayoutParams.ALPHA_CHANGED) != 0) {
                win.mAlpha = attrs.alpha;
            }

            final boolean scaledWindow =
                ((win.mAttrs.flags & WindowManager.LayoutParams.FLAG_SCALED) != 0);

            if (scaledWindow) {
                // requested{Width|Height} Surface's physical size
                // attrs.{width|height} Size on screen
                win.mHScale = (attrs.width  != requestedWidth)  ?
                        (attrs.width  / (float)requestedWidth) : 1.0f;
                win.mVScale = (attrs.height != requestedHeight) ?
                        (attrs.height / (float)requestedHeight) : 1.0f;
            } else {
                win.mHScale = win.mVScale = 1;
            }

            boolean imMayMove = (flagChanges&(
                    WindowManager.LayoutParams.FLAG_ALT_FOCUSABLE_IM |
                    WindowManager.LayoutParams.FLAG_NOT_FOCUSABLE)) != 0;

            boolean focusMayChange = win.mViewVisibility != viewVisibility
                    || ((flagChanges&WindowManager.LayoutParams.FLAG_NOT_FOCUSABLE) != 0)
                    || (!win.mRelayoutCalled);

            boolean wallpaperMayMove = win.mViewVisibility != viewVisibility
                    && (win.mAttrs.flags & FLAG_SHOW_WALLPAPER) != 0;

            win.mRelayoutCalled = true;
            final int oldVisibility = win.mViewVisibility;
            win.mViewVisibility = viewVisibility;
            if (viewVisibility == View.VISIBLE &&
                    (win.mAppToken == null || !win.mAppToken.clientHidden)) {
                displayed = !win.isVisibleLw();
                if (win.mExiting) {
                    win.mExiting = false;
                    if (win.mAnimation != null) {
                        win.mAnimation.cancel();
                        win.mAnimation = null;
                    }
                }
                if (win.mDestroying) {
                    win.mDestroying = false;
                    mDestroySurface.remove(win);
                }
                if (oldVisibility == View.GONE) {
                    win.mEnterAnimationPending = true;
                }
                if (displayed) {
                    if (win.mSurface != null && !win.mDrawPending
                            && !win.mCommitDrawPending && !mDisplayFrozen
                            && mPolicy.isScreenOn()) {
                        applyEnterAnimationLocked(win);
                    }
                    if ((win.mAttrs.flags
                            & WindowManager.LayoutParams.FLAG_TURN_SCREEN_ON) != 0) {
                        if (DEBUG_VISIBILITY) Slog.v(TAG,
                                "Relayout window turning screen on: " + win);
                        win.mTurnOnScreen = true;
                    }
                    int diff = 0;
                    if (win.mConfiguration != mCurConfiguration
                            && (win.mConfiguration == null
                                    || (diff=mCurConfiguration.diff(win.mConfiguration)) != 0)) {
                        win.mConfiguration = mCurConfiguration;
                        if (DEBUG_CONFIGURATION) {
                            Slog.i(TAG, "Window " + win + " visible with new config: "
                                    + win.mConfiguration + " / 0x"
                                    + Integer.toHexString(diff));
                        }
                        outConfig.setTo(mCurConfiguration);
                    }
                }
                if ((attrChanges&WindowManager.LayoutParams.FORMAT_CHANGED) != 0) {
                    // To change the format, we need to re-build the surface.
                    win.destroySurfaceLocked();
                    displayed = true;
                }
                try {
                    Surface surface = win.createSurfaceLocked();
                    if (surface != null) {
                        outSurface.copyFrom(surface);
                        win.mReportDestroySurface = false;
                        win.mSurfacePendingDestroy = false;
                        if (SHOW_TRANSACTIONS) Slog.i(TAG,
                                "  OUT SURFACE " + outSurface + ": copied");
                    } else {
                        // For some reason there isn't a surface.  Clear the
                        // caller's object so they see the same state.
                        outSurface.release();
                    }
                } catch (Exception e) {
                    mInputMonitor.updateInputWindowsLw(true /*force*/);
                    
                    Slog.w(TAG, "Exception thrown when creating surface for client "
                             + client + " (" + win.mAttrs.getTitle() + ")",
                             e);
                    Binder.restoreCallingIdentity(origId);
                    return 0;
                }
                if (displayed) {
                    focusMayChange = true;
                }
                if (win.mAttrs.type == TYPE_INPUT_METHOD
                        && mInputMethodWindow == null) {
                    mInputMethodWindow = win;
                    imMayMove = true;
                }
                if (win.mAttrs.type == TYPE_BASE_APPLICATION
                        && win.mAppToken != null
                        && win.mAppToken.startingWindow != null) {
                    // Special handling of starting window over the base
                    // window of the app: propagate lock screen flags to it,
                    // to provide the correct semantics while starting.
                    final int mask =
                        WindowManager.LayoutParams.FLAG_SHOW_WHEN_LOCKED
                        | WindowManager.LayoutParams.FLAG_DISMISS_KEYGUARD
                        | WindowManager.LayoutParams.FLAG_ALLOW_LOCK_WHILE_SCREEN_ON;
                    WindowManager.LayoutParams sa = win.mAppToken.startingWindow.mAttrs;
                    sa.flags = (sa.flags&~mask) | (win.mAttrs.flags&mask);
                }
            } else {
                win.mEnterAnimationPending = false;
                if (win.mSurface != null) {
                    if (DEBUG_VISIBILITY) Slog.i(TAG, "Relayout invis " + win
                            + ": mExiting=" + win.mExiting
                            + " mSurfacePendingDestroy=" + win.mSurfacePendingDestroy);
                    // If we are not currently running the exit animation, we
                    // need to see about starting one.
                    if (!win.mExiting || win.mSurfacePendingDestroy) {
                        // Try starting an animation; if there isn't one, we
                        // can destroy the surface right away.
                        int transit = WindowManagerPolicy.TRANSIT_EXIT;
                        if (win.getAttrs().type == TYPE_APPLICATION_STARTING) {
                            transit = WindowManagerPolicy.TRANSIT_PREVIEW_DONE;
                        }
                        if (!win.mSurfacePendingDestroy && win.isWinVisibleLw() &&
                              applyAnimationLocked(win, transit, false)) {
                            focusMayChange = true;
                            win.mExiting = true;
                        } else if (win.isAnimating()) {
                            // Currently in a hide animation... turn this into
                            // an exit.
                            win.mExiting = true;
                        } else if (win == mWallpaperTarget) {
                            // If the wallpaper is currently behind this
                            // window, we need to change both of them inside
                            // of a transaction to avoid artifacts.
                            win.mExiting = true;
                            win.mAnimating = true;
                        } else {
                            if (mInputMethodWindow == win) {
                                mInputMethodWindow = null;
                            }
                            win.destroySurfaceLocked();
                        }
                    }
                }

                if (win.mSurface == null || (win.getAttrs().flags
                        & WindowManager.LayoutParams.FLAG_KEEP_SURFACE_WHILE_ANIMATING) == 0
                        || win.mSurfacePendingDestroy) {
                    // We are being called from a local process, which
                    // means outSurface holds its current surface.  Ensure the
                    // surface object is cleared, but we don't want it actually
                    // destroyed at this point.
                    win.mSurfacePendingDestroy = false;
                    outSurface.release();
                    if (DEBUG_VISIBILITY) Slog.i(TAG, "Releasing surface in: " + win);
                } else if (win.mSurface != null) {
                    if (DEBUG_VISIBILITY) Slog.i(TAG,
                            "Keeping surface, will report destroy: " + win);
                    win.mReportDestroySurface = true;
                    outSurface.copyFrom(win.mSurface);
                }
            }

            if (focusMayChange) {
                //System.out.println("Focus may change: " + win.mAttrs.getTitle());
                if (updateFocusedWindowLocked(UPDATE_FOCUS_WILL_PLACE_SURFACES,
                        false /*updateInputWindows*/)) {
                    imMayMove = false;
                }
                //System.out.println("Relayout " + win + ": focus=" + mCurrentFocus);
            }

            // updateFocusedWindowLocked() already assigned layers so we only need to
            // reassign them at this point if the IM window state gets shuffled
            boolean assignLayers = false;

            if (imMayMove) {
                if (moveInputMethodWindowsIfNeededLocked(false) || displayed) {
                    // Little hack here -- we -should- be able to rely on the
                    // function to return true if the IME has moved and needs
                    // its layer recomputed.  However, if the IME was hidden
                    // and isn't actually moved in the list, its layer may be
                    // out of data so we make sure to recompute it.
                    assignLayers = true;
                }
            }
            if (wallpaperMayMove) {
                if ((adjustWallpaperWindowsLocked()&ADJUST_WALLPAPER_LAYERS_CHANGED) != 0) {
                    assignLayers = true;
                }
            }

            mLayoutNeeded = true;
            win.mGivenInsetsPending = insetsPending;
            if (assignLayers) {
                assignLayersLocked();
            }
            configChanged = updateOrientationFromAppTokensLocked(false);
            performLayoutAndPlaceSurfacesLocked();
            if (displayed && win.mIsWallpaper) {
                updateWallpaperOffsetLocked(win, mCurDisplayWidth, mCurDisplayHeight, false);
            }
            if (win.mAppToken != null) {
                win.mAppToken.updateReportedVisibilityLocked();
            }
            outFrame.set(win.mFrame);
            outContentInsets.set(win.mContentInsets);
            outVisibleInsets.set(win.mVisibleInsets);
            if (localLOGV) Slog.v(
                TAG, "Relayout given client " + client.asBinder()
                + ", requestedWidth=" + requestedWidth
                + ", requestedHeight=" + requestedHeight
                + ", viewVisibility=" + viewVisibility
                + "\nRelayout returning frame=" + outFrame
                + ", surface=" + outSurface);

            if (localLOGV || DEBUG_FOCUS) Slog.v(
                TAG, "Relayout of " + win + ": focusMayChange=" + focusMayChange);

            inTouchMode = mInTouchMode;
            
            mInputMonitor.updateInputWindowsLw(true /*force*/);
        }

        if (configChanged) {
            sendNewConfiguration();
        }

        Binder.restoreCallingIdentity(origId);

        return (inTouchMode ? WindowManagerImpl.RELAYOUT_IN_TOUCH_MODE : 0)
                | (displayed ? WindowManagerImpl.RELAYOUT_FIRST_TIME : 0);
    }

    public boolean outOfMemoryWindow(Session session, IWindow client) {
        long origId = Binder.clearCallingIdentity();

        try {
            synchronized(mWindowMap) {
                WindowState win = windowForClientLocked(session, client, false);
                if (win == null) {
                    return false;
                }
                return reclaimSomeSurfaceMemoryLocked(win, "from-client", false);
            }
        } finally {
            Binder.restoreCallingIdentity(origId);
        }
    }

    public void finishDrawingWindow(Session session, IWindow client) {
        final long origId = Binder.clearCallingIdentity();
        synchronized(mWindowMap) {
            WindowState win = windowForClientLocked(session, client, false);
            if (win != null && win.finishDrawingLocked()) {
                if ((win.mAttrs.flags&FLAG_SHOW_WALLPAPER) != 0) {
                    adjustWallpaperWindowsLocked();
                }
                mLayoutNeeded = true;
                performLayoutAndPlaceSurfacesLocked();
            }
        }
        Binder.restoreCallingIdentity(origId);
    }

    private AttributeCache.Entry getCachedAnimations(WindowManager.LayoutParams lp) {
        if (DEBUG_ANIM) Slog.v(TAG, "Loading animations: layout params pkg="
                + (lp != null ? lp.packageName : null)
                + " resId=0x" + (lp != null ? Integer.toHexString(lp.windowAnimations) : null));
        if (lp != null && lp.windowAnimations != 0) {
            // If this is a system resource, don't try to load it from the
            // application resources.  It is nice to avoid loading application
            // resources if we can.
            String packageName = lp.packageName != null ? lp.packageName : "android";
            int resId = lp.windowAnimations;
            if ((resId&0xFF000000) == 0x01000000) {
                packageName = "android";
            }
            if (DEBUG_ANIM) Slog.v(TAG, "Loading animations: picked package="
                    + packageName);
            return AttributeCache.instance().get(packageName, resId,
                    com.android.internal.R.styleable.WindowAnimation);
        }
        return null;
    }

    private AttributeCache.Entry getCachedAnimations(String packageName, int resId) {
        if (DEBUG_ANIM) Slog.v(TAG, "Loading animations: package="
                + packageName + " resId=0x" + Integer.toHexString(resId));
        if (packageName != null) {
            if ((resId&0xFF000000) == 0x01000000) {
                packageName = "android";
            }
            if (DEBUG_ANIM) Slog.v(TAG, "Loading animations: picked package="
                    + packageName);
            return AttributeCache.instance().get(packageName, resId,
                    com.android.internal.R.styleable.WindowAnimation);
        }
        return null;
    }

    void applyEnterAnimationLocked(WindowState win) {
        int transit = WindowManagerPolicy.TRANSIT_SHOW;
        if (win.mEnterAnimationPending) {
            win.mEnterAnimationPending = false;
            transit = WindowManagerPolicy.TRANSIT_ENTER;
        }

        applyAnimationLocked(win, transit, true);
    }

    boolean applyAnimationLocked(WindowState win,
            int transit, boolean isEntrance) {
        if (win.mLocalAnimating && win.mAnimationIsEntrance == isEntrance) {
            // If we are trying to apply an animation, but already running
            // an animation of the same type, then just leave that one alone.
            return true;
        }

        // Only apply an animation if the display isn't frozen.  If it is
        // frozen, there is no reason to animate and it can cause strange
        // artifacts when we unfreeze the display if some different animation
        // is running.
        if (!mDisplayFrozen && mPolicy.isScreenOn()) {
            int anim = mPolicy.selectAnimationLw(win, transit);
            int attr = -1;
            Animation a = null;
            if (anim != 0) {
                a = AnimationUtils.loadAnimation(mContext, anim);
            } else {
                switch (transit) {
                    case WindowManagerPolicy.TRANSIT_ENTER:
                        attr = com.android.internal.R.styleable.WindowAnimation_windowEnterAnimation;
                        break;
                    case WindowManagerPolicy.TRANSIT_EXIT:
                        attr = com.android.internal.R.styleable.WindowAnimation_windowExitAnimation;
                        break;
                    case WindowManagerPolicy.TRANSIT_SHOW:
                        attr = com.android.internal.R.styleable.WindowAnimation_windowShowAnimation;
                        break;
                    case WindowManagerPolicy.TRANSIT_HIDE:
                        attr = com.android.internal.R.styleable.WindowAnimation_windowHideAnimation;
                        break;
                }
                if (attr >= 0) {
                    a = loadAnimation(win.mAttrs, attr);
                }
            }
            if (DEBUG_ANIM) Slog.v(TAG, "applyAnimation: win=" + win
                    + " anim=" + anim + " attr=0x" + Integer.toHexString(attr)
                    + " mAnimation=" + win.mAnimation
                    + " isEntrance=" + isEntrance);
            if (a != null) {
                if (DEBUG_ANIM) {
                    RuntimeException e = null;
                    if (!HIDE_STACK_CRAWLS) {
                        e = new RuntimeException();
                        e.fillInStackTrace();
                    }
                    Slog.v(TAG, "Loaded animation " + a + " for " + win, e);
                }
                win.setAnimation(a);
                win.mAnimationIsEntrance = isEntrance;
            }
        } else {
            win.clearAnimation();
        }

        return win.mAnimation != null;
    }

    private Animation loadAnimation(WindowManager.LayoutParams lp, int animAttr) {
        int anim = 0;
        Context context = mContext;
        if (animAttr >= 0) {
            AttributeCache.Entry ent = getCachedAnimations(lp);
            if (ent != null) {
                context = ent.context;
                anim = ent.array.getResourceId(animAttr, 0);
            }
        }
        if (anim != 0) {
            return AnimationUtils.loadAnimation(context, anim);
        }
        return null;
    }

    private Animation loadAnimation(String packageName, int resId) {
        int anim = 0;
        Context context = mContext;
        if (resId >= 0) {
            AttributeCache.Entry ent = getCachedAnimations(packageName, resId);
            if (ent != null) {
                context = ent.context;
                anim = resId;
            }
        }
        if (anim != 0) {
            return AnimationUtils.loadAnimation(context, anim);
        }
        return null;
    }

    private boolean applyAnimationLocked(AppWindowToken wtoken,
            WindowManager.LayoutParams lp, int transit, boolean enter, boolean bgFiller) {
        // Only apply an animation if the display isn't frozen.  If it is
        // frozen, there is no reason to animate and it can cause strange
        // artifacts when we unfreeze the display if some different animation
        // is running.
        if (!mDisplayFrozen && mPolicy.isScreenOn()) {
            Animation a;
            if (bgFiller) {
                a = new FadeInOutAnimation(enter);
                if (DEBUG_ANIM) Slog.v(TAG,
                        "applying FadeInOutAnimation for a window in compatibility mode");
            } else if (mNextAppTransitionPackage != null) {
                a = loadAnimation(mNextAppTransitionPackage, enter ?
                        mNextAppTransitionEnter : mNextAppTransitionExit);
            } else {
                int animAttr = 0;
                switch (transit) {
                    case WindowManagerPolicy.TRANSIT_ACTIVITY_OPEN:
                        animAttr = enter
                                ? com.android.internal.R.styleable.WindowAnimation_activityOpenEnterAnimation
                                : com.android.internal.R.styleable.WindowAnimation_activityOpenExitAnimation;
                        break;
                    case WindowManagerPolicy.TRANSIT_ACTIVITY_CLOSE:
                        animAttr = enter
                                ? com.android.internal.R.styleable.WindowAnimation_activityCloseEnterAnimation
                                : com.android.internal.R.styleable.WindowAnimation_activityCloseExitAnimation;
                        break;
                    case WindowManagerPolicy.TRANSIT_TASK_OPEN:
                        animAttr = enter
                                ? com.android.internal.R.styleable.WindowAnimation_taskOpenEnterAnimation
                                : com.android.internal.R.styleable.WindowAnimation_taskOpenExitAnimation;
                        break;
                    case WindowManagerPolicy.TRANSIT_TASK_CLOSE:
                        animAttr = enter
                                ? com.android.internal.R.styleable.WindowAnimation_taskCloseEnterAnimation
                                : com.android.internal.R.styleable.WindowAnimation_taskCloseExitAnimation;
                        break;
                    case WindowManagerPolicy.TRANSIT_TASK_TO_FRONT:
                        animAttr = enter
                                ? com.android.internal.R.styleable.WindowAnimation_taskToFrontEnterAnimation
                                : com.android.internal.R.styleable.WindowAnimation_taskToFrontExitAnimation;
                        break;
                    case WindowManagerPolicy.TRANSIT_TASK_TO_BACK:
                        animAttr = enter
                                ? com.android.internal.R.styleable.WindowAnimation_taskToBackEnterAnimation
                                : com.android.internal.R.styleable.WindowAnimation_taskToBackExitAnimation;
                        break;
                    case WindowManagerPolicy.TRANSIT_WALLPAPER_OPEN:
                        animAttr = enter
                                ? com.android.internal.R.styleable.WindowAnimation_wallpaperOpenEnterAnimation
                                : com.android.internal.R.styleable.WindowAnimation_wallpaperOpenExitAnimation;
                        break;
                    case WindowManagerPolicy.TRANSIT_WALLPAPER_CLOSE:
                        animAttr = enter
                                ? com.android.internal.R.styleable.WindowAnimation_wallpaperCloseEnterAnimation
                                : com.android.internal.R.styleable.WindowAnimation_wallpaperCloseExitAnimation;
                        break;
                    case WindowManagerPolicy.TRANSIT_WALLPAPER_INTRA_OPEN:
                        animAttr = enter
                                ? com.android.internal.R.styleable.WindowAnimation_wallpaperIntraOpenEnterAnimation
                                : com.android.internal.R.styleable.WindowAnimation_wallpaperIntraOpenExitAnimation;
                        break;
                    case WindowManagerPolicy.TRANSIT_WALLPAPER_INTRA_CLOSE:
                        animAttr = enter
                                ? com.android.internal.R.styleable.WindowAnimation_wallpaperIntraCloseEnterAnimation
                                : com.android.internal.R.styleable.WindowAnimation_wallpaperIntraCloseExitAnimation;
                        break;
                }
                a = animAttr != 0 ? loadAnimation(lp, animAttr) : null;
                if (DEBUG_ANIM) Slog.v(TAG, "applyAnimation: wtoken=" + wtoken
                        + " anim=" + a
                        + " animAttr=0x" + Integer.toHexString(animAttr)
                        + " transit=" + transit);
            }
            if (a != null) {
                if (DEBUG_ANIM) {
                    RuntimeException e = null;
                    if (!HIDE_STACK_CRAWLS) {
                        e = new RuntimeException();
                        e.fillInStackTrace();
                    }
                    Slog.v(TAG, "Loaded animation " + a + " for " + wtoken, e);
                }
                wtoken.setAnimation(a);
            }
        } else {
            wtoken.clearAnimation();
        }

        return wtoken.animation != null;
    }

    // -------------------------------------------------------------
    // Application Window Tokens
    // -------------------------------------------------------------

    public void validateAppTokens(List tokens) {
        int v = tokens.size()-1;
        int m = mAppTokens.size()-1;
        while (v >= 0 && m >= 0) {
            AppWindowToken wtoken = mAppTokens.get(m);
            if (wtoken.removed) {
                m--;
                continue;
            }
            if (tokens.get(v) != wtoken.token) {
                Slog.w(TAG, "Tokens out of sync: external is " + tokens.get(v)
                      + " @ " + v + ", internal is " + wtoken.token + " @ " + m);
            }
            v--;
            m--;
        }
        while (v >= 0) {
            Slog.w(TAG, "External token not found: " + tokens.get(v) + " @ " + v);
            v--;
        }
        while (m >= 0) {
            AppWindowToken wtoken = mAppTokens.get(m);
            if (!wtoken.removed) {
                Slog.w(TAG, "Invalid internal token: " + wtoken.token + " @ " + m);
            }
            m--;
        }
    }

    boolean checkCallingPermission(String permission, String func) {
        // Quick check: if the calling permission is me, it's all okay.
        if (Binder.getCallingPid() == Process.myPid()) {
            return true;
        }

        if (mContext.checkCallingPermission(permission)
                == PackageManager.PERMISSION_GRANTED) {
            return true;
        }
        String msg = "Permission Denial: " + func + " from pid="
                + Binder.getCallingPid()
                + ", uid=" + Binder.getCallingUid()
                + " requires " + permission;
        Slog.w(TAG, msg);
        return false;
    }

    AppWindowToken findAppWindowToken(IBinder token) {
        WindowToken wtoken = mTokenMap.get(token);
        if (wtoken == null) {
            return null;
        }
        return wtoken.appWindowToken;
    }

    public void addWindowToken(IBinder token, int type) {
        if (!checkCallingPermission(android.Manifest.permission.MANAGE_APP_TOKENS,
                "addWindowToken()")) {
            throw new SecurityException("Requires MANAGE_APP_TOKENS permission");
        }

        synchronized(mWindowMap) {
            WindowToken wtoken = mTokenMap.get(token);
            if (wtoken != null) {
                Slog.w(TAG, "Attempted to add existing input method token: " + token);
                return;
            }
            wtoken = new WindowToken(this, token, type, true);
            mTokenMap.put(token, wtoken);
            if (type == TYPE_WALLPAPER) {
                mWallpaperTokens.add(wtoken);
            }
        }
    }

    public void removeWindowToken(IBinder token) {
        if (!checkCallingPermission(android.Manifest.permission.MANAGE_APP_TOKENS,
                "removeWindowToken()")) {
            throw new SecurityException("Requires MANAGE_APP_TOKENS permission");
        }

        final long origId = Binder.clearCallingIdentity();
        synchronized(mWindowMap) {
            WindowToken wtoken = mTokenMap.remove(token);
            if (wtoken != null) {
                boolean delayed = false;
                if (!wtoken.hidden) {
                    wtoken.hidden = true;

                    final int N = wtoken.windows.size();
                    boolean changed = false;

                    for (int i=0; i<N; i++) {
                        WindowState win = wtoken.windows.get(i);

                        if (win.isAnimating()) {
                            delayed = true;
                        }

                        if (win.isVisibleNow()) {
                            applyAnimationLocked(win,
                                    WindowManagerPolicy.TRANSIT_EXIT, false);
                            changed = true;
                        }
                    }

                    if (changed) {
                        mLayoutNeeded = true;
                        performLayoutAndPlaceSurfacesLocked();
                        updateFocusedWindowLocked(UPDATE_FOCUS_NORMAL,
                                false /*updateInputWindows*/);
                    }

                    if (delayed) {
                        mExitingTokens.add(wtoken);
                    } else if (wtoken.windowType == TYPE_WALLPAPER) {
                        mWallpaperTokens.remove(wtoken);
                    }
                }

                mInputMonitor.updateInputWindowsLw(true /*force*/);
            } else {
                Slog.w(TAG, "Attempted to remove non-existing token: " + token);
            }
        }
        Binder.restoreCallingIdentity(origId);
    }

    public void addAppToken(int addPos, IApplicationToken token,
            int groupId, int requestedOrientation, boolean fullscreen) {
        if (!checkCallingPermission(android.Manifest.permission.MANAGE_APP_TOKENS,
                "addAppToken()")) {
            throw new SecurityException("Requires MANAGE_APP_TOKENS permission");
        }
        
        // Get the dispatching timeout here while we are not holding any locks so that it
        // can be cached by the AppWindowToken.  The timeout value is used later by the
        // input dispatcher in code that does hold locks.  If we did not cache the value
        // here we would run the chance of introducing a deadlock between the window manager
        // (which holds locks while updating the input dispatcher state) and the activity manager
        // (which holds locks while querying the application token).
        long inputDispatchingTimeoutNanos;
        try {
            inputDispatchingTimeoutNanos = token.getKeyDispatchingTimeout() * 1000000L;
        } catch (RemoteException ex) {
            Slog.w(TAG, "Could not get dispatching timeout.", ex);
            inputDispatchingTimeoutNanos = DEFAULT_INPUT_DISPATCHING_TIMEOUT_NANOS;
        }

        synchronized(mWindowMap) {
            AppWindowToken wtoken = findAppWindowToken(token.asBinder());
            if (wtoken != null) {
                Slog.w(TAG, "Attempted to add existing app token: " + token);
                return;
            }
            wtoken = new AppWindowToken(this, token);
            wtoken.inputDispatchingTimeoutNanos = inputDispatchingTimeoutNanos;
            wtoken.groupId = groupId;
            wtoken.appFullscreen = fullscreen;
            wtoken.requestedOrientation = requestedOrientation;
            if (DEBUG_TOKEN_MOVEMENT || DEBUG_ADD_REMOVE) Slog.v(TAG, "addAppToken: " + wtoken);
            mAppTokens.add(addPos, wtoken);
            mTokenMap.put(token.asBinder(), wtoken);

            // Application tokens start out hidden.
            wtoken.hidden = true;
            wtoken.hiddenRequested = true;

            //dump();
        }
    }

    public void setAppGroupId(IBinder token, int groupId) {
        if (!checkCallingPermission(android.Manifest.permission.MANAGE_APP_TOKENS,
                "setAppStartingIcon()")) {
            throw new SecurityException("Requires MANAGE_APP_TOKENS permission");
        }

        synchronized(mWindowMap) {
            AppWindowToken wtoken = findAppWindowToken(token);
            if (wtoken == null) {
                Slog.w(TAG, "Attempted to set group id of non-existing app token: " + token);
                return;
            }
            wtoken.groupId = groupId;
        }
    }

    public int getOrientationFromWindowsLocked() {
        int pos = mWindows.size() - 1;
        while (pos >= 0) {
            WindowState wtoken = mWindows.get(pos);
            pos--;
            if (wtoken.mAppToken != null) {
                // We hit an application window. so the orientation will be determined by the
                // app window. No point in continuing further.
                return ActivityInfo.SCREEN_ORIENTATION_UNSPECIFIED;
            }
            if (!wtoken.isVisibleLw() || !wtoken.mPolicyVisibilityAfterAnim) {
                continue;
            }
            int req = wtoken.mAttrs.screenOrientation;
            if((req == ActivityInfo.SCREEN_ORIENTATION_UNSPECIFIED) ||
                    (req == ActivityInfo.SCREEN_ORIENTATION_BEHIND)){
                continue;
            } else {
                return req;
            }
        }
        return ActivityInfo.SCREEN_ORIENTATION_UNSPECIFIED;
    }

    public int getOrientationFromAppTokensLocked() {
        int pos = mAppTokens.size() - 1;
        int curGroup = 0;
        int lastOrientation = ActivityInfo.SCREEN_ORIENTATION_UNSPECIFIED;
        boolean findingBehind = false;
        boolean haveGroup = false;
        boolean lastFullscreen = false;
        while (pos >= 0) {
            AppWindowToken wtoken = mAppTokens.get(pos);
            pos--;
            // if we're about to tear down this window and not seek for
            // the behind activity, don't use it for orientation
            if (!findingBehind
                    && (!wtoken.hidden && wtoken.hiddenRequested)) {
                continue;
            }

            if (!haveGroup) {
                // We ignore any hidden applications on the top.
                if (wtoken.hiddenRequested || wtoken.willBeHidden) {
                    continue;
                }
                haveGroup = true;
                curGroup = wtoken.groupId;
                lastOrientation = wtoken.requestedOrientation;
            } else if (curGroup != wtoken.groupId) {
                // If we have hit a new application group, and the bottom
                // of the previous group didn't explicitly say to use
                // the orientation behind it, and the last app was
                // full screen, then we'll stick with the
                // user's orientation.
                if (lastOrientation != ActivityInfo.SCREEN_ORIENTATION_BEHIND
                        && lastFullscreen) {
                    return lastOrientation;
                }
            }
            int or = wtoken.requestedOrientation;
            // If this application is fullscreen, and didn't explicitly say
            // to use the orientation behind it, then just take whatever
            // orientation it has and ignores whatever is under it.
            lastFullscreen = wtoken.appFullscreen;
            if (lastFullscreen
                    && or != ActivityInfo.SCREEN_ORIENTATION_BEHIND) {
                return or;
            }
            // If this application has requested an explicit orientation,
            // then use it.
            if (or != ActivityInfo.SCREEN_ORIENTATION_UNSPECIFIED
                    && or != ActivityInfo.SCREEN_ORIENTATION_BEHIND) {
                return or;
            }
            findingBehind |= (or == ActivityInfo.SCREEN_ORIENTATION_BEHIND);
        }
        return ActivityInfo.SCREEN_ORIENTATION_UNSPECIFIED;
    }

    public Configuration updateOrientationFromAppTokens(
            Configuration currentConfig, IBinder freezeThisOneIfNeeded) {
        if (!checkCallingPermission(android.Manifest.permission.MANAGE_APP_TOKENS,
                "updateOrientationFromAppTokens()")) {
            throw new SecurityException("Requires MANAGE_APP_TOKENS permission");
        }

        Configuration config = null;
        long ident = Binder.clearCallingIdentity();
        
        synchronized(mWindowMap) {
            if (updateOrientationFromAppTokensLocked(false)) {
                if (freezeThisOneIfNeeded != null) {
                    AppWindowToken wtoken = findAppWindowToken(
                            freezeThisOneIfNeeded);
                    if (wtoken != null) {
                        startAppFreezingScreenLocked(wtoken,
                                ActivityInfo.CONFIG_ORIENTATION);
                    }
                }
                config = computeNewConfigurationLocked();
                
            } else if (currentConfig != null) {
                // No obvious action we need to take, but if our current
                // state mismatches the activity manager's, update it,
                // disregarding font scale, which should remain set to
                // the value of the previous configuration.
                mTempConfiguration.setToDefaults();
                mTempConfiguration.fontScale = currentConfig.fontScale;
                if (computeNewConfigurationLocked(mTempConfiguration)) {
                    if (currentConfig.diff(mTempConfiguration) != 0) {
                        mWaitingForConfig = true;
                        mLayoutNeeded = true;
                        startFreezingDisplayLocked(false);
                        config = new Configuration(mTempConfiguration);
                    }
                }
            }
        }
        
        Binder.restoreCallingIdentity(ident);
        return config;
    }

    /*
     * Determine the new desired orientation of the display, returning
     * a non-null new Configuration if it has changed from the current
     * orientation.  IF TRUE IS RETURNED SOMEONE MUST CALL
     * setNewConfiguration() TO TELL THE WINDOW MANAGER IT CAN UNFREEZE THE
     * SCREEN.  This will typically be done for you if you call
     * sendNewConfiguration().
     * 
     * The orientation is computed from non-application windows first. If none of
     * the non-application windows specify orientation, the orientation is computed from
     * application tokens.
     * @see android.view.IWindowManager#updateOrientationFromAppTokens(
     * android.os.IBinder)
     */
    boolean updateOrientationFromAppTokensLocked(boolean inTransaction) {
        if (mDisplayFrozen || mOpeningApps.size() > 0 || mClosingApps.size() > 0) {
            // If the display is frozen, some activities may be in the middle
            // of restarting, and thus have removed their old window.  If the
            // window has the flag to hide the lock screen, then the lock screen
            // can re-appear and inflict its own orientation on us.  Keep the
            // orientation stable until this all settles down.
            return false;
        }

        boolean changed = false;
        long ident = Binder.clearCallingIdentity();
        try {
            int req = computeForcedAppOrientationLocked();

            if (req != mForcedAppOrientation) {
                mForcedAppOrientation = req;
                //send a message to Policy indicating orientation change to take
                //action like disabling/enabling sensors etc.,
                mPolicy.setCurrentOrientationLw(req);
                if (setRotationUncheckedLocked(WindowManagerPolicy.USE_LAST_ROTATION,
                        mLastRotationFlags | Surface.FLAGS_ORIENTATION_ANIMATION_DISABLE,
                        inTransaction)) {
                    changed = true;
                }
            }

            return changed;
        } finally {
            Binder.restoreCallingIdentity(ident);
        }
    }

    int computeForcedAppOrientationLocked() {
        int req = getOrientationFromWindowsLocked();
        if (req == ActivityInfo.SCREEN_ORIENTATION_UNSPECIFIED) {
            req = getOrientationFromAppTokensLocked();
        }
        return req;
    }

    public void setNewConfiguration(Configuration config) {
        if (!checkCallingPermission(android.Manifest.permission.MANAGE_APP_TOKENS,
                "setNewConfiguration()")) {
            throw new SecurityException("Requires MANAGE_APP_TOKENS permission");
        }

        synchronized(mWindowMap) {
            mCurConfiguration = new Configuration(config);
            mWaitingForConfig = false;
            performLayoutAndPlaceSurfacesLocked();
        }
    }
    
    public void setAppOrientation(IApplicationToken token, int requestedOrientation) {
        if (!checkCallingPermission(android.Manifest.permission.MANAGE_APP_TOKENS,
                "setAppOrientation()")) {
            throw new SecurityException("Requires MANAGE_APP_TOKENS permission");
        }

        synchronized(mWindowMap) {
            AppWindowToken wtoken = findAppWindowToken(token.asBinder());
            if (wtoken == null) {
                Slog.w(TAG, "Attempted to set orientation of non-existing app token: " + token);
                return;
            }

            wtoken.requestedOrientation = requestedOrientation;
        }
    }

    public int getAppOrientation(IApplicationToken token) {
        synchronized(mWindowMap) {
            AppWindowToken wtoken = findAppWindowToken(token.asBinder());
            if (wtoken == null) {
                return ActivityInfo.SCREEN_ORIENTATION_UNSPECIFIED;
            }

            return wtoken.requestedOrientation;
        }
    }

    public void setFocusedApp(IBinder token, boolean moveFocusNow) {
        if (!checkCallingPermission(android.Manifest.permission.MANAGE_APP_TOKENS,
                "setFocusedApp()")) {
            throw new SecurityException("Requires MANAGE_APP_TOKENS permission");
        }

        synchronized(mWindowMap) {
            boolean changed = false;
            if (token == null) {
                if (DEBUG_FOCUS) Slog.v(TAG, "Clearing focused app, was " + mFocusedApp);
                changed = mFocusedApp != null;
                mFocusedApp = null;
                if (changed) {
                    mInputMonitor.setFocusedAppLw(null);
                }
            } else {
                AppWindowToken newFocus = findAppWindowToken(token);
                if (newFocus == null) {
                    Slog.w(TAG, "Attempted to set focus to non-existing app token: " + token);
                    return;
                }
                changed = mFocusedApp != newFocus;
                mFocusedApp = newFocus;
                if (DEBUG_FOCUS) Slog.v(TAG, "Set focused app to: " + mFocusedApp);
                if (changed) {
                    mInputMonitor.setFocusedAppLw(newFocus);
                }
            }

            if (moveFocusNow && changed) {
                final long origId = Binder.clearCallingIdentity();
                updateFocusedWindowLocked(UPDATE_FOCUS_NORMAL, true /*updateInputWindows*/);
                Binder.restoreCallingIdentity(origId);
            }
        }
    }

    public void prepareAppTransition(int transit, boolean alwaysKeepCurrent) {
        if (!checkCallingPermission(android.Manifest.permission.MANAGE_APP_TOKENS,
                "prepareAppTransition()")) {
            throw new SecurityException("Requires MANAGE_APP_TOKENS permission");
        }

        synchronized(mWindowMap) {
            if (DEBUG_APP_TRANSITIONS) Slog.v(
                    TAG, "Prepare app transition: transit=" + transit
                    + " mNextAppTransition=" + mNextAppTransition);
            if (!mDisplayFrozen && mPolicy.isScreenOn()) {
                if (mNextAppTransition == WindowManagerPolicy.TRANSIT_UNSET
                        || mNextAppTransition == WindowManagerPolicy.TRANSIT_NONE) {
                    mNextAppTransition = transit;
                } else if (!alwaysKeepCurrent) {
                    if (transit == WindowManagerPolicy.TRANSIT_TASK_OPEN
                            && mNextAppTransition == WindowManagerPolicy.TRANSIT_TASK_CLOSE) {
                        // Opening a new task always supersedes a close for the anim.
                        mNextAppTransition = transit;
                    } else if (transit == WindowManagerPolicy.TRANSIT_ACTIVITY_OPEN
                            && mNextAppTransition == WindowManagerPolicy.TRANSIT_ACTIVITY_CLOSE) {
                        // Opening a new activity always supersedes a close for the anim.
                        mNextAppTransition = transit;
                    }
                }
                mAppTransitionReady = false;
                mAppTransitionTimeout = false;
                mStartingIconInTransition = false;
                mSkipAppTransitionAnimation = false;
                mH.removeMessages(H.APP_TRANSITION_TIMEOUT);
                mH.sendMessageDelayed(mH.obtainMessage(H.APP_TRANSITION_TIMEOUT),
                        5000);
            }
        }
    }

    public int getPendingAppTransition() {
        return mNextAppTransition;
    }

    public void overridePendingAppTransition(String packageName,
            int enterAnim, int exitAnim) {
        if (mNextAppTransition != WindowManagerPolicy.TRANSIT_UNSET) {
            mNextAppTransitionPackage = packageName;
            mNextAppTransitionEnter = enterAnim;
            mNextAppTransitionExit = exitAnim;
        }
    }

    public void executeAppTransition() {
        if (!checkCallingPermission(android.Manifest.permission.MANAGE_APP_TOKENS,
                "executeAppTransition()")) {
            throw new SecurityException("Requires MANAGE_APP_TOKENS permission");
        }

        synchronized(mWindowMap) {
            if (DEBUG_APP_TRANSITIONS) {
                RuntimeException e = new RuntimeException("here");
                e.fillInStackTrace();
                Slog.w(TAG, "Execute app transition: mNextAppTransition="
                        + mNextAppTransition, e);
            }
            if (mNextAppTransition != WindowManagerPolicy.TRANSIT_UNSET) {
                mAppTransitionReady = true;
                final long origId = Binder.clearCallingIdentity();
                performLayoutAndPlaceSurfacesLocked();
                Binder.restoreCallingIdentity(origId);
            }
        }
    }

    public void setAppStartingWindow(IBinder token, String pkg,
            int theme, CharSequence nonLocalizedLabel, int labelRes, int icon,
            int windowFlags, IBinder transferFrom, boolean createIfNeeded) {
        if (!checkCallingPermission(android.Manifest.permission.MANAGE_APP_TOKENS,
                "setAppStartingIcon()")) {
            throw new SecurityException("Requires MANAGE_APP_TOKENS permission");
        }

        synchronized(mWindowMap) {
            if (DEBUG_STARTING_WINDOW) Slog.v(
                    TAG, "setAppStartingIcon: token=" + token + " pkg=" + pkg
                    + " transferFrom=" + transferFrom);

            AppWindowToken wtoken = findAppWindowToken(token);
            if (wtoken == null) {
                Slog.w(TAG, "Attempted to set icon of non-existing app token: " + token);
                return;
            }

            // If the display is frozen, we won't do anything until the
            // actual window is displayed so there is no reason to put in
            // the starting window.
            if (mDisplayFrozen || !mPolicy.isScreenOn()) {
                return;
            }

            if (wtoken.startingData != null) {
                return;
            }

            if (transferFrom != null) {
                AppWindowToken ttoken = findAppWindowToken(transferFrom);
                if (ttoken != null) {
                    WindowState startingWindow = ttoken.startingWindow;
                    if (startingWindow != null) {
                        if (mStartingIconInTransition) {
                            // In this case, the starting icon has already
                            // been displayed, so start letting windows get
                            // shown immediately without any more transitions.
                            mSkipAppTransitionAnimation = true;
                        }
                        if (DEBUG_STARTING_WINDOW) Slog.v(TAG,
                                "Moving existing starting from " + ttoken
                                + " to " + wtoken);
                        final long origId = Binder.clearCallingIdentity();

                        // Transfer the starting window over to the new
                        // token.
                        wtoken.startingData = ttoken.startingData;
                        wtoken.startingView = ttoken.startingView;
                        wtoken.startingWindow = startingWindow;
                        ttoken.startingData = null;
                        ttoken.startingView = null;
                        ttoken.startingWindow = null;
                        ttoken.startingMoved = true;
                        startingWindow.mToken = wtoken;
                        startingWindow.mRootToken = wtoken;
                        startingWindow.mAppToken = wtoken;
                        if (DEBUG_WINDOW_MOVEMENT || DEBUG_ADD_REMOVE) Slog.v(TAG,
                                "Removing starting window: " + startingWindow);
                        mWindows.remove(startingWindow);
                        mWindowsChanged = true;
                        if (DEBUG_ADD_REMOVE) Slog.v(TAG, "Removing starting " + startingWindow
                                + " from " + ttoken);
                        ttoken.windows.remove(startingWindow);
                        ttoken.allAppWindows.remove(startingWindow);
                        addWindowToListInOrderLocked(startingWindow, true);

                        // Propagate other interesting state between the
                        // tokens.  If the old token is displayed, we should
                        // immediately force the new one to be displayed.  If
                        // it is animating, we need to move that animation to
                        // the new one.
                        if (ttoken.allDrawn) {
                            wtoken.allDrawn = true;
                        }
                        if (ttoken.firstWindowDrawn) {
                            wtoken.firstWindowDrawn = true;
                        }
                        if (!ttoken.hidden) {
                            wtoken.hidden = false;
                            wtoken.hiddenRequested = false;
                            wtoken.willBeHidden = false;
                        }
                        if (wtoken.clientHidden != ttoken.clientHidden) {
                            wtoken.clientHidden = ttoken.clientHidden;
                            wtoken.sendAppVisibilityToClients();
                        }
                        if (ttoken.animation != null) {
                            wtoken.animation = ttoken.animation;
                            wtoken.animating = ttoken.animating;
                            wtoken.animLayerAdjustment = ttoken.animLayerAdjustment;
                            ttoken.animation = null;
                            ttoken.animLayerAdjustment = 0;
                            wtoken.updateLayers();
                            ttoken.updateLayers();
                        }

                        updateFocusedWindowLocked(UPDATE_FOCUS_WILL_PLACE_SURFACES,
                                true /*updateInputWindows*/);
                        mLayoutNeeded = true;
                        performLayoutAndPlaceSurfacesLocked();
                        Binder.restoreCallingIdentity(origId);
                        return;
                    } else if (ttoken.startingData != null) {
                        // The previous app was getting ready to show a
                        // starting window, but hasn't yet done so.  Steal it!
                        if (DEBUG_STARTING_WINDOW) Slog.v(TAG,
                                "Moving pending starting from " + ttoken
                                + " to " + wtoken);
                        wtoken.startingData = ttoken.startingData;
                        ttoken.startingData = null;
                        ttoken.startingMoved = true;
                        Message m = mH.obtainMessage(H.ADD_STARTING, wtoken);
                        // Note: we really want to do sendMessageAtFrontOfQueue() because we
                        // want to process the message ASAP, before any other queued
                        // messages.
                        mH.sendMessageAtFrontOfQueue(m);
                        return;
                    }
                }
            }

            // There is no existing starting window, and the caller doesn't
            // want us to create one, so that's it!
            if (!createIfNeeded) {
                return;
            }

            // If this is a translucent or wallpaper window, then don't
            // show a starting window -- the current effect (a full-screen
            // opaque starting window that fades away to the real contents
            // when it is ready) does not work for this.
            if (theme != 0) {
                AttributeCache.Entry ent = AttributeCache.instance().get(pkg, theme,
                        com.android.internal.R.styleable.Window);
                if (ent.array.getBoolean(
                        com.android.internal.R.styleable.Window_windowIsTranslucent, false)) {
                    return;
                }
                if (ent.array.getBoolean(
                        com.android.internal.R.styleable.Window_windowIsFloating, false)) {
                    return;
                }
                if (ent.array.getBoolean(
                        com.android.internal.R.styleable.Window_windowShowWallpaper, false)) {
                    return;
                }
            }

            mStartingIconInTransition = true;
            wtoken.startingData = new StartingData(
                    pkg, theme, nonLocalizedLabel,
                    labelRes, icon, windowFlags);
            Message m = mH.obtainMessage(H.ADD_STARTING, wtoken);
            // Note: we really want to do sendMessageAtFrontOfQueue() because we
            // want to process the message ASAP, before any other queued
            // messages.
            mH.sendMessageAtFrontOfQueue(m);
        }
    }

    public void setAppWillBeHidden(IBinder token) {
        if (!checkCallingPermission(android.Manifest.permission.MANAGE_APP_TOKENS,
                "setAppWillBeHidden()")) {
            throw new SecurityException("Requires MANAGE_APP_TOKENS permission");
        }

        AppWindowToken wtoken;

        synchronized(mWindowMap) {
            wtoken = findAppWindowToken(token);
            if (wtoken == null) {
                Slog.w(TAG, "Attempted to set will be hidden of non-existing app token: " + token);
                return;
            }
            wtoken.willBeHidden = true;
        }
    }

    boolean setTokenVisibilityLocked(AppWindowToken wtoken, WindowManager.LayoutParams lp,
            boolean visible, int transit, boolean performLayout, boolean bgFiller) {
        boolean delayed = false;

        if (wtoken.clientHidden == visible) {
            wtoken.clientHidden = !visible;
            wtoken.sendAppVisibilityToClients();
        }

        wtoken.willBeHidden = false;
        if (wtoken.hidden == visible) {
            final int N = wtoken.allAppWindows.size();
            boolean changed = false;
            if (DEBUG_APP_TRANSITIONS) Slog.v(
                TAG, "Changing app " + wtoken + " hidden=" + wtoken.hidden
                + " performLayout=" + performLayout);

            boolean runningAppAnimation = false;

            if (transit != WindowManagerPolicy.TRANSIT_UNSET) {
                if (wtoken.animation == sDummyAnimation) {
                    wtoken.animation = null;
                }
                applyAnimationLocked(wtoken, lp, transit, visible, bgFiller);
                changed = true;
                if (wtoken.animation != null) {
                    delayed = runningAppAnimation = true;
                }
            }

            for (int i=0; i<N; i++) {
                WindowState win = wtoken.allAppWindows.get(i);
                if (win == wtoken.startingWindow) {
                    continue;
                }

                if (win.isAnimating()) {
                    delayed = true;
                }

                //Slog.i(TAG, "Window " + win + ": vis=" + win.isVisible());
                //win.dump("  ");
                if (visible) {
                    if (!win.isVisibleNow()) {
                        if (!runningAppAnimation) {
                            applyAnimationLocked(win,
                                    WindowManagerPolicy.TRANSIT_ENTER, true);
                        }
                        changed = true;
                    }
                } else if (win.isVisibleNow()) {
                    if (!runningAppAnimation) {
                        applyAnimationLocked(win,
                                WindowManagerPolicy.TRANSIT_EXIT, false);
                    }
                    changed = true;
                }
            }

            wtoken.hidden = wtoken.hiddenRequested = !visible;
            if (!visible) {
                unsetAppFreezingScreenLocked(wtoken, true, true);
            } else {
                // If we are being set visible, and the starting window is
                // not yet displayed, then make sure it doesn't get displayed.
                WindowState swin = wtoken.startingWindow;
                if (swin != null && (swin.mDrawPending
                        || swin.mCommitDrawPending)) {
                    swin.mPolicyVisibility = false;
                    swin.mPolicyVisibilityAfterAnim = false;
                 }
            }

            if (DEBUG_APP_TRANSITIONS) Slog.v(TAG, "setTokenVisibilityLocked: " + wtoken
                      + ": hidden=" + wtoken.hidden + " hiddenRequested="
                      + wtoken.hiddenRequested);

            if (changed) {
                mLayoutNeeded = true;
                mInputMonitor.setUpdateInputWindowsNeededLw();
                if (performLayout) {
                    updateFocusedWindowLocked(UPDATE_FOCUS_WILL_PLACE_SURFACES,
                            false /*updateInputWindows*/);
                    performLayoutAndPlaceSurfacesLocked();
                }
                mInputMonitor.updateInputWindowsLw(false /*force*/);
            }
        }

        if (wtoken.animation != null) {
            delayed = true;
        }

        return delayed;
    }

    public void setAppVisibility(IBinder token, boolean visible) {
        if (!checkCallingPermission(android.Manifest.permission.MANAGE_APP_TOKENS,
                "setAppVisibility()")) {
            throw new SecurityException("Requires MANAGE_APP_TOKENS permission");
        }

        AppWindowToken wtoken;

        synchronized(mWindowMap) {
            wtoken = findAppWindowToken(token);
            if (wtoken == null) {
                Slog.w(TAG, "Attempted to set visibility of non-existing app token: " + token);
                return;
            }

            if (DEBUG_APP_TRANSITIONS || DEBUG_ORIENTATION) {
                RuntimeException e = null;
                if (!HIDE_STACK_CRAWLS) {
                    e = new RuntimeException();
                    e.fillInStackTrace();
                }
                Slog.v(TAG, "setAppVisibility(" + token + ", " + visible
                        + "): mNextAppTransition=" + mNextAppTransition
                        + " hidden=" + wtoken.hidden
                        + " hiddenRequested=" + wtoken.hiddenRequested, e);
            }

            // If we are preparing an app transition, then delay changing
            // the visibility of this token until we execute that transition.
            if (!mDisplayFrozen && mPolicy.isScreenOn()
                    && mNextAppTransition != WindowManagerPolicy.TRANSIT_UNSET) {
                // Already in requested state, don't do anything more.
                if (wtoken.hiddenRequested != visible) {
                    return;
                }
                wtoken.hiddenRequested = !visible;

                if (DEBUG_APP_TRANSITIONS) Slog.v(
                        TAG, "Setting dummy animation on: " + wtoken);
                wtoken.setDummyAnimation();
                mOpeningApps.remove(wtoken);
                mClosingApps.remove(wtoken);
                wtoken.waitingToShow = wtoken.waitingToHide = false;
                wtoken.inPendingTransaction = true;
                if (visible) {
                    mOpeningApps.add(wtoken);
                    wtoken.startingDisplayed = false;
                    wtoken.startingMoved = false;

                    // If the token is currently hidden (should be the
                    // common case), then we need to set up to wait for
                    // its windows to be ready.
                    if (wtoken.hidden) {
                        wtoken.allDrawn = false;
                        wtoken.waitingToShow = true;

                        if (wtoken.clientHidden) {
                            // In the case where we are making an app visible
                            // but holding off for a transition, we still need
                            // to tell the client to make its windows visible so
                            // they get drawn.  Otherwise, we will wait on
                            // performing the transition until all windows have
                            // been drawn, they never will be, and we are sad.
                            wtoken.clientHidden = false;
                            wtoken.sendAppVisibilityToClients();
                        }
                    }
                } else {
                    mClosingApps.add(wtoken);

                    // If the token is currently visible (should be the
                    // common case), then set up to wait for it to be hidden.
                    if (!wtoken.hidden) {
                        wtoken.waitingToHide = true;
                    }
                }
                return;
            }

            final long origId = Binder.clearCallingIdentity();
            setTokenVisibilityLocked(wtoken, null, visible, WindowManagerPolicy.TRANSIT_UNSET,
                    true, false);
            wtoken.updateReportedVisibilityLocked();
            Binder.restoreCallingIdentity(origId);
        }
    }

    void unsetAppFreezingScreenLocked(AppWindowToken wtoken,
            boolean unfreezeSurfaceNow, boolean force) {
        if (wtoken.freezingScreen) {
            if (DEBUG_ORIENTATION) Slog.v(TAG, "Clear freezing of " + wtoken
                    + " force=" + force);
            final int N = wtoken.allAppWindows.size();
            boolean unfrozeWindows = false;
            for (int i=0; i<N; i++) {
                WindowState w = wtoken.allAppWindows.get(i);
                if (w.mAppFreezing) {
                    w.mAppFreezing = false;
                    if (w.mSurface != null && !w.mOrientationChanging) {
                        w.mOrientationChanging = true;
                    }
                    unfrozeWindows = true;
                }
            }
            if (force || unfrozeWindows) {
                if (DEBUG_ORIENTATION) Slog.v(TAG, "No longer freezing: " + wtoken);
                wtoken.freezingScreen = false;
                mAppsFreezingScreen--;
            }
            if (unfreezeSurfaceNow) {
                if (unfrozeWindows) {
                    mLayoutNeeded = true;
                    performLayoutAndPlaceSurfacesLocked();
                }
                stopFreezingDisplayLocked();
            }
        }
    }

    public void startAppFreezingScreenLocked(AppWindowToken wtoken,
            int configChanges) {
        if (DEBUG_ORIENTATION) {
            RuntimeException e = null;
            if (!HIDE_STACK_CRAWLS) {
                e = new RuntimeException();
                e.fillInStackTrace();
            }
            Slog.i(TAG, "Set freezing of " + wtoken.appToken
                    + ": hidden=" + wtoken.hidden + " freezing="
                    + wtoken.freezingScreen, e);
        }
        if (!wtoken.hiddenRequested) {
            if (!wtoken.freezingScreen) {
                wtoken.freezingScreen = true;
                mAppsFreezingScreen++;
                if (mAppsFreezingScreen == 1) {
                    startFreezingDisplayLocked(false);
                    mH.removeMessages(H.APP_FREEZE_TIMEOUT);
                    mH.sendMessageDelayed(mH.obtainMessage(H.APP_FREEZE_TIMEOUT),
                            5000);
                }
            }
            final int N = wtoken.allAppWindows.size();
            for (int i=0; i<N; i++) {
                WindowState w = wtoken.allAppWindows.get(i);
                w.mAppFreezing = true;
            }
        }
    }

    public void startAppFreezingScreen(IBinder token, int configChanges) {
        if (!checkCallingPermission(android.Manifest.permission.MANAGE_APP_TOKENS,
                "setAppFreezingScreen()")) {
            throw new SecurityException("Requires MANAGE_APP_TOKENS permission");
        }

        synchronized(mWindowMap) {
            if (configChanges == 0 && !mDisplayFrozen && mPolicy.isScreenOn()) {
                if (DEBUG_ORIENTATION) Slog.v(TAG, "Skipping set freeze of " + token);
                return;
            }

            AppWindowToken wtoken = findAppWindowToken(token);
            if (wtoken == null || wtoken.appToken == null) {
                Slog.w(TAG, "Attempted to freeze screen with non-existing app token: " + wtoken);
                return;
            }
            final long origId = Binder.clearCallingIdentity();
            startAppFreezingScreenLocked(wtoken, configChanges);
            Binder.restoreCallingIdentity(origId);
        }
    }

    public void stopAppFreezingScreen(IBinder token, boolean force) {
        if (!checkCallingPermission(android.Manifest.permission.MANAGE_APP_TOKENS,
                "setAppFreezingScreen()")) {
            throw new SecurityException("Requires MANAGE_APP_TOKENS permission");
        }

        synchronized(mWindowMap) {
            AppWindowToken wtoken = findAppWindowToken(token);
            if (wtoken == null || wtoken.appToken == null) {
                return;
            }
            final long origId = Binder.clearCallingIdentity();
            if (DEBUG_ORIENTATION) Slog.v(TAG, "Clear freezing of " + token
                    + ": hidden=" + wtoken.hidden + " freezing=" + wtoken.freezingScreen);
            unsetAppFreezingScreenLocked(wtoken, true, force);
            Binder.restoreCallingIdentity(origId);
        }
    }

    public void removeAppToken(IBinder token) {
        if (!checkCallingPermission(android.Manifest.permission.MANAGE_APP_TOKENS,
                "removeAppToken()")) {
            throw new SecurityException("Requires MANAGE_APP_TOKENS permission");
        }

        AppWindowToken wtoken = null;
        AppWindowToken startingToken = null;
        boolean delayed = false;

        final long origId = Binder.clearCallingIdentity();
        synchronized(mWindowMap) {
            WindowToken basewtoken = mTokenMap.remove(token);
            if (basewtoken != null && (wtoken=basewtoken.appWindowToken) != null) {
                if (DEBUG_APP_TRANSITIONS) Slog.v(TAG, "Removing app token: " + wtoken);
                delayed = setTokenVisibilityLocked(wtoken, null, false,
                        WindowManagerPolicy.TRANSIT_UNSET, true, false);
                wtoken.inPendingTransaction = false;
                mOpeningApps.remove(wtoken);
                wtoken.waitingToShow = false;
                if (mClosingApps.contains(wtoken)) {
                    delayed = true;
                } else if (mNextAppTransition != WindowManagerPolicy.TRANSIT_UNSET) {
                    mClosingApps.add(wtoken);
                    wtoken.waitingToHide = true;
                    delayed = true;
                }
                if (DEBUG_APP_TRANSITIONS) Slog.v(
                        TAG, "Removing app " + wtoken + " delayed=" + delayed
                        + " animation=" + wtoken.animation
                        + " animating=" + wtoken.animating);
                if (delayed) {
                    // set the token aside because it has an active animation to be finished
                    if (DEBUG_ADD_REMOVE || DEBUG_TOKEN_MOVEMENT) Slog.v(TAG,
                            "removeAppToken make exiting: " + wtoken);
                    mExitingAppTokens.add(wtoken);
                } else {
                    // Make sure there is no animation running on this token,
                    // so any windows associated with it will be removed as
                    // soon as their animations are complete
                    wtoken.animation = null;
                    wtoken.animating = false;
                }
                if (DEBUG_ADD_REMOVE || DEBUG_TOKEN_MOVEMENT) Slog.v(TAG,
                        "removeAppToken: " + wtoken);
                mAppTokens.remove(wtoken);
                wtoken.removed = true;
                if (wtoken.startingData != null) {
                    startingToken = wtoken;
                }
                unsetAppFreezingScreenLocked(wtoken, true, true);
                if (mFocusedApp == wtoken) {
                    if (DEBUG_FOCUS) Slog.v(TAG, "Removing focused app token:" + wtoken);
                    mFocusedApp = null;
                    updateFocusedWindowLocked(UPDATE_FOCUS_NORMAL, true /*updateInputWindows*/);
                    mInputMonitor.setFocusedAppLw(null);
                }
            } else {
                Slog.w(TAG, "Attempted to remove non-existing app token: " + token);
            }

            if (!delayed && wtoken != null) {
                wtoken.updateReportedVisibilityLocked();
            }
        }
        Binder.restoreCallingIdentity(origId);

        if (startingToken != null) {
            if (DEBUG_STARTING_WINDOW) Slog.v(TAG, "Schedule remove starting "
                    + startingToken + ": app token removed");
            Message m = mH.obtainMessage(H.REMOVE_STARTING, startingToken);
            mH.sendMessage(m);
        }
    }

    private boolean tmpRemoveAppWindowsLocked(WindowToken token) {
        final int NW = token.windows.size();
        for (int i=0; i<NW; i++) {
            WindowState win = token.windows.get(i);
            if (DEBUG_WINDOW_MOVEMENT) Slog.v(TAG, "Tmp removing app window " + win);
            mWindows.remove(win);
            mWindowsChanged = true;
            int j = win.mChildWindows.size();
            while (j > 0) {
                j--;
                WindowState cwin = win.mChildWindows.get(j);
                if (DEBUG_WINDOW_MOVEMENT) Slog.v(TAG,
                        "Tmp removing child window " + cwin);
                mWindows.remove(cwin);
            }
        }
        return NW > 0;
    }

    void dumpAppTokensLocked() {
        for (int i=mAppTokens.size()-1; i>=0; i--) {
            Slog.v(TAG, "  #" + i + ": " + mAppTokens.get(i).token);
        }
    }

    void dumpWindowsLocked() {
        for (int i=mWindows.size()-1; i>=0; i--) {
            Slog.v(TAG, "  #" + i + ": " + mWindows.get(i));
        }
    }

    private int findWindowOffsetLocked(int tokenPos) {
        final int NW = mWindows.size();

        if (tokenPos >= mAppTokens.size()) {
            int i = NW;
            while (i > 0) {
                i--;
                WindowState win = mWindows.get(i);
                if (win.getAppToken() != null) {
                    return i+1;
                }
            }
        }

        while (tokenPos > 0) {
            // Find the first app token below the new position that has
            // a window displayed.
            final AppWindowToken wtoken = mAppTokens.get(tokenPos-1);
            if (DEBUG_REORDER) Slog.v(TAG, "Looking for lower windows @ "
                    + tokenPos + " -- " + wtoken.token);
            if (wtoken.sendingToBottom) {
                if (DEBUG_REORDER) Slog.v(TAG,
                        "Skipping token -- currently sending to bottom");
                tokenPos--;
                continue;
            }
            int i = wtoken.windows.size();
            while (i > 0) {
                i--;
                WindowState win = wtoken.windows.get(i);
                int j = win.mChildWindows.size();
                while (j > 0) {
                    j--;
                    WindowState cwin = win.mChildWindows.get(j);
                    if (cwin.mSubLayer >= 0) {
                        for (int pos=NW-1; pos>=0; pos--) {
                            if (mWindows.get(pos) == cwin) {
                                if (DEBUG_REORDER) Slog.v(TAG,
                                        "Found child win @" + (pos+1));
                                return pos+1;
                            }
                        }
                    }
                }
                for (int pos=NW-1; pos>=0; pos--) {
                    if (mWindows.get(pos) == win) {
                        if (DEBUG_REORDER) Slog.v(TAG, "Found win @" + (pos+1));
                        return pos+1;
                    }
                }
            }
            tokenPos--;
        }

        return 0;
    }

    private final int reAddWindowLocked(int index, WindowState win) {
        final int NCW = win.mChildWindows.size();
        boolean added = false;
        for (int j=0; j<NCW; j++) {
            WindowState cwin = win.mChildWindows.get(j);
            if (!added && cwin.mSubLayer >= 0) {
                if (DEBUG_WINDOW_MOVEMENT) Slog.v(TAG, "Re-adding child window at "
                        + index + ": " + cwin);
                win.mRebuilding = false;
                mWindows.add(index, win);
                index++;
                added = true;
            }
            if (DEBUG_WINDOW_MOVEMENT) Slog.v(TAG, "Re-adding window at "
                    + index + ": " + cwin);
            cwin.mRebuilding = false;
            mWindows.add(index, cwin);
            index++;
        }
        if (!added) {
            if (DEBUG_WINDOW_MOVEMENT) Slog.v(TAG, "Re-adding window at "
                    + index + ": " + win);
            win.mRebuilding = false;
            mWindows.add(index, win);
            index++;
        }
        mWindowsChanged = true;
        return index;
    }

    private final int reAddAppWindowsLocked(int index, WindowToken token) {
        final int NW = token.windows.size();
        for (int i=0; i<NW; i++) {
            index = reAddWindowLocked(index, token.windows.get(i));
        }
        return index;
    }

    public void moveAppToken(int index, IBinder token) {
        if (!checkCallingPermission(android.Manifest.permission.MANAGE_APP_TOKENS,
                "moveAppToken()")) {
            throw new SecurityException("Requires MANAGE_APP_TOKENS permission");
        }

        synchronized(mWindowMap) {
            if (DEBUG_REORDER) Slog.v(TAG, "Initial app tokens:");
            if (DEBUG_REORDER) dumpAppTokensLocked();
            final AppWindowToken wtoken = findAppWindowToken(token);
            if (DEBUG_TOKEN_MOVEMENT || DEBUG_REORDER) Slog.v(TAG,
                    "Start moving token " + wtoken + " initially at "
                    + mAppTokens.indexOf(wtoken));
            if (wtoken == null || !mAppTokens.remove(wtoken)) {
                Slog.w(TAG, "Attempting to reorder token that doesn't exist: "
                      + token + " (" + wtoken + ")");
                return;
            }
            mAppTokens.add(index, wtoken);
            if (DEBUG_REORDER) Slog.v(TAG, "Moved " + token + " to " + index + ":");
            else if (DEBUG_TOKEN_MOVEMENT) Slog.v(TAG, "Moved " + token + " to " + index);
            if (DEBUG_REORDER) dumpAppTokensLocked();

            final long origId = Binder.clearCallingIdentity();
            if (DEBUG_REORDER) Slog.v(TAG, "Removing windows in " + token + ":");
            if (DEBUG_REORDER) dumpWindowsLocked();
            if (tmpRemoveAppWindowsLocked(wtoken)) {
                if (DEBUG_REORDER) Slog.v(TAG, "Adding windows back in:");
                if (DEBUG_REORDER) dumpWindowsLocked();
                reAddAppWindowsLocked(findWindowOffsetLocked(index), wtoken);
                if (DEBUG_REORDER) Slog.v(TAG, "Final window list:");
                if (DEBUG_REORDER) dumpWindowsLocked();
                updateFocusedWindowLocked(UPDATE_FOCUS_WILL_PLACE_SURFACES,
                        false /*updateInputWindows*/);
                mLayoutNeeded = true;
                mInputMonitor.setUpdateInputWindowsNeededLw();
                performLayoutAndPlaceSurfacesLocked();
                mInputMonitor.updateInputWindowsLw(false /*force*/);
            }
            Binder.restoreCallingIdentity(origId);
        }
    }

    private void removeAppTokensLocked(List<IBinder> tokens) {
        // XXX This should be done more efficiently!
        // (take advantage of the fact that both lists should be
        // ordered in the same way.)
        int N = tokens.size();
        for (int i=0; i<N; i++) {
            IBinder token = tokens.get(i);
            final AppWindowToken wtoken = findAppWindowToken(token);
            if (DEBUG_REORDER || DEBUG_TOKEN_MOVEMENT) Slog.v(TAG,
                    "Temporarily removing " + wtoken + " from " + mAppTokens.indexOf(wtoken));
            if (!mAppTokens.remove(wtoken)) {
                Slog.w(TAG, "Attempting to reorder token that doesn't exist: "
                      + token + " (" + wtoken + ")");
                i--;
                N--;
            }
        }
    }

    private void moveAppWindowsLocked(AppWindowToken wtoken, int tokenPos,
            boolean updateFocusAndLayout) {
        // First remove all of the windows from the list.
        tmpRemoveAppWindowsLocked(wtoken);

        // Where to start adding?
        int pos = findWindowOffsetLocked(tokenPos);

        // And now add them back at the correct place.
        pos = reAddAppWindowsLocked(pos, wtoken);

        if (updateFocusAndLayout) {
            mInputMonitor.setUpdateInputWindowsNeededLw();
            if (!updateFocusedWindowLocked(UPDATE_FOCUS_WILL_PLACE_SURFACES,
                    false /*updateInputWindows*/)) {
                assignLayersLocked();
            }
            mLayoutNeeded = true;
            performLayoutAndPlaceSurfacesLocked();
            mInputMonitor.updateInputWindowsLw(false /*force*/);
        }
    }

    private void moveAppWindowsLocked(List<IBinder> tokens, int tokenPos) {
        // First remove all of the windows from the list.
        final int N = tokens.size();
        int i;
        for (i=0; i<N; i++) {
            WindowToken token = mTokenMap.get(tokens.get(i));
            if (token != null) {
                tmpRemoveAppWindowsLocked(token);
            }
        }

        // Where to start adding?
        int pos = findWindowOffsetLocked(tokenPos);

        // And now add them back at the correct place.
        for (i=0; i<N; i++) {
            WindowToken token = mTokenMap.get(tokens.get(i));
            if (token != null) {
                pos = reAddAppWindowsLocked(pos, token);
            }
        }

        mInputMonitor.setUpdateInputWindowsNeededLw();
        if (!updateFocusedWindowLocked(UPDATE_FOCUS_WILL_PLACE_SURFACES,
                false /*updateInputWindows*/)) {
            assignLayersLocked();
        }
        mLayoutNeeded = true;
        performLayoutAndPlaceSurfacesLocked();
        mInputMonitor.updateInputWindowsLw(false /*force*/);

        //dump();
    }

    public void moveAppTokensToTop(List<IBinder> tokens) {
        if (!checkCallingPermission(android.Manifest.permission.MANAGE_APP_TOKENS,
                "moveAppTokensToTop()")) {
            throw new SecurityException("Requires MANAGE_APP_TOKENS permission");
        }

        final long origId = Binder.clearCallingIdentity();
        synchronized(mWindowMap) {
            removeAppTokensLocked(tokens);
            final int N = tokens.size();
            for (int i=0; i<N; i++) {
                AppWindowToken wt = findAppWindowToken(tokens.get(i));
                if (wt != null) {
                    if (DEBUG_TOKEN_MOVEMENT || DEBUG_REORDER) Slog.v(TAG,
                            "Adding next to top: " + wt);
                    mAppTokens.add(wt);
                    if (mNextAppTransition != WindowManagerPolicy.TRANSIT_UNSET) {
                        mToTopApps.remove(wt);
                        mToBottomApps.remove(wt);
                        mToTopApps.add(wt);
                        wt.sendingToBottom = false;
                        wt.sendingToTop = true;
                    }
                }
            }

            if (mNextAppTransition == WindowManagerPolicy.TRANSIT_UNSET) {
                moveAppWindowsLocked(tokens, mAppTokens.size());
            }
        }
        Binder.restoreCallingIdentity(origId);
    }

    public void moveAppTokensToBottom(List<IBinder> tokens) {
        if (!checkCallingPermission(android.Manifest.permission.MANAGE_APP_TOKENS,
                "moveAppTokensToBottom()")) {
            throw new SecurityException("Requires MANAGE_APP_TOKENS permission");
        }

        final long origId = Binder.clearCallingIdentity();
        synchronized(mWindowMap) {
            removeAppTokensLocked(tokens);
            final int N = tokens.size();
            int pos = 0;
            for (int i=0; i<N; i++) {
                AppWindowToken wt = findAppWindowToken(tokens.get(i));
                if (wt != null) {
                    if (DEBUG_TOKEN_MOVEMENT) Slog.v(TAG,
                            "Adding next to bottom: " + wt + " at " + pos);
                    mAppTokens.add(pos, wt);
                    if (mNextAppTransition != WindowManagerPolicy.TRANSIT_UNSET) {
                        mToTopApps.remove(wt);
                        mToBottomApps.remove(wt);
                        mToBottomApps.add(i, wt);
                        wt.sendingToTop = false;
                        wt.sendingToBottom = true;
                    }
                    pos++;
                }
            }

            if (mNextAppTransition == WindowManagerPolicy.TRANSIT_UNSET) {
                moveAppWindowsLocked(tokens, 0);
            }
        }
        Binder.restoreCallingIdentity(origId);
    }

    // -------------------------------------------------------------
    // Misc IWindowSession methods
    // -------------------------------------------------------------

    private boolean shouldAllowDisableKeyguard()
    {
        // We fail safe and prevent disabling keyguard in the unlikely event this gets 
        // called before DevicePolicyManagerService has started.
        if (mAllowDisableKeyguard == ALLOW_DISABLE_UNKNOWN) {
            DevicePolicyManager dpm = (DevicePolicyManager) mContext.getSystemService(
                    Context.DEVICE_POLICY_SERVICE);
            if (dpm != null) {
                mAllowDisableKeyguard = dpm.getPasswordQuality(null)
                        == DevicePolicyManager.PASSWORD_QUALITY_UNSPECIFIED ?
                                ALLOW_DISABLE_YES : ALLOW_DISABLE_NO;
            }
        }
        return mAllowDisableKeyguard == ALLOW_DISABLE_YES;
    }

    public void disableKeyguard(IBinder token, String tag) {
        if (mContext.checkCallingOrSelfPermission(android.Manifest.permission.DISABLE_KEYGUARD)
            != PackageManager.PERMISSION_GRANTED) {
            throw new SecurityException("Requires DISABLE_KEYGUARD permission");
        }

        synchronized (mKeyguardTokenWatcher) {
            mKeyguardTokenWatcher.acquire(token, tag);
        }
    }

    public void reenableKeyguard(IBinder token) {
        if (mContext.checkCallingOrSelfPermission(android.Manifest.permission.DISABLE_KEYGUARD)
            != PackageManager.PERMISSION_GRANTED) {
            throw new SecurityException("Requires DISABLE_KEYGUARD permission");
        }

        synchronized (mKeyguardTokenWatcher) {
            mKeyguardTokenWatcher.release(token);

            if (!mKeyguardTokenWatcher.isAcquired()) {
                // If we are the last one to reenable the keyguard wait until
                // we have actually finished reenabling until returning.
                // It is possible that reenableKeyguard() can be called before
                // the previous disableKeyguard() is handled, in which case
                // neither mKeyguardTokenWatcher.acquired() or released() would
                // be called. In that case mKeyguardDisabled will be false here
                // and we have nothing to wait for.
                while (mKeyguardDisabled) {
                    try {
                        mKeyguardTokenWatcher.wait();
                    } catch (InterruptedException e) {
                        Thread.currentThread().interrupt();
                    }
                }
            }
        }
    }

    /**
     * @see android.app.KeyguardManager#exitKeyguardSecurely
     */
    public void exitKeyguardSecurely(final IOnKeyguardExitResult callback) {
        if (mContext.checkCallingOrSelfPermission(android.Manifest.permission.DISABLE_KEYGUARD)
            != PackageManager.PERMISSION_GRANTED) {
            throw new SecurityException("Requires DISABLE_KEYGUARD permission");
        }
        mPolicy.exitKeyguardSecurely(new WindowManagerPolicy.OnKeyguardExitResult() {
            public void onKeyguardExitResult(boolean success) {
                try {
                    callback.onKeyguardExitResult(success);
                } catch (RemoteException e) {
                    // Client has died, we don't care.
                }
            }
        });
    }

    public boolean inKeyguardRestrictedInputMode() {
        return mPolicy.inKeyguardRestrictedKeyInputMode();
    }

    public boolean isKeyguardLocked() {
        return mPolicy.isKeyguardLocked();
    }

    public boolean isKeyguardSecure() {
        return mPolicy.isKeyguardSecure();
    }

    public void closeSystemDialogs(String reason) {
        synchronized(mWindowMap) {
            for (int i=mWindows.size()-1; i>=0; i--) {
                WindowState w = mWindows.get(i);
                if (w.mSurface != null) {
                    try {
                        w.mClient.closeSystemDialogs(reason);
                    } catch (RemoteException e) {
                    }
                }
            }
        }
    }

    static float fixScale(float scale) {
        if (scale < 0) scale = 0;
        else if (scale > 20) scale = 20;
        return Math.abs(scale);
    }

    public void setAnimationScale(int which, float scale) {
        if (!checkCallingPermission(android.Manifest.permission.SET_ANIMATION_SCALE,
                "setAnimationScale()")) {
            throw new SecurityException("Requires SET_ANIMATION_SCALE permission");
        }

        if (scale < 0) scale = 0;
        else if (scale > 20) scale = 20;
        scale = Math.abs(scale);
        switch (which) {
            case 0: mWindowAnimationScale = fixScale(scale); break;
            case 1: mTransitionAnimationScale = fixScale(scale); break;
        }

        // Persist setting
        mH.obtainMessage(H.PERSIST_ANIMATION_SCALE).sendToTarget();
    }

    public void setAnimationScales(float[] scales) {
        if (!checkCallingPermission(android.Manifest.permission.SET_ANIMATION_SCALE,
                "setAnimationScale()")) {
            throw new SecurityException("Requires SET_ANIMATION_SCALE permission");
        }

        if (scales != null) {
            if (scales.length >= 1) {
                mWindowAnimationScale = fixScale(scales[0]);
            }
            if (scales.length >= 2) {
                mTransitionAnimationScale = fixScale(scales[1]);
            }
        }

        // Persist setting
        mH.obtainMessage(H.PERSIST_ANIMATION_SCALE).sendToTarget();
    }

    public float getAnimationScale(int which) {
        switch (which) {
            case 0: return mWindowAnimationScale;
            case 1: return mTransitionAnimationScale;
        }
        return 0;
    }

    public float[] getAnimationScales() {
        return new float[] { mWindowAnimationScale, mTransitionAnimationScale };
    }

    public int getSwitchState(int sw) {
        if (!checkCallingPermission(android.Manifest.permission.READ_INPUT_STATE,
                "getSwitchState()")) {
            throw new SecurityException("Requires READ_INPUT_STATE permission");
        }
        return mInputManager.getSwitchState(-1, InputDevice.SOURCE_ANY, sw);
    }

    public int getSwitchStateForDevice(int devid, int sw) {
        if (!checkCallingPermission(android.Manifest.permission.READ_INPUT_STATE,
                "getSwitchStateForDevice()")) {
            throw new SecurityException("Requires READ_INPUT_STATE permission");
        }
        return mInputManager.getSwitchState(devid, InputDevice.SOURCE_ANY, sw);
    }

    public int getScancodeState(int sw) {
        if (!checkCallingPermission(android.Manifest.permission.READ_INPUT_STATE,
                "getScancodeState()")) {
            throw new SecurityException("Requires READ_INPUT_STATE permission");
        }
        return mInputManager.getScanCodeState(-1, InputDevice.SOURCE_ANY, sw);
    }

    public int getScancodeStateForDevice(int devid, int sw) {
        if (!checkCallingPermission(android.Manifest.permission.READ_INPUT_STATE,
                "getScancodeStateForDevice()")) {
            throw new SecurityException("Requires READ_INPUT_STATE permission");
        }
        return mInputManager.getScanCodeState(devid, InputDevice.SOURCE_ANY, sw);
    }

    public int getTrackballScancodeState(int sw) {
        if (!checkCallingPermission(android.Manifest.permission.READ_INPUT_STATE,
                "getTrackballScancodeState()")) {
            throw new SecurityException("Requires READ_INPUT_STATE permission");
        }
        return mInputManager.getScanCodeState(-1, InputDevice.SOURCE_TRACKBALL, sw);
    }

    public int getDPadScancodeState(int sw) {
        if (!checkCallingPermission(android.Manifest.permission.READ_INPUT_STATE,
                "getDPadScancodeState()")) {
            throw new SecurityException("Requires READ_INPUT_STATE permission");
        }
        return mInputManager.getScanCodeState(-1, InputDevice.SOURCE_DPAD, sw);
    }

    public int getKeycodeState(int sw) {
        if (!checkCallingPermission(android.Manifest.permission.READ_INPUT_STATE,
                "getKeycodeState()")) {
            throw new SecurityException("Requires READ_INPUT_STATE permission");
        }
        return mInputManager.getKeyCodeState(-1, InputDevice.SOURCE_ANY, sw);
    }

    public int getKeycodeStateForDevice(int devid, int sw) {
        if (!checkCallingPermission(android.Manifest.permission.READ_INPUT_STATE,
                "getKeycodeStateForDevice()")) {
            throw new SecurityException("Requires READ_INPUT_STATE permission");
        }
        return mInputManager.getKeyCodeState(devid, InputDevice.SOURCE_ANY, sw);
    }

    public int getTrackballKeycodeState(int sw) {
        if (!checkCallingPermission(android.Manifest.permission.READ_INPUT_STATE,
                "getTrackballKeycodeState()")) {
            throw new SecurityException("Requires READ_INPUT_STATE permission");
        }
        return mInputManager.getKeyCodeState(-1, InputDevice.SOURCE_TRACKBALL, sw);
    }

    public int getDPadKeycodeState(int sw) {
        if (!checkCallingPermission(android.Manifest.permission.READ_INPUT_STATE,
                "getDPadKeycodeState()")) {
            throw new SecurityException("Requires READ_INPUT_STATE permission");
        }
        return mInputManager.getKeyCodeState(-1, InputDevice.SOURCE_DPAD, sw);
    }
    
    public boolean hasKeys(int[] keycodes, boolean[] keyExists) {
        return mInputManager.hasKeys(-1, InputDevice.SOURCE_ANY, keycodes, keyExists);
    }

    public InputChannel monitorInput(String inputChannelName) {
        if (!checkCallingPermission(android.Manifest.permission.READ_INPUT_STATE,
                "monitorInput()")) {
            throw new SecurityException("Requires READ_INPUT_STATE permission");
        }
        return mInputManager.monitorInput(inputChannelName);
    }

    public void setInputFilter(InputFilter filter) {
        mInputManager.setInputFilter(filter);
    }

    public InputDevice getInputDevice(int deviceId) {
        return mInputManager.getInputDevice(deviceId);
    }

    public int[] getInputDeviceIds() {
        return mInputManager.getInputDeviceIds();
    }

    public void enableScreenAfterBoot() {
        synchronized(mWindowMap) {
            if (mSystemBooted) {
                return;
            }
            mSystemBooted = true;
        }

        performEnableScreen();
    }

    public void enableScreenIfNeededLocked() {
        if (mDisplayEnabled) {
            return;
        }
        if (!mSystemBooted) {
            return;
        }
        mH.sendMessage(mH.obtainMessage(H.ENABLE_SCREEN));
    }

    public void performEnableScreen() {
        synchronized(mWindowMap) {
            if (mDisplayEnabled) {
                return;
            }
            if (!mSystemBooted) {
                return;
            }

            // Don't enable the screen until all existing windows
            // have been drawn.
            final int N = mWindows.size();
            for (int i=0; i<N; i++) {
                WindowState w = mWindows.get(i);
                if (w.isVisibleLw() && !w.mObscured && !w.isDrawnLw()) {
                    return;
                }
            }

            mDisplayEnabled = true;
            if (false) {
                Slog.i(TAG, "ENABLING SCREEN!");
                StringWriter sw = new StringWriter();
                PrintWriter pw = new PrintWriter(sw);
                this.dump(null, pw, null);
                Slog.i(TAG, sw.toString());
            }
            try {
                IBinder surfaceFlinger = ServiceManager.getService("SurfaceFlinger");
                if (surfaceFlinger != null) {
                    //Slog.i(TAG, "******* TELLING SURFACE FLINGER WE ARE BOOTED!");
                    Parcel data = Parcel.obtain();
                    data.writeInterfaceToken("android.ui.ISurfaceComposer");
                    surfaceFlinger.transact(IBinder.FIRST_CALL_TRANSACTION,
                                            data, null, 0);
                    data.recycle();
                }
            } catch (RemoteException ex) {
                Slog.e(TAG, "Boot completed: SurfaceFlinger is dead!");
            }
        }

        mPolicy.enableScreenAfterBoot();

        // Make sure the last requested orientation has been applied.
        setRotationUnchecked(WindowManagerPolicy.USE_LAST_ROTATION, false,
                mLastRotationFlags | Surface.FLAGS_ORIENTATION_ANIMATION_DISABLE);
    }

    public void setInTouchMode(boolean mode) {
        synchronized(mWindowMap) {
            mInTouchMode = mode;
        }
    }

    // TODO: more accounting of which pid(s) turned it on, keep count,
    // only allow disables from pids which have count on, etc.
    public void showStrictModeViolation(boolean on) {
        int pid = Binder.getCallingPid();
        synchronized(mWindowMap) {
            // Ignoring requests to enable the red border from clients
            // which aren't on screen.  (e.g. Broadcast Receivers in
            // the background..)
            if (on) {
                boolean isVisible = false;
                for (WindowState ws : mWindows) {
                    if (ws.mSession.mPid == pid && ws.isVisibleLw()) {
                        isVisible = true;
                        break;
                    }
                }
                if (!isVisible) {
                    return;
                }
            }

            if (SHOW_TRANSACTIONS) Slog.i(TAG, ">>> OPEN TRANSACTION showStrictModeViolation");
            Surface.openTransaction();
            try {
                if (mStrictModeFlash == null) {
                    mStrictModeFlash = new StrictModeFlash(mDisplay, mFxSession);
                }
                mStrictModeFlash.setVisibility(on);
            } finally {
                Surface.closeTransaction();
                if (SHOW_TRANSACTIONS) Slog.i(TAG, "<<< CLOSE TRANSACTION showStrictModeViolation");
            }
        }
    }

    public void setStrictModeVisualIndicatorPreference(String value) {
        SystemProperties.set(StrictMode.VISUAL_PROPERTY, value);
    }

    /**
     * Takes a snapshot of the screen.  In landscape mode this grabs the whole screen.
     * In portrait mode, it grabs the upper region of the screen based on the vertical dimension
     * of the target image.
     * 
     * @param width the width of the target bitmap
     * @param height the height of the target bitmap
     */
    public Bitmap screenshotApplications(IBinder appToken, int width, int height) {
        if (!checkCallingPermission(android.Manifest.permission.READ_FRAME_BUFFER,
                "screenshotApplications()")) {
            throw new SecurityException("Requires READ_FRAME_BUFFER permission");
        }

        Bitmap rawss;

        int maxLayer = 0;
        final Rect frame = new Rect();

        float scale;
        int dw, dh;
        int rot;

        synchronized(mWindowMap) {
            long ident = Binder.clearCallingIdentity();

<<<<<<< HEAD
            dw = mCurDisplayWidth;
            dh = mCurDisplayHeight;
=======
            dw = mPolicy.getNonDecorDisplayWidth(mDisplay.getWidth());
            dh = mPolicy.getNonDecorDisplayHeight(mDisplay.getHeight());
>>>>>>> 05be6d6f

            int aboveAppLayer = mPolicy.windowTypeToLayerLw(
                    WindowManager.LayoutParams.TYPE_APPLICATION) * TYPE_LAYER_MULTIPLIER
                    + TYPE_LAYER_OFFSET;
            aboveAppLayer += TYPE_LAYER_MULTIPLIER;

            boolean isImeTarget = mInputMethodTarget != null
                    && mInputMethodTarget.mAppToken != null
                    && mInputMethodTarget.mAppToken.appToken != null
                    && mInputMethodTarget.mAppToken.appToken.asBinder() == appToken;

            // Figure out the part of the screen that is actually the app.
            boolean including = false;
            for (int i=mWindows.size()-1; i>=0; i--) {
                WindowState ws = mWindows.get(i);
                if (ws.mSurface == null) {
                    continue;
                }
                if (ws.mLayer >= aboveAppLayer) {
                    continue;
                }
                // When we will skip windows: when we are not including
                // ones behind a window we didn't skip, and we are actually
                // taking a screenshot of a specific app.
                if (!including && appToken != null) {
                    // Also, we can possibly skip this window if it is not
                    // an IME target or the application for the screenshot
                    // is not the current IME target.
                    if (!ws.mIsImWindow || !isImeTarget) {
                        // And finally, this window is of no interest if it
                        // is not associated with the screenshot app.
                        if (ws.mAppToken == null || ws.mAppToken.token != appToken) {
                            continue;
                        }
                    }
                }

                // We keep on including windows until we go past a full-screen
                // window.
                including = !ws.mIsImWindow && !ws.isFullscreen(dw, dh);

                if (maxLayer < ws.mAnimLayer) {
                    maxLayer = ws.mAnimLayer;
                }
                
                // Don't include wallpaper in bounds calculation
                if (!ws.mIsWallpaper) {
                    final Rect wf = ws.mScaledFrame;
                    final Rect cr = ws.mContentInsets;
                    int left = wf.left + cr.left;
                    int top = wf.top + cr.top;
                    int right = wf.right - cr.right;
                    int bottom = wf.bottom - cr.bottom;
                    frame.union(left, top, right, bottom);
                }
            }
            Binder.restoreCallingIdentity(ident);

            // Constrain frame to the screen size.
            frame.intersect(0, 0, dw, dh);

            if (frame.isEmpty() || maxLayer == 0) {
                return null;
            }

            // The screenshot API does not apply the current screen rotation.
            rot = mDisplay.getRotation();
            int fw = frame.width();
            int fh = frame.height();

            // First try reducing to fit in x dimension.
            scale = width/(float)fw;

            // The screen shot will contain the entire screen.
            dw = (int)(dw*scale);
            dh = (int)(dh*scale);
            if (rot == Surface.ROTATION_90 || rot == Surface.ROTATION_270) {
                int tmp = dw;
                dw = dh;
                dh = tmp;
                rot = (rot == Surface.ROTATION_90) ? Surface.ROTATION_270 : Surface.ROTATION_90;
            }
            rawss = Surface.screenshot(dw, dh, 0, maxLayer);
        }

        if (rawss == null) {
            Log.w(TAG, "Failure taking screenshot for (" + dw + "x" + dh
                    + ") to layer " + maxLayer);
            return null;
        }

        Bitmap bm = Bitmap.createBitmap(width, height, rawss.getConfig());
        Matrix matrix = new Matrix();
        ScreenRotationAnimation.createRotationMatrix(rot, dw, dh, matrix);
        matrix.postTranslate(-(int)(frame.left*scale), -(int)(frame.top*scale));
        Canvas canvas = new Canvas(bm);
        canvas.drawBitmap(rawss, matrix, null);

        rawss.recycle();
        return bm;
    }

    public void freezeRotation() {
        if (!checkCallingPermission(android.Manifest.permission.SET_ORIENTATION,
                "freezeRotation()")) {
            throw new SecurityException("Requires SET_ORIENTATION permission");
        }

        if (DEBUG_ORIENTATION) Slog.v(TAG, "freezeRotation: mRotation=" + mRotation);

        mPolicy.setUserRotationMode(WindowManagerPolicy.USER_ROTATION_LOCKED, mRotation);
        setRotationUnchecked(WindowManagerPolicy.USE_LAST_ROTATION, false, 0);
    }

    public void thawRotation() {
        if (!checkCallingPermission(android.Manifest.permission.SET_ORIENTATION,
                "thawRotation()")) {
            throw new SecurityException("Requires SET_ORIENTATION permission");
        }

        if (DEBUG_ORIENTATION) Slog.v(TAG, "thawRotation: mRotation=" + mRotation);

        mPolicy.setUserRotationMode(WindowManagerPolicy.USER_ROTATION_FREE, 777); // rot not used
        setRotationUnchecked(WindowManagerPolicy.USE_LAST_ROTATION, false, 0);
    }

    public void setRotation(int rotation,
            boolean alwaysSendConfiguration, int animFlags) {
        if (!checkCallingPermission(android.Manifest.permission.SET_ORIENTATION,
                "setRotation()")) {
            throw new SecurityException("Requires SET_ORIENTATION permission");
        }

        setRotationUnchecked(rotation, alwaysSendConfiguration, animFlags);
    }

    public void setRotationUnchecked(int rotation,
            boolean alwaysSendConfiguration, int animFlags) {
        if(DEBUG_ORIENTATION) Slog.v(TAG,
                   "setRotationUnchecked(rotation=" + rotation +
                   " alwaysSendConfiguration=" + alwaysSendConfiguration +
                   " animFlags=" + animFlags);

        long origId = Binder.clearCallingIdentity();
        boolean changed;
        synchronized(mWindowMap) {
            changed = setRotationUncheckedLocked(rotation, animFlags, false);
        }

        if (changed || alwaysSendConfiguration) {
            sendNewConfiguration();
        }

        Binder.restoreCallingIdentity(origId);
    }

    /**
     * Apply a new rotation to the screen, respecting the requests of
     * applications.  Use WindowManagerPolicy.USE_LAST_ROTATION to simply
     * re-evaluate the desired rotation.
     * 
     * Returns null if the rotation has been changed.  In this case YOU
     * MUST CALL setNewConfiguration() TO UNFREEZE THE SCREEN.
     */
    public boolean setRotationUncheckedLocked(int rotation, int animFlags, boolean inTransaction) {
        if (mDragState != null || mScreenRotationAnimation != null) {
            // Potential rotation during a drag.  Don't do the rotation now, but make
            // a note to perform the rotation later.
            if (DEBUG_ORIENTATION) Slog.v(TAG, "Deferring rotation.");
            if (rotation != WindowManagerPolicy.USE_LAST_ROTATION) {
                mDeferredRotation = rotation;
                mDeferredRotationAnimFlags = animFlags;
            }
            return false;
        }

        boolean changed;
        if (rotation == WindowManagerPolicy.USE_LAST_ROTATION) {
            if (mDeferredRotation != WindowManagerPolicy.USE_LAST_ROTATION) {
                rotation = mDeferredRotation;
                mRequestedRotation = rotation;
                mLastRotationFlags = mDeferredRotationAnimFlags;
            }
            rotation = mRequestedRotation;
        } else {
            mRequestedRotation = rotation;
            mLastRotationFlags = animFlags;
        }
        mDeferredRotation = WindowManagerPolicy.USE_LAST_ROTATION;
        if (DEBUG_ORIENTATION) Slog.v(TAG, "Overwriting rotation value from " + rotation);
        rotation = mPolicy.rotationForOrientationLw(mForcedAppOrientation,
                mRotation, mDisplayEnabled);
        if (DEBUG_ORIENTATION) Slog.v(TAG, "new rotation is set to " + rotation);

        int desiredRotation = rotation;
        int lockedRotation = mPolicy.getLockedRotationLw();
        if (lockedRotation >= 0 && rotation != lockedRotation) {
            // We are locked in a rotation but something is requesting
            // a different rotation...  we will either keep the locked
            // rotation if it results in the same orientation, or have to
            // switch into an emulated orientation mode.

            // First, we know that our rotation is actually going to be
            // the locked rotation.
            rotation = lockedRotation;

            // Now the difference between the desired and lockedRotation
            // may mean that the orientation is different...  if that is
            // not the case, we can just make the desired rotation be the
            // same as the new locked rotation.
            switch (lockedRotation) {
                case Surface.ROTATION_0:
                    if (rotation == Surface.ROTATION_180) {
                        desiredRotation = lockedRotation;
                    }
                    break;
                case Surface.ROTATION_90:
                    if (rotation == Surface.ROTATION_270) {
                        desiredRotation = lockedRotation;
                    }
                    break;
                case Surface.ROTATION_180:
                    if (rotation == Surface.ROTATION_0) {
                        desiredRotation = lockedRotation;
                    }
                    break;
                case Surface.ROTATION_270:
                    if (rotation == Surface.ROTATION_90) {
                        desiredRotation = lockedRotation;
                    }
                    break;
            }
        }

        changed = mDisplayEnabled && mRotation != rotation;
        if (mAltOrientation != (rotation != desiredRotation)) {
            changed = true;
            mAltOrientation = rotation != desiredRotation;
        }

        if (changed) {
            if (DEBUG_ORIENTATION) Slog.v(TAG,
                    "Rotation changed to " + rotation
                    + " from " + mRotation
                    + " (forceApp=" + mForcedAppOrientation
                    + ", req=" + mRequestedRotation + ")");
            mRotation = rotation;
            mWindowsFreezingScreen = true;
            mH.removeMessages(H.WINDOW_FREEZE_TIMEOUT);
            mH.sendMessageDelayed(mH.obtainMessage(H.WINDOW_FREEZE_TIMEOUT),
                    2000);
            mWaitingForConfig = true;
            mLayoutNeeded = true;
            startFreezingDisplayLocked(inTransaction);
            Slog.i(TAG, "Setting rotation to " + rotation + ", animFlags=" + animFlags);
            mInputManager.setDisplayOrientation(0, rotation);
            if (mDisplayEnabled) {
                // NOTE: We disable the rotation in the emulator because
                //       it doesn't support hardware OpenGL emulation yet.
                if (CUSTOM_SCREEN_ROTATION && mScreenRotationAnimation != null
                        && mScreenRotationAnimation.hasScreenshot()) {
                    Surface.freezeDisplay(0);
                    if (!inTransaction) {
                        if (SHOW_TRANSACTIONS) Slog.i(TAG,
                                ">>> OPEN TRANSACTION setRotationUnchecked");
                        Surface.openTransaction();
                    }
                    try {
                        if (mScreenRotationAnimation != null) {
                            mScreenRotationAnimation.setRotation(rotation);
                        }
                    } finally {
                        if (!inTransaction) {
                            Surface.closeTransaction();
                            if (SHOW_TRANSACTIONS) Slog.i(TAG,
                                    "<<< CLOSE TRANSACTION setRotationUnchecked");
                        }
                    }
                    Surface.setOrientation(0, rotation, animFlags);
                    Surface.unfreezeDisplay(0);
                } else {
                    Surface.setOrientation(0, rotation, animFlags);
                }
            }

            for (int i=mWindows.size()-1; i>=0; i--) {
                WindowState w = mWindows.get(i);
                if (w.mSurface != null) {
                    w.mOrientationChanging = true;
                }
            }
            for (int i=mRotationWatchers.size()-1; i>=0; i--) {
                try {
                    mRotationWatchers.get(i).onRotationChanged(rotation);
                } catch (RemoteException e) {
                }
            }
        } //end if changed

        return changed;
    }

    public int getRotation() {
        return mRotation;
    }

    public int watchRotation(IRotationWatcher watcher) {
        final IBinder watcherBinder = watcher.asBinder();
        IBinder.DeathRecipient dr = new IBinder.DeathRecipient() {
            public void binderDied() {
                synchronized (mWindowMap) {
                    for (int i=0; i<mRotationWatchers.size(); i++) {
                        if (watcherBinder == mRotationWatchers.get(i).asBinder()) {
                            IRotationWatcher removed = mRotationWatchers.remove(i);
                            if (removed != null) {
                                removed.asBinder().unlinkToDeath(this, 0);
                            }
                            i--;
                        }
                    }
                }
            }
        };

        synchronized (mWindowMap) {
            try {
                watcher.asBinder().linkToDeath(dr, 0);
                mRotationWatchers.add(watcher);
            } catch (RemoteException e) {
                // Client died, no cleanup needed.
            }

            return mRotation;
        }
    }

    /**
     * Starts the view server on the specified port.
     *
     * @param port The port to listener to.
     *
     * @return True if the server was successfully started, false otherwise.
     *
     * @see com.android.server.wm.ViewServer
     * @see com.android.server.wm.ViewServer#VIEW_SERVER_DEFAULT_PORT
     */
    public boolean startViewServer(int port) {
        if (isSystemSecure()) {
            return false;
        }

        if (!checkCallingPermission(Manifest.permission.DUMP, "startViewServer")) {
            return false;
        }

        if (port < 1024) {
            return false;
        }

        if (mViewServer != null) {
            if (!mViewServer.isRunning()) {
                try {
                    return mViewServer.start();
                } catch (IOException e) {
                    Slog.w(TAG, "View server did not start");
                }
            }
            return false;
        }

        try {
            mViewServer = new ViewServer(this, port);
            return mViewServer.start();
        } catch (IOException e) {
            Slog.w(TAG, "View server did not start");
        }
        return false;
    }

    private boolean isSystemSecure() {
        return "1".equals(SystemProperties.get(SYSTEM_SECURE, "1")) &&
                "0".equals(SystemProperties.get(SYSTEM_DEBUGGABLE, "0"));
    }

    /**
     * Stops the view server if it exists.
     *
     * @return True if the server stopped, false if it wasn't started or
     *         couldn't be stopped.
     *
     * @see com.android.server.wm.ViewServer
     */
    public boolean stopViewServer() {
        if (isSystemSecure()) {
            return false;
        }

        if (!checkCallingPermission(Manifest.permission.DUMP, "stopViewServer")) {
            return false;
        }

        if (mViewServer != null) {
            return mViewServer.stop();
        }
        return false;
    }

    /**
     * Indicates whether the view server is running.
     *
     * @return True if the server is running, false otherwise.
     *
     * @see com.android.server.wm.ViewServer
     */
    public boolean isViewServerRunning() {
        if (isSystemSecure()) {
            return false;
        }

        if (!checkCallingPermission(Manifest.permission.DUMP, "isViewServerRunning")) {
            return false;
        }

        return mViewServer != null && mViewServer.isRunning();
    }

    /**
     * Lists all availble windows in the system. The listing is written in the
     * specified Socket's output stream with the following syntax:
     * windowHashCodeInHexadecimal windowName
     * Each line of the ouput represents a different window.
     *
     * @param client The remote client to send the listing to.
     * @return False if an error occured, true otherwise.
     */
    boolean viewServerListWindows(Socket client) {
        if (isSystemSecure()) {
            return false;
        }

        boolean result = true;

        WindowState[] windows;
        synchronized (mWindowMap) {
            //noinspection unchecked
            windows = mWindows.toArray(new WindowState[mWindows.size()]);
        }

        BufferedWriter out = null;

        // Any uncaught exception will crash the system process
        try {
            OutputStream clientStream = client.getOutputStream();
            out = new BufferedWriter(new OutputStreamWriter(clientStream), 8 * 1024);

            final int count = windows.length;
            for (int i = 0; i < count; i++) {
                final WindowState w = windows[i];
                out.write(Integer.toHexString(System.identityHashCode(w)));
                out.write(' ');
                out.append(w.mAttrs.getTitle());
                out.write('\n');
            }

            out.write("DONE.\n");
            out.flush();
        } catch (Exception e) {
            result = false;
        } finally {
            if (out != null) {
                try {
                    out.close();
                } catch (IOException e) {
                    result = false;
                }
            }
        }

        return result;
    }

    /**
     * Returns the focused window in the following format:
     * windowHashCodeInHexadecimal windowName
     *
     * @param client The remote client to send the listing to.
     * @return False if an error occurred, true otherwise.
     */
    boolean viewServerGetFocusedWindow(Socket client) {
        if (isSystemSecure()) {
            return false;
        }

        boolean result = true;

        WindowState focusedWindow = getFocusedWindow();

        BufferedWriter out = null;

        // Any uncaught exception will crash the system process
        try {
            OutputStream clientStream = client.getOutputStream();
            out = new BufferedWriter(new OutputStreamWriter(clientStream), 8 * 1024);

            if(focusedWindow != null) {
                out.write(Integer.toHexString(System.identityHashCode(focusedWindow)));
                out.write(' ');
                out.append(focusedWindow.mAttrs.getTitle());
            }
            out.write('\n');
            out.flush();
        } catch (Exception e) {
            result = false;
        } finally {
            if (out != null) {
                try {
                    out.close();
                } catch (IOException e) {
                    result = false;
                }
            }
        }

        return result;
    }

    /**
     * Sends a command to a target window. The result of the command, if any, will be
     * written in the output stream of the specified socket.
     *
     * The parameters must follow this syntax:
     * windowHashcode extra
     *
     * Where XX is the length in characeters of the windowTitle.
     *
     * The first parameter is the target window. The window with the specified hashcode
     * will be the target. If no target can be found, nothing happens. The extra parameters
     * will be delivered to the target window and as parameters to the command itself.
     *
     * @param client The remote client to sent the result, if any, to.
     * @param command The command to execute.
     * @param parameters The command parameters.
     *
     * @return True if the command was successfully delivered, false otherwise. This does
     *         not indicate whether the command itself was successful.
     */
    boolean viewServerWindowCommand(Socket client, String command, String parameters) {
        if (isSystemSecure()) {
            return false;
        }

        boolean success = true;
        Parcel data = null;
        Parcel reply = null;

        BufferedWriter out = null;

        // Any uncaught exception will crash the system process
        try {
            // Find the hashcode of the window
            int index = parameters.indexOf(' ');
            if (index == -1) {
                index = parameters.length();
            }
            final String code = parameters.substring(0, index);
            int hashCode = (int) Long.parseLong(code, 16);

            // Extract the command's parameter after the window description
            if (index < parameters.length()) {
                parameters = parameters.substring(index + 1);
            } else {
                parameters = "";
            }

            final WindowState window = findWindow(hashCode);
            if (window == null) {
                return false;
            }

            data = Parcel.obtain();
            data.writeInterfaceToken("android.view.IWindow");
            data.writeString(command);
            data.writeString(parameters);
            data.writeInt(1);
            ParcelFileDescriptor.fromSocket(client).writeToParcel(data, 0);

            reply = Parcel.obtain();

            final IBinder binder = window.mClient.asBinder();
            // TODO: GET THE TRANSACTION CODE IN A SAFER MANNER
            binder.transact(IBinder.FIRST_CALL_TRANSACTION, data, reply, 0);

            reply.readException();

            if (!client.isOutputShutdown()) {
                out = new BufferedWriter(new OutputStreamWriter(client.getOutputStream()));
                out.write("DONE\n");
                out.flush();
            }

        } catch (Exception e) {
            Slog.w(TAG, "Could not send command " + command + " with parameters " + parameters, e);
            success = false;
        } finally {
            if (data != null) {
                data.recycle();
            }
            if (reply != null) {
                reply.recycle();
            }
            if (out != null) {
                try {
                    out.close();
                } catch (IOException e) {

                }
            }
        }

        return success;
    }

    public void addWindowChangeListener(WindowChangeListener listener) {
        synchronized(mWindowMap) {
            mWindowChangeListeners.add(listener);
        }
    }

    public void removeWindowChangeListener(WindowChangeListener listener) {
        synchronized(mWindowMap) {
            mWindowChangeListeners.remove(listener);
        }
    }

    private void notifyWindowsChanged() {
        WindowChangeListener[] windowChangeListeners;
        synchronized(mWindowMap) {
            if(mWindowChangeListeners.isEmpty()) {
                return;
            }
            windowChangeListeners = new WindowChangeListener[mWindowChangeListeners.size()];
            windowChangeListeners = mWindowChangeListeners.toArray(windowChangeListeners);
        }
        int N = windowChangeListeners.length;
        for(int i = 0; i < N; i++) {
            windowChangeListeners[i].windowsChanged();
        }
    }

    private void notifyFocusChanged() {
        WindowChangeListener[] windowChangeListeners;
        synchronized(mWindowMap) {
            if(mWindowChangeListeners.isEmpty()) {
                return;
            }
            windowChangeListeners = new WindowChangeListener[mWindowChangeListeners.size()];
            windowChangeListeners = mWindowChangeListeners.toArray(windowChangeListeners);
        }
        int N = windowChangeListeners.length;
        for(int i = 0; i < N; i++) {
            windowChangeListeners[i].focusChanged();
        }
    }

    private WindowState findWindow(int hashCode) {
        if (hashCode == -1) {
            return getFocusedWindow();
        }

        synchronized (mWindowMap) {
            final ArrayList<WindowState> windows = mWindows;
            final int count = windows.size();

            for (int i = 0; i < count; i++) {
                WindowState w = windows.get(i);
                if (System.identityHashCode(w) == hashCode) {
                    return w;
                }
            }
        }

        return null;
    }

    /*
     * Instruct the Activity Manager to fetch the current configuration and broadcast
     * that to config-changed listeners if appropriate.
     */
    void sendNewConfiguration() {
        try {
            mActivityManager.updateConfiguration(null);
        } catch (RemoteException e) {
        }
    }

    public Configuration computeNewConfiguration() {
        synchronized (mWindowMap) {
            Configuration config = computeNewConfigurationLocked();
            if (config == null && mWaitingForConfig) {
                // Nothing changed but we are waiting for something... stop that!
                mWaitingForConfig = false;
                performLayoutAndPlaceSurfacesLocked();
            }
            return config;
        }
    }

    Configuration computeNewConfigurationLocked() {
        Configuration config = new Configuration();
        if (!computeNewConfigurationLocked(config)) {
            return null;
        }
        return config;
    }

    boolean computeNewConfigurationLocked(Configuration config) {
        if (mDisplay == null) {
            return false;
        }
        
        mInputManager.getInputConfiguration(config);

        // Use the effective "visual" dimensions based on current rotation
        final boolean rotated = (mRotation == Surface.ROTATION_90
                || mRotation == Surface.ROTATION_270);
        final int realdw = rotated ? mInitialDisplayHeight : mInitialDisplayWidth;
        final int realdh = rotated ? mInitialDisplayWidth : mInitialDisplayHeight;

        if (mAltOrientation) {
            mCurDisplayWidth = realdw;
            mCurDisplayHeight = realdh;
            if (realdw > realdh) {
                // Turn landscape into portrait.
                int maxw = (int)(realdh/1.3f);
                if (maxw < realdw) {
                    mCurDisplayWidth = maxw;
                }
            } else {
                // Turn portrait into landscape.
                int maxh = (int)(realdw/1.3f);
                if (maxh < realdh) {
                    mCurDisplayHeight = maxh;
                }
            }
        } else {
            mCurDisplayWidth = realdw;
            mCurDisplayHeight = realdh;
        }

        final int dw = mCurDisplayWidth;
        final int dh = mCurDisplayHeight;

        int orientation = Configuration.ORIENTATION_SQUARE;
        if (dw < dh) {
            orientation = Configuration.ORIENTATION_PORTRAIT;
        } else if (dw > dh) {
            orientation = Configuration.ORIENTATION_LANDSCAPE;
        }
        config.orientation = orientation;

        DisplayMetrics dm = new DisplayMetrics();
<<<<<<< HEAD
        mDisplay.getRealMetrics(dm);

        // Override display width and height with what we are computing,
        // to be sure they remain consistent.
        dm.widthPixels = dw;
        dm.heightPixels = dh;

        CompatibilityInfo.updateCompatibleScreenFrame(dm, orientation, mCompatibleScreenFrame);
=======
        mDisplay.getMetrics(dm);
        dm.realWidthPixels = mPolicy.getNonDecorDisplayWidth(dm.realWidthPixels);
        dm.realHeightPixels = mPolicy.getNonDecorDisplayHeight(dm.realHeightPixels);
        mCompatibleScreenScale = CompatibilityInfo.updateCompatibleScreenFrame(
                dm, mCompatibleScreenFrame, null);
>>>>>>> 05be6d6f

        config.screenWidthDp = (int)(dm.widthPixels / dm.density);
        config.screenHeightDp = (int)(dm.heightPixels / dm.density);

        // Compute the screen layout size class.
        int screenLayout;
        int longSize = dw;
        int shortSize = dh;
        if (longSize < shortSize) {
            int tmp = longSize;
            longSize = shortSize;
            shortSize = tmp;
        }
        longSize = (int)(longSize/dm.density);
        shortSize = (int)(shortSize/dm.density);

        // These semi-magic numbers define our compatibility modes for
        // applications with different screens.  These are guarantees to
        // app developers about the space they can expect for a particular
        // configuration.  DO NOT CHANGE!
        if (longSize < 470) {
            // This is shorter than an HVGA normal density screen (which
            // is 480 pixels on its long side).
            screenLayout = Configuration.SCREENLAYOUT_SIZE_SMALL
                    | Configuration.SCREENLAYOUT_LONG_NO;
        } else {
            // What size is this screen screen?
            if (longSize >= 960 && shortSize >= 720) {
                // 1.5xVGA or larger screens at medium density are the point
                // at which we consider it to be an extra large screen.
                screenLayout = Configuration.SCREENLAYOUT_SIZE_XLARGE;
            } else if (longSize >= 640 && shortSize >= 480) {
                // VGA or larger screens at medium density are the point
                // at which we consider it to be a large screen.
                screenLayout = Configuration.SCREENLAYOUT_SIZE_LARGE;
            } else {
                screenLayout = Configuration.SCREENLAYOUT_SIZE_NORMAL;
            }

            // If this screen is wider than normal HVGA, or taller
            // than FWVGA, then for old apps we want to run in size
            // compatibility mode.
            if (shortSize > 321 || longSize > 570) {
                screenLayout |= Configuration.SCREENLAYOUT_COMPAT_NEEDED;
            }

            // Is this a long screen?
            if (((longSize*3)/5) >= (shortSize-1)) {
                // Anything wider than WVGA (5:3) is considering to be long.
                screenLayout |= Configuration.SCREENLAYOUT_LONG_YES;
            } else {
                screenLayout |= Configuration.SCREENLAYOUT_LONG_NO;
            }
        }
        config.screenLayout = screenLayout;

        // Determine whether a hard keyboard is available and enabled.
        boolean hardKeyboardAvailable = config.keyboard != Configuration.KEYBOARD_NOKEYS;
        if (hardKeyboardAvailable != mHardKeyboardAvailable) {
            mHardKeyboardAvailable = hardKeyboardAvailable;
            mHardKeyboardEnabled = hardKeyboardAvailable;

            mH.removeMessages(H.REPORT_HARD_KEYBOARD_STATUS_CHANGE);
            mH.sendEmptyMessage(H.REPORT_HARD_KEYBOARD_STATUS_CHANGE);
        }
        if (!mHardKeyboardEnabled) {
            config.keyboard = Configuration.KEYBOARD_NOKEYS;
        }

        // Update value of keyboardHidden, hardKeyboardHidden and navigationHidden
        // based on whether a hard or soft keyboard is present, whether navigation keys
        // are present and the lid switch state.
        config.keyboardHidden = Configuration.KEYBOARDHIDDEN_NO;
        config.hardKeyboardHidden = Configuration.HARDKEYBOARDHIDDEN_NO;
        config.navigationHidden = Configuration.NAVIGATIONHIDDEN_NO;
        mPolicy.adjustConfigurationLw(config);
        return true;
    }

    public boolean isHardKeyboardAvailable() {
        synchronized (mWindowMap) {
            return mHardKeyboardAvailable;
        }
    }

    public boolean isHardKeyboardEnabled() {
        synchronized (mWindowMap) {
            return mHardKeyboardEnabled;
        }
    }

    public void setHardKeyboardEnabled(boolean enabled) {
        synchronized (mWindowMap) {
            if (mHardKeyboardEnabled != enabled) {
                mHardKeyboardEnabled = enabled;
                mH.sendEmptyMessage(H.SEND_NEW_CONFIGURATION);
            }
        }
    }

    public void setOnHardKeyboardStatusChangeListener(
            OnHardKeyboardStatusChangeListener listener) {
        synchronized (mWindowMap) {
            mHardKeyboardStatusChangeListener = listener;
        }
    }

    void notifyHardKeyboardStatusChange() {
        final boolean available, enabled;
        final OnHardKeyboardStatusChangeListener listener;
        synchronized (mWindowMap) {
            listener = mHardKeyboardStatusChangeListener;
            available = mHardKeyboardAvailable;
            enabled = mHardKeyboardEnabled;
        }
        if (listener != null) {
            listener.onHardKeyboardStatusChange(available, enabled);
        }
    }

    // -------------------------------------------------------------
    // Drag and drop
    // -------------------------------------------------------------

    IBinder prepareDragSurface(IWindow window, SurfaceSession session,
            int flags, int width, int height, Surface outSurface) {
        if (DEBUG_DRAG) {
            Slog.d(TAG, "prepare drag surface: w=" + width + " h=" + height
                    + " flags=" + Integer.toHexString(flags) + " win=" + window
                    + " asbinder=" + window.asBinder());
        }

        final int callerPid = Binder.getCallingPid();
        final long origId = Binder.clearCallingIdentity();
        IBinder token = null;

        try {
            synchronized (mWindowMap) {
                try {
                    if (mDragState == null) {
                        Surface surface = new Surface(session, callerPid, "drag surface", 0,
                                width, height, PixelFormat.TRANSLUCENT, Surface.HIDDEN);
                        if (SHOW_TRANSACTIONS) Slog.i(TAG, "  DRAG "
                                + surface + ": CREATE");
                        outSurface.copyFrom(surface);
                        final IBinder winBinder = window.asBinder();
                        token = new Binder();
                        mDragState = new DragState(this, token, surface, /*flags*/ 0, winBinder);
                        mDragState.mSurface = surface;
                        token = mDragState.mToken = new Binder();

                        // 5 second timeout for this window to actually begin the drag
                        mH.removeMessages(H.DRAG_START_TIMEOUT, winBinder);
                        Message msg = mH.obtainMessage(H.DRAG_START_TIMEOUT, winBinder);
                        mH.sendMessageDelayed(msg, 5000);
                    } else {
                        Slog.w(TAG, "Drag already in progress");
                    }
                } catch (Surface.OutOfResourcesException e) {
                    Slog.e(TAG, "Can't allocate drag surface w=" + width + " h=" + height, e);
                    if (mDragState != null) {
                        mDragState.reset();
                        mDragState = null;
                    }
                }
            }
        } finally {
            Binder.restoreCallingIdentity(origId);
        }

        return token;
    }

    // -------------------------------------------------------------
    // Input Events and Focus Management
    // -------------------------------------------------------------
    
    final InputMonitor mInputMonitor = new InputMonitor(this);
    
    public void pauseKeyDispatching(IBinder _token) {
        if (!checkCallingPermission(android.Manifest.permission.MANAGE_APP_TOKENS,
                "pauseKeyDispatching()")) {
            throw new SecurityException("Requires MANAGE_APP_TOKENS permission");
        }

        synchronized (mWindowMap) {
            WindowToken token = mTokenMap.get(_token);
            if (token != null) {
                mInputMonitor.pauseDispatchingLw(token);
            }
        }
    }

    public void resumeKeyDispatching(IBinder _token) {
        if (!checkCallingPermission(android.Manifest.permission.MANAGE_APP_TOKENS,
                "resumeKeyDispatching()")) {
            throw new SecurityException("Requires MANAGE_APP_TOKENS permission");
        }

        synchronized (mWindowMap) {
            WindowToken token = mTokenMap.get(_token);
            if (token != null) {
                mInputMonitor.resumeDispatchingLw(token);
            }
        }
    }

    public void setEventDispatching(boolean enabled) {
        if (!checkCallingPermission(android.Manifest.permission.MANAGE_APP_TOKENS,
                "resumeKeyDispatching()")) {
            throw new SecurityException("Requires MANAGE_APP_TOKENS permission");
        }

        synchronized (mWindowMap) {
            mInputMonitor.setEventDispatchingLw(enabled);
        }
    }

    /**
     * Injects a keystroke event into the UI.
     * Even when sync is false, this method may block while waiting for current
     * input events to be dispatched.
     *
     * @param ev A motion event describing the keystroke action.  (Be sure to use
     * {@link SystemClock#uptimeMillis()} as the timebase.)
     * @param sync If true, wait for the event to be completed before returning to the caller.
     * @return Returns true if event was dispatched, false if it was dropped for any reason
     */
    public boolean injectKeyEvent(KeyEvent ev, boolean sync) {
        long downTime = ev.getDownTime();
        long eventTime = ev.getEventTime();

        int action = ev.getAction();
        int code = ev.getKeyCode();
        int repeatCount = ev.getRepeatCount();
        int metaState = ev.getMetaState();
        int deviceId = ev.getDeviceId();
        int scancode = ev.getScanCode();
        int source = ev.getSource();
        int flags = ev.getFlags();
        
        if (source == InputDevice.SOURCE_UNKNOWN) {
            source = InputDevice.SOURCE_KEYBOARD;
        }

        if (eventTime == 0) eventTime = SystemClock.uptimeMillis();
        if (downTime == 0) downTime = eventTime;

        KeyEvent newEvent = new KeyEvent(downTime, eventTime, action, code, repeatCount, metaState,
                deviceId, scancode, flags | KeyEvent.FLAG_FROM_SYSTEM, source);

        final int pid = Binder.getCallingPid();
        final int uid = Binder.getCallingUid();
        final long ident = Binder.clearCallingIdentity();
        
        final int result = mInputManager.injectInputEvent(newEvent, pid, uid,
                sync ? InputManager.INPUT_EVENT_INJECTION_SYNC_WAIT_FOR_FINISH
                        : InputManager.INPUT_EVENT_INJECTION_SYNC_WAIT_FOR_RESULT,
                INJECTION_TIMEOUT_MILLIS);
        
        Binder.restoreCallingIdentity(ident);
        return reportInjectionResult(result);
    }

    /**
     * Inject a pointer (touch) event into the UI.
     * Even when sync is false, this method may block while waiting for current
     * input events to be dispatched.
     *
     * @param ev A motion event describing the pointer (touch) action.  (As noted in
     * {@link MotionEvent#obtain(long, long, int, float, float, int)}, be sure to use
     * {@link SystemClock#uptimeMillis()} as the timebase.)
     * @param sync If true, wait for the event to be completed before returning to the caller.
     * @return Returns true if event was dispatched, false if it was dropped for any reason
     */
    public boolean injectPointerEvent(MotionEvent ev, boolean sync) {
        final int pid = Binder.getCallingPid();
        final int uid = Binder.getCallingUid();
        final long ident = Binder.clearCallingIdentity();
        
        MotionEvent newEvent = MotionEvent.obtain(ev);
        if ((newEvent.getSource() & InputDevice.SOURCE_CLASS_POINTER) == 0) {
            newEvent.setSource(InputDevice.SOURCE_TOUCHSCREEN);
        }
        
        final int result = mInputManager.injectInputEvent(newEvent, pid, uid,
                sync ? InputManager.INPUT_EVENT_INJECTION_SYNC_WAIT_FOR_FINISH
                        : InputManager.INPUT_EVENT_INJECTION_SYNC_WAIT_FOR_RESULT,
                INJECTION_TIMEOUT_MILLIS);
        
        Binder.restoreCallingIdentity(ident);
        return reportInjectionResult(result);
    }

    /**
     * Inject a trackball (navigation device) event into the UI.
     * Even when sync is false, this method may block while waiting for current
     * input events to be dispatched.
     *
     * @param ev A motion event describing the trackball action.  (As noted in
     * {@link MotionEvent#obtain(long, long, int, float, float, int)}, be sure to use
     * {@link SystemClock#uptimeMillis()} as the timebase.)
     * @param sync If true, wait for the event to be completed before returning to the caller.
     * @return Returns true if event was dispatched, false if it was dropped for any reason
     */
    public boolean injectTrackballEvent(MotionEvent ev, boolean sync) {
        final int pid = Binder.getCallingPid();
        final int uid = Binder.getCallingUid();
        final long ident = Binder.clearCallingIdentity();
        
        MotionEvent newEvent = MotionEvent.obtain(ev);
        if ((newEvent.getSource() & InputDevice.SOURCE_CLASS_TRACKBALL) == 0) {
            newEvent.setSource(InputDevice.SOURCE_TRACKBALL);
        }
        
        final int result = mInputManager.injectInputEvent(newEvent, pid, uid,
                sync ? InputManager.INPUT_EVENT_INJECTION_SYNC_WAIT_FOR_FINISH
                        : InputManager.INPUT_EVENT_INJECTION_SYNC_WAIT_FOR_RESULT,
                INJECTION_TIMEOUT_MILLIS);
        
        Binder.restoreCallingIdentity(ident);
        return reportInjectionResult(result);
    }
    
    /**
     * Inject an input event into the UI without waiting for dispatch to commence.
     * This variant is useful for fire-and-forget input event injection.  It does not
     * block any longer than it takes to enqueue the input event.
     *
     * @param ev An input event.  (Be sure to set the input source correctly.)
     * @return Returns true if event was dispatched, false if it was dropped for any reason
     */
    public boolean injectInputEventNoWait(InputEvent ev) {
        final int pid = Binder.getCallingPid();
        final int uid = Binder.getCallingUid();
        final long ident = Binder.clearCallingIdentity();
        
        final int result = mInputManager.injectInputEvent(ev, pid, uid,
                InputManager.INPUT_EVENT_INJECTION_SYNC_NONE,
                INJECTION_TIMEOUT_MILLIS);
        
        Binder.restoreCallingIdentity(ident);
        return reportInjectionResult(result);
    }
    
    private boolean reportInjectionResult(int result) {
        switch (result) {
            case InputManager.INPUT_EVENT_INJECTION_PERMISSION_DENIED:
                Slog.w(TAG, "Input event injection permission denied.");
                throw new SecurityException(
                        "Injecting to another application requires INJECT_EVENTS permission");
            case InputManager.INPUT_EVENT_INJECTION_SUCCEEDED:
                //Slog.v(TAG, "Input event injection succeeded.");
                return true;
            case InputManager.INPUT_EVENT_INJECTION_TIMED_OUT:
                Slog.w(TAG, "Input event injection timed out.");
                return false;
            case InputManager.INPUT_EVENT_INJECTION_FAILED:
            default:
                Slog.w(TAG, "Input event injection failed.");
                return false;
        }
    }

    private WindowState getFocusedWindow() {
        synchronized (mWindowMap) {
            return getFocusedWindowLocked();
        }
    }

    private WindowState getFocusedWindowLocked() {
        return mCurrentFocus;
    }

    public boolean detectSafeMode() {
        if (!mInputMonitor.waitForInputDevicesReady(
                INPUT_DEVICES_READY_FOR_SAFE_MODE_DETECTION_TIMEOUT_MILLIS)) {
            Slog.w(TAG, "Devices still not ready after waiting "
                    + INPUT_DEVICES_READY_FOR_SAFE_MODE_DETECTION_TIMEOUT_MILLIS
                    + " milliseconds before attempting to detect safe mode.");
        }

        mSafeMode = mPolicy.detectSafeMode();
        return mSafeMode;
    }

    public void systemReady() {
        synchronized(mWindowMap) {
            if (mDisplay != null) {
                throw new IllegalStateException("Display already initialized");
            }
            WindowManager wm = (WindowManager)mContext.getSystemService(Context.WINDOW_SERVICE);
            mDisplay = wm.getDefaultDisplay();
            mInitialDisplayWidth = mCurDisplayWidth = mDisplay.getRealWidth();
            mInitialDisplayHeight = mCurDisplayHeight = mDisplay.getRealHeight();
            mInputManager.setDisplaySize(0, mDisplay.getRawWidth(), mDisplay.getRawHeight());
            mPolicy.setInitialDisplaySize(mInitialDisplayWidth, mInitialDisplayHeight);
        }

        try {
            mActivityManager.updateConfiguration(null);
        } catch (RemoteException e) {
        }
        
        mPolicy.systemReady();
    }

    // This is an animation that does nothing: it just immediately finishes
    // itself every time it is called.  It is used as a stub animation in cases
    // where we want to synchronize multiple things that may be animating.
    static final class DummyAnimation extends Animation {
        public boolean getTransformation(long currentTime, Transformation outTransformation) {
            return false;
        }
    }
    static final Animation sDummyAnimation = new DummyAnimation();

    // -------------------------------------------------------------
    // Async Handler
    // -------------------------------------------------------------

    final class H extends Handler {
        public static final int REPORT_FOCUS_CHANGE = 2;
        public static final int REPORT_LOSING_FOCUS = 3;
        public static final int ANIMATE = 4;
        public static final int ADD_STARTING = 5;
        public static final int REMOVE_STARTING = 6;
        public static final int FINISHED_STARTING = 7;
        public static final int REPORT_APPLICATION_TOKEN_WINDOWS = 8;
        public static final int WINDOW_FREEZE_TIMEOUT = 11;
        public static final int HOLD_SCREEN_CHANGED = 12;
        public static final int APP_TRANSITION_TIMEOUT = 13;
        public static final int PERSIST_ANIMATION_SCALE = 14;
        public static final int FORCE_GC = 15;
        public static final int ENABLE_SCREEN = 16;
        public static final int APP_FREEZE_TIMEOUT = 17;
        public static final int SEND_NEW_CONFIGURATION = 18;
        public static final int REPORT_WINDOWS_CHANGE = 19;
        public static final int DRAG_START_TIMEOUT = 20;
        public static final int DRAG_END_TIMEOUT = 21;
        public static final int REPORT_HARD_KEYBOARD_STATUS_CHANGE = 22;

        private Session mLastReportedHold;

        public H() {
        }

        @Override
        public void handleMessage(Message msg) {
            switch (msg.what) {
                case REPORT_FOCUS_CHANGE: {
                    WindowState lastFocus;
                    WindowState newFocus;

                    synchronized(mWindowMap) {
                        lastFocus = mLastFocus;
                        newFocus = mCurrentFocus;
                        if (lastFocus == newFocus) {
                            // Focus is not changing, so nothing to do.
                            return;
                        }
                        mLastFocus = newFocus;
                        //Slog.i(TAG, "Focus moving from " + lastFocus
                        //        + " to " + newFocus);
                        if (newFocus != null && lastFocus != null
                                && !newFocus.isDisplayedLw()) {
                            //Slog.i(TAG, "Delaying loss of focus...");
                            mLosingFocus.add(lastFocus);
                            lastFocus = null;
                        }
                    }

                    if (lastFocus != newFocus) {
                        //System.out.println("Changing focus from " + lastFocus
                        //                   + " to " + newFocus);
                        if (newFocus != null) {
                            try {
                                //Slog.i(TAG, "Gaining focus: " + newFocus);
                                newFocus.mClient.windowFocusChanged(true, mInTouchMode);
                            } catch (RemoteException e) {
                                // Ignore if process has died.
                            }
                            notifyFocusChanged();
                        }

                        if (lastFocus != null) {
                            try {
                                //Slog.i(TAG, "Losing focus: " + lastFocus);
                                lastFocus.mClient.windowFocusChanged(false, mInTouchMode);
                            } catch (RemoteException e) {
                                // Ignore if process has died.
                            }
                        }

                        mPolicy.focusChanged(lastFocus, newFocus);
                    }
                } break;

                case REPORT_LOSING_FOCUS: {
                    ArrayList<WindowState> losers;

                    synchronized(mWindowMap) {
                        losers = mLosingFocus;
                        mLosingFocus = new ArrayList<WindowState>();
                    }

                    final int N = losers.size();
                    for (int i=0; i<N; i++) {
                        try {
                            //Slog.i(TAG, "Losing delayed focus: " + losers.get(i));
                            losers.get(i).mClient.windowFocusChanged(false, mInTouchMode);
                        } catch (RemoteException e) {
                             // Ignore if process has died.
                        }
                    }
                } break;

                case ANIMATE: {
                    synchronized(mWindowMap) {
                        mAnimationPending = false;
                        performLayoutAndPlaceSurfacesLocked();
                    }
                } break;

                case ADD_STARTING: {
                    final AppWindowToken wtoken = (AppWindowToken)msg.obj;
                    final StartingData sd = wtoken.startingData;

                    if (sd == null) {
                        // Animation has been canceled... do nothing.
                        return;
                    }

                    if (DEBUG_STARTING_WINDOW) Slog.v(TAG, "Add starting "
                            + wtoken + ": pkg=" + sd.pkg);

                    View view = null;
                    try {
                        view = mPolicy.addStartingWindow(
                            wtoken.token, sd.pkg,
                            sd.theme, sd.nonLocalizedLabel, sd.labelRes,
                            sd.icon, sd.windowFlags);
                    } catch (Exception e) {
                        Slog.w(TAG, "Exception when adding starting window", e);
                    }

                    if (view != null) {
                        boolean abort = false;

                        synchronized(mWindowMap) {
                            if (wtoken.removed || wtoken.startingData == null) {
                                // If the window was successfully added, then
                                // we need to remove it.
                                if (wtoken.startingWindow != null) {
                                    if (DEBUG_STARTING_WINDOW) Slog.v(TAG,
                                            "Aborted starting " + wtoken
                                            + ": removed=" + wtoken.removed
                                            + " startingData=" + wtoken.startingData);
                                    wtoken.startingWindow = null;
                                    wtoken.startingData = null;
                                    abort = true;
                                }
                            } else {
                                wtoken.startingView = view;
                            }
                            if (DEBUG_STARTING_WINDOW && !abort) Slog.v(TAG,
                                    "Added starting " + wtoken
                                    + ": startingWindow="
                                    + wtoken.startingWindow + " startingView="
                                    + wtoken.startingView);
                        }

                        if (abort) {
                            try {
                                mPolicy.removeStartingWindow(wtoken.token, view);
                            } catch (Exception e) {
                                Slog.w(TAG, "Exception when removing starting window", e);
                            }
                        }
                    }
                } break;

                case REMOVE_STARTING: {
                    final AppWindowToken wtoken = (AppWindowToken)msg.obj;
                    IBinder token = null;
                    View view = null;
                    synchronized (mWindowMap) {
                        if (DEBUG_STARTING_WINDOW) Slog.v(TAG, "Remove starting "
                                + wtoken + ": startingWindow="
                                + wtoken.startingWindow + " startingView="
                                + wtoken.startingView);
                        if (wtoken.startingWindow != null) {
                            view = wtoken.startingView;
                            token = wtoken.token;
                            wtoken.startingData = null;
                            wtoken.startingView = null;
                            wtoken.startingWindow = null;
                        }
                    }
                    if (view != null) {
                        try {
                            mPolicy.removeStartingWindow(token, view);
                        } catch (Exception e) {
                            Slog.w(TAG, "Exception when removing starting window", e);
                        }
                    }
                } break;

                case FINISHED_STARTING: {
                    IBinder token = null;
                    View view = null;
                    while (true) {
                        synchronized (mWindowMap) {
                            final int N = mFinishedStarting.size();
                            if (N <= 0) {
                                break;
                            }
                            AppWindowToken wtoken = mFinishedStarting.remove(N-1);

                            if (DEBUG_STARTING_WINDOW) Slog.v(TAG,
                                    "Finished starting " + wtoken
                                    + ": startingWindow=" + wtoken.startingWindow
                                    + " startingView=" + wtoken.startingView);

                            if (wtoken.startingWindow == null) {
                                continue;
                            }

                            view = wtoken.startingView;
                            token = wtoken.token;
                            wtoken.startingData = null;
                            wtoken.startingView = null;
                            wtoken.startingWindow = null;
                        }

                        try {
                            mPolicy.removeStartingWindow(token, view);
                        } catch (Exception e) {
                            Slog.w(TAG, "Exception when removing starting window", e);
                        }
                    }
                } break;

                case REPORT_APPLICATION_TOKEN_WINDOWS: {
                    final AppWindowToken wtoken = (AppWindowToken)msg.obj;

                    boolean nowVisible = msg.arg1 != 0;
                    boolean nowGone = msg.arg2 != 0;

                    try {
                        if (DEBUG_VISIBILITY) Slog.v(
                                TAG, "Reporting visible in " + wtoken
                                + " visible=" + nowVisible
                                + " gone=" + nowGone);
                        if (nowVisible) {
                            wtoken.appToken.windowsVisible();
                        } else {
                            wtoken.appToken.windowsGone();
                        }
                    } catch (RemoteException ex) {
                    }
                } break;

                case WINDOW_FREEZE_TIMEOUT: {
                    synchronized (mWindowMap) {
                        Slog.w(TAG, "Window freeze timeout expired.");
                        int i = mWindows.size();
                        while (i > 0) {
                            i--;
                            WindowState w = mWindows.get(i);
                            if (w.mOrientationChanging) {
                                w.mOrientationChanging = false;
                                Slog.w(TAG, "Force clearing orientation change: " + w);
                            }
                        }
                        performLayoutAndPlaceSurfacesLocked();
                    }
                    break;
                }

                case HOLD_SCREEN_CHANGED: {
                    Session oldHold;
                    Session newHold;
                    synchronized (mWindowMap) {
                        oldHold = mLastReportedHold;
                        newHold = (Session)msg.obj;
                        mLastReportedHold = newHold;
                    }

                    if (oldHold != newHold) {
                        try {
                            if (oldHold != null) {
                                mBatteryStats.noteStopWakelock(oldHold.mUid, -1,
                                        "window",
                                        BatteryStats.WAKE_TYPE_WINDOW);
                            }
                            if (newHold != null) {
                                mBatteryStats.noteStartWakelock(newHold.mUid, -1,
                                        "window",
                                        BatteryStats.WAKE_TYPE_WINDOW);
                            }
                        } catch (RemoteException e) {
                        }
                    }
                    break;
                }

                case APP_TRANSITION_TIMEOUT: {
                    synchronized (mWindowMap) {
                        if (mNextAppTransition != WindowManagerPolicy.TRANSIT_UNSET) {
                            if (DEBUG_APP_TRANSITIONS) Slog.v(TAG,
                                    "*** APP TRANSITION TIMEOUT");
                            mAppTransitionReady = true;
                            mAppTransitionTimeout = true;
                            performLayoutAndPlaceSurfacesLocked();
                        }
                    }
                    break;
                }

                case PERSIST_ANIMATION_SCALE: {
                    Settings.System.putFloat(mContext.getContentResolver(),
                            Settings.System.WINDOW_ANIMATION_SCALE, mWindowAnimationScale);
                    Settings.System.putFloat(mContext.getContentResolver(),
                            Settings.System.TRANSITION_ANIMATION_SCALE, mTransitionAnimationScale);
                    break;
                }

                case FORCE_GC: {
                    synchronized(mWindowMap) {
                        if (mAnimationPending) {
                            // If we are animating, don't do the gc now but
                            // delay a bit so we don't interrupt the animation.
                            mH.sendMessageDelayed(mH.obtainMessage(H.FORCE_GC),
                                    2000);
                            return;
                        }
                        // If we are currently rotating the display, it will
                        // schedule a new message when done.
                        if (mDisplayFrozen) {
                            return;
                        }
                        mFreezeGcPending = 0;
                    }
                    Runtime.getRuntime().gc();
                    break;
                }

                case ENABLE_SCREEN: {
                    performEnableScreen();
                    break;
                }

                case APP_FREEZE_TIMEOUT: {
                    synchronized (mWindowMap) {
                        Slog.w(TAG, "App freeze timeout expired.");
                        int i = mAppTokens.size();
                        while (i > 0) {
                            i--;
                            AppWindowToken tok = mAppTokens.get(i);
                            if (tok.freezingScreen) {
                                Slog.w(TAG, "Force clearing freeze: " + tok);
                                unsetAppFreezingScreenLocked(tok, true, true);
                            }
                        }
                    }
                    break;
                }

                case SEND_NEW_CONFIGURATION: {
                    removeMessages(SEND_NEW_CONFIGURATION);
                    sendNewConfiguration();
                    break;
                }

                case REPORT_WINDOWS_CHANGE: {
                    if (mWindowsChanged) {
                        synchronized (mWindowMap) {
                            mWindowsChanged = false;
                        }
                        notifyWindowsChanged();
                    }
                    break;
                }

                case DRAG_START_TIMEOUT: {
                    IBinder win = (IBinder)msg.obj;
                    if (DEBUG_DRAG) {
                        Slog.w(TAG, "Timeout starting drag by win " + win);
                    }
                    synchronized (mWindowMap) {
                        // !!! TODO: ANR the app that has failed to start the drag in time
                        if (mDragState != null) {
                            mDragState.unregister();
                            mInputMonitor.updateInputWindowsLw(true /*force*/);
                            mDragState.reset();
                            mDragState = null;
                        }
                    }
                    break;
                }

                case DRAG_END_TIMEOUT: {
                    IBinder win = (IBinder)msg.obj;
                    if (DEBUG_DRAG) {
                        Slog.w(TAG, "Timeout ending drag to win " + win);
                    }
                    synchronized (mWindowMap) {
                        // !!! TODO: ANR the drag-receiving app
                        mDragState.mDragResult = false;
                        mDragState.endDragLw();
                    }
                    break;
                }

                case REPORT_HARD_KEYBOARD_STATUS_CHANGE: {
                    notifyHardKeyboardStatusChange();
                    break;
                }
            }
        }
    }

    // -------------------------------------------------------------
    // IWindowManager API
    // -------------------------------------------------------------

    public IWindowSession openSession(IInputMethodClient client,
            IInputContext inputContext) {
        if (client == null) throw new IllegalArgumentException("null client");
        if (inputContext == null) throw new IllegalArgumentException("null inputContext");
        Session session = new Session(this, client, inputContext);
        return session;
    }

    public boolean inputMethodClientHasFocus(IInputMethodClient client) {
        synchronized (mWindowMap) {
            // The focus for the client is the window immediately below
            // where we would place the input method window.
            int idx = findDesiredInputMethodWindowIndexLocked(false);
            WindowState imFocus;
            if (idx > 0) {
                imFocus = mWindows.get(idx-1);
                //Log.i(TAG, "Desired input method target: " + imFocus);
                //Log.i(TAG, "Current focus: " + this.mCurrentFocus);
                //Log.i(TAG, "Last focus: " + this.mLastFocus);
                if (imFocus != null) {
                    // This may be a starting window, in which case we still want
                    // to count it as okay.
                    if (imFocus.mAttrs.type == LayoutParams.TYPE_APPLICATION_STARTING
                            && imFocus.mAppToken != null) {
                        // The client has definitely started, so it really should
                        // have a window in this app token.  Let's look for it.
                        for (int i=0; i<imFocus.mAppToken.windows.size(); i++) {
                            WindowState w = imFocus.mAppToken.windows.get(i);
                            if (w != imFocus) {
                                //Log.i(TAG, "Switching to real app window: " + w);
                                imFocus = w;
                                break;
                            }
                        }
                    }
                    //Log.i(TAG, "IM target client: " + imFocus.mSession.mClient);
                    //if (imFocus.mSession.mClient != null) {
                    //    Log.i(TAG, "IM target client binder: " + imFocus.mSession.mClient.asBinder());
                    //    Log.i(TAG, "Requesting client binder: " + client.asBinder());
                    //}
                    if (imFocus.mSession.mClient != null &&
                            imFocus.mSession.mClient.asBinder() == client.asBinder()) {
                        return true;
                    }
                    
                    // Okay, how about this...  what is the current focus?
                    // It seems in some cases we may not have moved the IM
                    // target window, such as when it was in a pop-up window,
                    // so let's also look at the current focus.  (An example:
                    // go to Gmail, start searching so the keyboard goes up,
                    // press home.  Sometimes the IME won't go down.)
                    // Would be nice to fix this more correctly, but it's
                    // way at the end of a release, and this should be good enough.
                    if (mCurrentFocus != null && mCurrentFocus.mSession.mClient != null &&
                            mCurrentFocus.mSession.mClient.asBinder() == client.asBinder()) {
                        return true;
                    }
                }
            }
        }
        return false;
    }

    public void getDisplaySize(Point size) {
        synchronized(mWindowMap) {
            size.x = mCurDisplayWidth;
            size.y = mCurDisplayHeight;
        }
    }

    public int getMaximumSizeDimension() {
        synchronized(mWindowMap) {
            // Do this based on the raw screen size, until we are smarter.
            return mInitialDisplayWidth > mInitialDisplayHeight
                    ? mInitialDisplayWidth : mInitialDisplayHeight;
        }
    }

    // -------------------------------------------------------------
    // Internals
    // -------------------------------------------------------------

    final WindowState windowForClientLocked(Session session, IWindow client,
            boolean throwOnError) {
        return windowForClientLocked(session, client.asBinder(), throwOnError);
    }

    final WindowState windowForClientLocked(Session session, IBinder client,
            boolean throwOnError) {
        WindowState win = mWindowMap.get(client);
        if (localLOGV) Slog.v(
            TAG, "Looking up client " + client + ": " + win);
        if (win == null) {
            RuntimeException ex = new IllegalArgumentException(
                    "Requested window " + client + " does not exist");
            if (throwOnError) {
                throw ex;
            }
            Slog.w(TAG, "Failed looking up window", ex);
            return null;
        }
        if (session != null && win.mSession != session) {
            RuntimeException ex = new IllegalArgumentException(
                    "Requested window " + client + " is in session " +
                    win.mSession + ", not " + session);
            if (throwOnError) {
                throw ex;
            }
            Slog.w(TAG, "Failed looking up window", ex);
            return null;
        }

        return win;
    }

    final void rebuildAppWindowListLocked() {
        int NW = mWindows.size();
        int i;
        int lastWallpaper = -1;
        int numRemoved = 0;

        if (mRebuildTmp.length < NW) {
            mRebuildTmp = new WindowState[NW+10];
        }

        // First remove all existing app windows.
        i=0;
        while (i < NW) {
            WindowState w = mWindows.get(i);
            if (w.mAppToken != null) {
                WindowState win = mWindows.remove(i);
                win.mRebuilding = true;
                mRebuildTmp[numRemoved] = win;
                mWindowsChanged = true;
                if (DEBUG_WINDOW_MOVEMENT) Slog.v(TAG,
                        "Rebuild removing window: " + win);
                NW--;
                numRemoved++;
                continue;
            } else if (w.mAttrs.type == WindowManager.LayoutParams.TYPE_WALLPAPER
                    && lastWallpaper == i-1) {
                lastWallpaper = i;
            }
            i++;
        }

        // The wallpaper window(s) typically live at the bottom of the stack,
        // so skip them before adding app tokens.
        lastWallpaper++;
        i = lastWallpaper;

        // First add all of the exiting app tokens...  these are no longer
        // in the main app list, but still have windows shown.  We put them
        // in the back because now that the animation is over we no longer
        // will care about them.
        int NT = mExitingAppTokens.size();
        for (int j=0; j<NT; j++) {
            i = reAddAppWindowsLocked(i, mExitingAppTokens.get(j));
        }

        // And add in the still active app tokens in Z order.
        NT = mAppTokens.size();
        for (int j=0; j<NT; j++) {
            i = reAddAppWindowsLocked(i, mAppTokens.get(j));
        }

        i -= lastWallpaper;
        if (i != numRemoved) {
            Slog.w(TAG, "Rebuild removed " + numRemoved
                    + " windows but added " + i);
            for (i=0; i<numRemoved; i++) {
                WindowState ws = mRebuildTmp[i];
                if (ws.mRebuilding) {
                    StringWriter sw = new StringWriter();
                    PrintWriter pw = new PrintWriter(sw);
                    ws.dump(pw, "");
                    pw.flush();
                    Slog.w(TAG, "This window was lost: " + ws);
                    Slog.w(TAG, sw.toString());
                }
            }
            Slog.w(TAG, "Current app token list:");
            dumpAppTokensLocked();
            Slog.w(TAG, "Final window list:");
            dumpWindowsLocked();
        }
    }

    private final void assignLayersLocked() {
        int N = mWindows.size();
        int curBaseLayer = 0;
        int curLayer = 0;
        int i;

        if (DEBUG_LAYERS) {
            RuntimeException here = new RuntimeException("here");
            here.fillInStackTrace();
            Log.v(TAG, "Assigning layers", here);
        }

        for (i=0; i<N; i++) {
            WindowState w = mWindows.get(i);
            if (w.mBaseLayer == curBaseLayer || w.mIsImWindow
                    || (i > 0 && w.mIsWallpaper)) {
                curLayer += WINDOW_LAYER_MULTIPLIER;
                w.mLayer = curLayer;
            } else {
                curBaseLayer = curLayer = w.mBaseLayer;
                w.mLayer = curLayer;
            }
            if (w.mTargetAppToken != null) {
                w.mAnimLayer = w.mLayer + w.mTargetAppToken.animLayerAdjustment;
            } else if (w.mAppToken != null) {
                w.mAnimLayer = w.mLayer + w.mAppToken.animLayerAdjustment;
            } else {
                w.mAnimLayer = w.mLayer;
            }
            if (w.mIsImWindow) {
                w.mAnimLayer += mInputMethodAnimLayerAdjustment;
            } else if (w.mIsWallpaper) {
                w.mAnimLayer += mWallpaperAnimLayerAdjustment;
            }
            if (DEBUG_LAYERS) Slog.v(TAG, "Assign layer " + w + ": "
                    + w.mAnimLayer);
            //System.out.println(
            //    "Assigned layer " + curLayer + " to " + w.mClient.asBinder());
        }
    }

    private boolean mInLayout = false;
    private final void performLayoutAndPlaceSurfacesLocked() {
        if (mInLayout) {
            if (DEBUG) {
                throw new RuntimeException("Recursive call!");
            }
            Slog.w(TAG, "performLayoutAndPlaceSurfacesLocked called while in layout");
            return;
        }

        if (mWaitingForConfig) {
            // Our configuration has changed (most likely rotation), but we
            // don't yet have the complete configuration to report to
            // applications.  Don't do any window layout until we have it.
            return;
        }
        
        if (mDisplay == null) {
            // Not yet initialized, nothing to do.
            return;
        }

        mInLayout = true;
        boolean recoveringMemory = false;
        
        try {
            if (mForceRemoves != null) {
                recoveringMemory = true;
                // Wait a little bit for things to settle down, and off we go.
                for (int i=0; i<mForceRemoves.size(); i++) {
                    WindowState ws = mForceRemoves.get(i);
                    Slog.i(TAG, "Force removing: " + ws);
                    removeWindowInnerLocked(ws.mSession, ws);
                }
                mForceRemoves = null;
                Slog.w(TAG, "Due to memory failure, waiting a bit for next layout");
                Object tmp = new Object();
                synchronized (tmp) {
                    try {
                        tmp.wait(250);
                    } catch (InterruptedException e) {
                    }
                }
            }
        } catch (RuntimeException e) {
            Slog.e(TAG, "Unhandled exception while force removing for memory", e);
        }
        
        try {
            performLayoutAndPlaceSurfacesLockedInner(recoveringMemory);

            int N = mPendingRemove.size();
            if (N > 0) {
                if (mPendingRemoveTmp.length < N) {
                    mPendingRemoveTmp = new WindowState[N+10];
                }
                mPendingRemove.toArray(mPendingRemoveTmp);
                mPendingRemove.clear();
                for (int i=0; i<N; i++) {
                    WindowState w = mPendingRemoveTmp[i];
                    removeWindowInnerLocked(w.mSession, w);
                }

                mInLayout = false;
                assignLayersLocked();
                mLayoutNeeded = true;
                performLayoutAndPlaceSurfacesLocked();

            } else {
                mInLayout = false;
                if (mLayoutNeeded) {
                    requestAnimationLocked(0);
                }
            }
            if (mWindowsChanged && !mWindowChangeListeners.isEmpty()) {
                mH.removeMessages(H.REPORT_WINDOWS_CHANGE);
                mH.sendMessage(mH.obtainMessage(H.REPORT_WINDOWS_CHANGE));
            }
        } catch (RuntimeException e) {
            mInLayout = false;
            Slog.e(TAG, "Unhandled exception while layout out windows", e);
        }
    }

    private final int performLayoutLockedInner(boolean initial, boolean updateInputWindows) {
        if (!mLayoutNeeded) {
            return 0;
        }
        
        mLayoutNeeded = false;
        
        final int dw = mCurDisplayWidth;
        final int dh = mCurDisplayHeight;

        final int innerDw = mPolicy.getNonDecorDisplayWidth(dw);
        final int innerDh = mPolicy.getNonDecorDisplayHeight(dh);

        final int N = mWindows.size();
        int i;

        if (DEBUG_LAYOUT) Slog.v(TAG, "performLayout: needed="
                + mLayoutNeeded + " dw=" + dw + " dh=" + dh);
        
        mPolicy.beginLayoutLw(dw, dh);

        int seq = mLayoutSeq+1;
        if (seq < 0) seq = 0;
        mLayoutSeq = seq;
        
        // First perform layout of any root windows (not attached
        // to another window).
        int topAttached = -1;
        for (i = N-1; i >= 0; i--) {
            WindowState win = mWindows.get(i);

            // Don't do layout of a window if it is not visible, or
            // soon won't be visible, to avoid wasting time and funky
            // changes while a window is animating away.
            final AppWindowToken atoken = win.mAppToken;
            final boolean gone = win.mViewVisibility == View.GONE
                    || !win.mRelayoutCalled
                    || (atoken == null && win.mRootToken.hidden)
                    || (atoken != null && atoken.hiddenRequested)
                    || win.mAttachedHidden
                    || win.mExiting || win.mDestroying;

            if (DEBUG_LAYOUT && !win.mLayoutAttached) {
                Slog.v(TAG, "First pass " + win
                        + ": gone=" + gone + " mHaveFrame=" + win.mHaveFrame
                        + " mLayoutAttached=" + win.mLayoutAttached);
                if (gone) Slog.v(TAG, "  (mViewVisibility="
                        + win.mViewVisibility + " mRelayoutCalled="
                        + win.mRelayoutCalled + " hidden="
                        + win.mRootToken.hidden + " hiddenRequested="
                        + (atoken != null && atoken.hiddenRequested)
                        + " mAttachedHidden=" + win.mAttachedHidden);
            }
            
            // If this view is GONE, then skip it -- keep the current
            // frame, and let the caller know so they can ignore it
            // if they want.  (We do the normal layout for INVISIBLE
            // windows, since that means "perform layout as normal,
            // just don't display").
            if (!gone || !win.mHaveFrame) {
                if (!win.mLayoutAttached) {
                    if (initial) {
                        //Slog.i(TAG, "Window " + this + " clearing mContentChanged - initial");
                        win.mContentChanged = false;
                    }
                    win.prelayout();
                    mPolicy.layoutWindowLw(win, win.mAttrs, null);
                    win.evalNeedsBackgroundFiller(innerDw, innerDh);
                    win.mLayoutSeq = seq;
                    if (DEBUG_LAYOUT) Slog.v(TAG, "-> mFrame="
                            + win.mFrame + " mContainingFrame="
                            + win.mContainingFrame + " mDisplayFrame="
                            + win.mDisplayFrame);
                } else {
                    if (topAttached < 0) topAttached = i;
                }
            }
        }

        // Now perform layout of attached windows, which usually
        // depend on the position of the window they are attached to.
        // XXX does not deal with windows that are attached to windows
        // that are themselves attached.
        for (i = topAttached; i >= 0; i--) {
            WindowState win = mWindows.get(i);

            if (win.mLayoutAttached) {
                if (DEBUG_LAYOUT) Slog.v(TAG, "Second pass " + win
                        + " mHaveFrame=" + win.mHaveFrame
                        + " mViewVisibility=" + win.mViewVisibility
                        + " mRelayoutCalled=" + win.mRelayoutCalled);
                // If this view is GONE, then skip it -- keep the current
                // frame, and let the caller know so they can ignore it
                // if they want.  (We do the normal layout for INVISIBLE
                // windows, since that means "perform layout as normal,
                // just don't display").
                if ((win.mViewVisibility != View.GONE && win.mRelayoutCalled)
                        || !win.mHaveFrame) {
                    if (initial) {
                        //Slog.i(TAG, "Window " + this + " clearing mContentChanged - initial");
                        win.mContentChanged = false;
                    }
                    win.prelayout();
                    mPolicy.layoutWindowLw(win, win.mAttrs, win.mAttachedWindow);
                    win.evalNeedsBackgroundFiller(innerDw, innerDh);
                    win.mLayoutSeq = seq;
                    if (DEBUG_LAYOUT) Slog.v(TAG, "-> mFrame="
                            + win.mFrame + " mContainingFrame="
                            + win.mContainingFrame + " mDisplayFrame="
                            + win.mDisplayFrame);
                }
            }
        }
        
        // Window frames may have changed.  Tell the input dispatcher about it.
        mInputMonitor.setUpdateInputWindowsNeededLw();
        if (updateInputWindows) {
            mInputMonitor.updateInputWindowsLw(false /*force*/);
        }

        return mPolicy.finishLayoutLw();
    }

    // "Something has changed!  Let's make it correct now."
    private final void performLayoutAndPlaceSurfacesLockedInner(
            boolean recoveringMemory) {
        if (mDisplay == null) {
            Slog.i(TAG, "skipping performLayoutAndPlaceSurfacesLockedInner with no mDisplay");
            return;
        }

        final long currentTime = SystemClock.uptimeMillis();
        final int dw = mCurDisplayWidth;
        final int dh = mCurDisplayHeight;

        final int innerDw = mPolicy.getNonDecorDisplayWidth(dw);
        final int innerDh = mPolicy.getNonDecorDisplayHeight(dh);

        int i;

        if (mFocusMayChange) {
            mFocusMayChange = false;
            updateFocusedWindowLocked(UPDATE_FOCUS_WILL_PLACE_SURFACES,
                    false /*updateInputWindows*/);
        }
        
        // Initialize state of exiting tokens.
        for (i=mExitingTokens.size()-1; i>=0; i--) {
            mExitingTokens.get(i).hasVisible = false;
        }

        // Initialize state of exiting applications.
        for (i=mExitingAppTokens.size()-1; i>=0; i--) {
            mExitingAppTokens.get(i).hasVisible = false;
        }

        boolean orientationChangeComplete = true;
        Session holdScreen = null;
        float screenBrightness = -1;
        float buttonBrightness = -1;
        boolean focusDisplayed = false;
        boolean animating = false;
        boolean createWatermark = false;
        boolean updateRotation = false;
        boolean screenRotationFinished = false;

        if (mFxSession == null) {
            mFxSession = new SurfaceSession();
            createWatermark = true;
        }

        if (SHOW_TRANSACTIONS) Slog.i(TAG, ">>> OPEN TRANSACTION performLayoutAndPlaceSurfaces");

        Surface.openTransaction();

        if (createWatermark) {
            createWatermark();
        }
        if (mWatermark != null) {
            mWatermark.positionSurface(dw, dh);
        }
        if (mStrictModeFlash != null) {
            mStrictModeFlash.positionSurface(dw, dh);
        }

        try {
            boolean wallpaperForceHidingChanged = false;
            int repeats = 0;
            int changes = 0;
            
            do {
                repeats++;
                if (repeats > 6) {
                    Slog.w(TAG, "Animation repeat aborted after too many iterations");
                    mLayoutNeeded = false;
                    break;
                }
                
                if ((changes&(WindowManagerPolicy.FINISH_LAYOUT_REDO_WALLPAPER
                        | WindowManagerPolicy.FINISH_LAYOUT_REDO_CONFIG
                        | WindowManagerPolicy.FINISH_LAYOUT_REDO_LAYOUT)) != 0) {
                    if ((changes&WindowManagerPolicy.FINISH_LAYOUT_REDO_WALLPAPER) != 0) {
                        if ((adjustWallpaperWindowsLocked()&ADJUST_WALLPAPER_LAYERS_CHANGED) != 0) {
                            assignLayersLocked();
                            mLayoutNeeded = true;
                        }
                    }
                    if ((changes&WindowManagerPolicy.FINISH_LAYOUT_REDO_CONFIG) != 0) {
                        if (DEBUG_LAYOUT) Slog.v(TAG, "Computing new config from layout");
                        if (updateOrientationFromAppTokensLocked(true)) {
                            mLayoutNeeded = true;
                            mH.sendEmptyMessage(H.SEND_NEW_CONFIGURATION);
                        }
                    }
                    if ((changes&WindowManagerPolicy.FINISH_LAYOUT_REDO_LAYOUT) != 0) {
                        mLayoutNeeded = true;
                    }
                }
                
                // FIRST LOOP: Perform a layout, if needed.
                if (repeats < 4) {
                    changes = performLayoutLockedInner(repeats == 0, false /*updateInputWindows*/);
                    if (changes != 0) {
                        continue;
                    }
                } else {
                    Slog.w(TAG, "Layout repeat skipped after too many iterations");
                    changes = 0;
                }
                
                final int transactionSequence = ++mTransactionSequence;

                // Update animations of all applications, including those
                // associated with exiting/removed apps
                boolean tokensAnimating = false;
                final int NAT = mAppTokens.size();
                for (i=0; i<NAT; i++) {
                    if (mAppTokens.get(i).stepAnimationLocked(currentTime,
                            innerDw, innerDh)) {
                        tokensAnimating = true;
                    }
                }
                final int NEAT = mExitingAppTokens.size();
                for (i=0; i<NEAT; i++) {
                    if (mExitingAppTokens.get(i).stepAnimationLocked(currentTime,
                            innerDw, innerDh)) {
                        tokensAnimating = true;
                    }
                }

                // SECOND LOOP: Execute animations and update visibility of windows.
                
                if (DEBUG_APP_TRANSITIONS) Slog.v(TAG, "*** ANIM STEP: seq="
                        + transactionSequence + " tokensAnimating="
                        + tokensAnimating);
                        
                animating = tokensAnimating;

                if (mScreenRotationAnimation != null) {
                    if (mScreenRotationAnimation.isAnimating()) {
                        if (mScreenRotationAnimation.stepAnimation(currentTime)) {
                            animating = true;
                        } else {
                            screenRotationFinished = true;
                            updateRotation = true;
                        }
                    }
                }

                boolean tokenMayBeDrawn = false;
                boolean wallpaperMayChange = false;
                boolean forceHiding = false;
                WindowState windowDetachedWallpaper = null;
                WindowState windowAnimationBackground = null;
                int windowAnimationBackgroundColor = 0;

                mPolicy.beginAnimationLw(dw, dh);

                final int N = mWindows.size();

                for (i=N-1; i>=0; i--) {
                    WindowState w = mWindows.get(i);

                    final WindowManager.LayoutParams attrs = w.mAttrs;

                    if (w.mSurface != null) {
                        // Take care of the window being ready to display.
                        if (w.commitFinishDrawingLocked(currentTime)) {
                            if ((w.mAttrs.flags
                                    & WindowManager.LayoutParams.FLAG_SHOW_WALLPAPER) != 0) {
                                if (DEBUG_WALLPAPER) Slog.v(TAG,
                                        "First draw done in potential wallpaper target " + w);
                                wallpaperMayChange = true;
                            }
                        }

                        final boolean wasAnimating = w.mAnimating;

                        int animDw = innerDw;
                        int animDh = innerDh;

                        // If the window has moved due to its containing
                        // content frame changing, then we'd like to animate
                        // it.  The checks here are ordered by what is least
                        // likely to be true first.
                        if (w.shouldAnimateMove()) {
                            // Frame has moved, containing content frame
                            // has also moved, and we're not currently animating...
                            // let's do something.
                            Animation a = AnimationUtils.loadAnimation(mContext,
                                    com.android.internal.R.anim.window_move_from_decor);
                            w.setAnimation(a);
                            animDw = w.mLastFrame.left - w.mFrame.left;
                            animDh = w.mLastFrame.top - w.mFrame.top;
                        }

                        // Execute animation.
                        final boolean nowAnimating = w.stepAnimationLocked(currentTime,
                                animDw, animDh);

                        // If this window is animating, make a note that we have
                        // an animating window and take care of a request to run
                        // a detached wallpaper animation.
                        if (nowAnimating) {
                            if (w.mAnimation != null) {
                                if (w.mAnimation.getDetachWallpaper()) {
                                    windowDetachedWallpaper = w;
                                }
                                if (w.mAnimation.getBackgroundColor() != 0) {
                                    windowAnimationBackground = w;
                                    windowAnimationBackgroundColor =
                                            w.mAnimation.getBackgroundColor();
                                }
                            }
                            animating = true;
                        }

                        // If this window's app token is running a detached wallpaper
                        // animation, make a note so we can ensure the wallpaper is
                        // displayed behind it.
                        if (w.mAppToken != null && w.mAppToken.animation != null) {
                            if (w.mAppToken.animation.getDetachWallpaper()) {
                                windowDetachedWallpaper = w;
                            }
                            if (w.mAppToken.animation.getBackgroundColor() != 0) {
                                windowAnimationBackground = w;
                                windowAnimationBackgroundColor =
                                        w.mAppToken.animation.getBackgroundColor();
                            }
                        }

                        if (wasAnimating && !w.mAnimating && mWallpaperTarget == w) {
                            wallpaperMayChange = true;
                        }

                        if (mPolicy.doesForceHide(w, attrs)) {
                            if (!wasAnimating && nowAnimating) {
                                if (DEBUG_VISIBILITY) Slog.v(TAG,
                                        "Animation started that could impact force hide: "
                                        + w);
                                wallpaperForceHidingChanged = true;
                                mFocusMayChange = true;
                            } else if (w.isReadyForDisplay() && w.mAnimation == null) {
                                forceHiding = true;
                            }
                        } else if (mPolicy.canBeForceHidden(w, attrs)) {
                            boolean changed;
                            if (forceHiding) {
                                changed = w.hideLw(false, false);
                                if (DEBUG_VISIBILITY && changed) Slog.v(TAG,
                                        "Now policy hidden: " + w);
                            } else {
                                changed = w.showLw(false, false);
                                if (DEBUG_VISIBILITY && changed) Slog.v(TAG,
                                        "Now policy shown: " + w);
                                if (changed) {
                                    if (wallpaperForceHidingChanged
                                            && w.isVisibleNow() /*w.isReadyForDisplay()*/) {
                                        // Assume we will need to animate.  If
                                        // we don't (because the wallpaper will
                                        // stay with the lock screen), then we will
                                        // clean up later.
                                        Animation a = mPolicy.createForceHideEnterAnimation();
                                        if (a != null) {
                                            w.setAnimation(a);
                                        }
                                    }
                                    if (mCurrentFocus == null ||
                                            mCurrentFocus.mLayer < w.mLayer) {
                                        // We are showing on to of the current
                                        // focus, so re-evaluate focus to make
                                        // sure it is correct.
                                        mFocusMayChange = true;
                                    }
                                }
                            }
                            if (changed && (attrs.flags
                                    & WindowManager.LayoutParams.FLAG_SHOW_WALLPAPER) != 0) {
                                wallpaperMayChange = true;
                            }
                        }

                        mPolicy.animatingWindowLw(w, attrs);
                    }

                    final AppWindowToken atoken = w.mAppToken;
                    if (atoken != null && (!atoken.allDrawn || atoken.freezingScreen)) {
                        if (atoken.lastTransactionSequence != transactionSequence) {
                            atoken.lastTransactionSequence = transactionSequence;
                            atoken.numInterestingWindows = atoken.numDrawnWindows = 0;
                            atoken.startingDisplayed = false;
                        }
                        if ((w.isOnScreen() || w.mAttrs.type
                                == WindowManager.LayoutParams.TYPE_BASE_APPLICATION)
                                && !w.mExiting && !w.mDestroying) {
                            if (DEBUG_VISIBILITY || DEBUG_ORIENTATION) {
                                Slog.v(TAG, "Eval win " + w + ": isDrawn="
                                        + w.isDrawnLw()
                                        + ", isAnimating=" + w.isAnimating());
                                if (!w.isDrawnLw()) {
                                    Slog.v(TAG, "Not displayed: s=" + w.mSurface
                                            + " pv=" + w.mPolicyVisibility
                                            + " dp=" + w.mDrawPending
                                            + " cdp=" + w.mCommitDrawPending
                                            + " ah=" + w.mAttachedHidden
                                            + " th=" + atoken.hiddenRequested
                                            + " a=" + w.mAnimating);
                                }
                            }
                            if (w != atoken.startingWindow) {
                                if (!atoken.freezingScreen || !w.mAppFreezing) {
                                    atoken.numInterestingWindows++;
                                    if (w.isDrawnLw()) {
                                        atoken.numDrawnWindows++;
                                        if (DEBUG_VISIBILITY || DEBUG_ORIENTATION) Slog.v(TAG,
                                                "tokenMayBeDrawn: " + atoken
                                                + " freezingScreen=" + atoken.freezingScreen
                                                + " mAppFreezing=" + w.mAppFreezing);
                                        tokenMayBeDrawn = true;
                                    }
                                }
                            } else if (w.isDrawnLw()) {
                                atoken.startingDisplayed = true;
                            }
                        }
                    } else if (w.mReadyToShow) {
                        w.performShowLocked();
                    }
                }

                changes |= mPolicy.finishAnimationLw();

                if (tokenMayBeDrawn) {
                    // See if any windows have been drawn, so they (and others
                    // associated with them) can now be shown.
                    final int NT = mAppTokens.size();
                    for (i=0; i<NT; i++) {
                        AppWindowToken wtoken = mAppTokens.get(i);
                        if (wtoken.freezingScreen) {
                            int numInteresting = wtoken.numInterestingWindows;
                            if (numInteresting > 0 && wtoken.numDrawnWindows >= numInteresting) {
                                if (DEBUG_VISIBILITY) Slog.v(TAG,
                                        "allDrawn: " + wtoken
                                        + " interesting=" + numInteresting
                                        + " drawn=" + wtoken.numDrawnWindows);
                                wtoken.showAllWindowsLocked();
                                unsetAppFreezingScreenLocked(wtoken, false, true);
                                orientationChangeComplete = true;
                            }
                        } else if (!wtoken.allDrawn) {
                            int numInteresting = wtoken.numInterestingWindows;
                            if (numInteresting > 0 && wtoken.numDrawnWindows >= numInteresting) {
                                if (DEBUG_VISIBILITY) Slog.v(TAG,
                                        "allDrawn: " + wtoken
                                        + " interesting=" + numInteresting
                                        + " drawn=" + wtoken.numDrawnWindows);
                                wtoken.allDrawn = true;
                                changes |= PhoneWindowManager.FINISH_LAYOUT_REDO_ANIM;

                                // We can now show all of the drawn windows!
                                if (!mOpeningApps.contains(wtoken)) {
                                    wtoken.showAllWindowsLocked();
                                }
                            }
                        }
                    }
                }

                // If we are ready to perform an app transition, check through
                // all of the app tokens to be shown and see if they are ready
                // to go.
                if (mAppTransitionReady) {
                    int NN = mOpeningApps.size();
                    boolean goodToGo = true;
                    if (DEBUG_APP_TRANSITIONS) Slog.v(TAG,
                            "Checking " + NN + " opening apps (frozen="
                            + mDisplayFrozen + " timeout="
                            + mAppTransitionTimeout + ")...");
                    if (!mDisplayFrozen && !mAppTransitionTimeout) {
                        // If the display isn't frozen, wait to do anything until
                        // all of the apps are ready.  Otherwise just go because
                        // we'll unfreeze the display when everyone is ready.
                        for (i=0; i<NN && goodToGo; i++) {
                            AppWindowToken wtoken = mOpeningApps.get(i);
                            if (DEBUG_APP_TRANSITIONS) Slog.v(TAG,
                                    "Check opening app" + wtoken + ": allDrawn="
                                    + wtoken.allDrawn + " startingDisplayed="
                                    + wtoken.startingDisplayed);
                            if (!wtoken.allDrawn && !wtoken.startingDisplayed
                                    && !wtoken.startingMoved) {
                                goodToGo = false;
                            }
                        }
                    }
                    if (goodToGo) {
                        if (DEBUG_APP_TRANSITIONS) Slog.v(TAG, "**** GOOD TO GO");
                        int transit = mNextAppTransition;
                        if (mSkipAppTransitionAnimation) {
                            transit = WindowManagerPolicy.TRANSIT_UNSET;
                        }
                        mNextAppTransition = WindowManagerPolicy.TRANSIT_UNSET;
                        mAppTransitionReady = false;
                        mAppTransitionRunning = true;
                        mAppTransitionTimeout = false;
                        mStartingIconInTransition = false;
                        mSkipAppTransitionAnimation = false;

                        mH.removeMessages(H.APP_TRANSITION_TIMEOUT);

                        // If there are applications waiting to come to the
                        // top of the stack, now is the time to move their windows.
                        // (Note that we don't do apps going to the bottom
                        // here -- we want to keep their windows in the old
                        // Z-order until the animation completes.)
                        if (mToTopApps.size() > 0) {
                            NN = mAppTokens.size();
                            for (i=0; i<NN; i++) {
                                AppWindowToken wtoken = mAppTokens.get(i);
                                if (wtoken.sendingToTop) {
                                    wtoken.sendingToTop = false;
                                    moveAppWindowsLocked(wtoken, NN, false);
                                }
                            }
                            mToTopApps.clear();
                        }

                        WindowState oldWallpaper = mWallpaperTarget;

                        adjustWallpaperWindowsLocked();
                        wallpaperMayChange = false;

                        // The top-most window will supply the layout params,
                        // and we will determine it below.
                        LayoutParams animLp = null;
                        int bestAnimLayer = -1;
                        boolean fullscreenAnim = false;
                        boolean needBgFiller = false;

                        if (DEBUG_APP_TRANSITIONS) Slog.v(TAG,
                                "New wallpaper target=" + mWallpaperTarget
                                + ", lower target=" + mLowerWallpaperTarget
                                + ", upper target=" + mUpperWallpaperTarget);
                        int foundWallpapers = 0;
                        // Do a first pass through the tokens for two
                        // things:
                        // (1) Determine if both the closing and opening
                        // app token sets are wallpaper targets, in which
                        // case special animations are needed
                        // (since the wallpaper needs to stay static
                        // behind them).
                        // (2) Find the layout params of the top-most
                        // application window in the tokens, which is
                        // what will control the animation theme.
                        final int NC = mClosingApps.size();
                        NN = NC + mOpeningApps.size();
                        for (i=0; i<NN; i++) {
                            AppWindowToken wtoken;
                            int mode;
                            if (i < NC) {
                                wtoken = mClosingApps.get(i);
                                mode = 1;
                            } else {
                                wtoken = mOpeningApps.get(i-NC);
                                mode = 2;
                            }
                            if (mLowerWallpaperTarget != null) {
                                if (mLowerWallpaperTarget.mAppToken == wtoken
                                        || mUpperWallpaperTarget.mAppToken == wtoken) {
                                    foundWallpapers |= mode;
                                }
                            }
                            if (wtoken.appFullscreen) {
                                WindowState ws = wtoken.findMainWindow();
                                if (ws != null) {
                                    // If this is a compatibility mode
                                    // window, we will always use its anim.
                                    if (ws.mNeedsBackgroundFiller) {
                                        animLp = ws.mAttrs;
                                        bestAnimLayer = Integer.MAX_VALUE;
                                        needBgFiller = true;
                                    } else if (!fullscreenAnim || ws.mLayer > bestAnimLayer) {
                                        animLp = ws.mAttrs;
                                        bestAnimLayer = ws.mLayer;
                                    }
                                    fullscreenAnim = true;
                                }
                            } else if (!fullscreenAnim) {
                                WindowState ws = wtoken.findMainWindow();
                                if (ws != null) {
                                    if (ws.mLayer > bestAnimLayer) {
                                        animLp = ws.mAttrs;
                                        bestAnimLayer = ws.mLayer;
                                    }
                                }
                            }
                        }

                        if (foundWallpapers == 3) {
                            if (DEBUG_APP_TRANSITIONS) Slog.v(TAG,
                                    "Wallpaper animation!");
                            switch (transit) {
                                case WindowManagerPolicy.TRANSIT_ACTIVITY_OPEN:
                                case WindowManagerPolicy.TRANSIT_TASK_OPEN:
                                case WindowManagerPolicy.TRANSIT_TASK_TO_FRONT:
                                    transit = WindowManagerPolicy.TRANSIT_WALLPAPER_INTRA_OPEN;
                                    break;
                                case WindowManagerPolicy.TRANSIT_ACTIVITY_CLOSE:
                                case WindowManagerPolicy.TRANSIT_TASK_CLOSE:
                                case WindowManagerPolicy.TRANSIT_TASK_TO_BACK:
                                    transit = WindowManagerPolicy.TRANSIT_WALLPAPER_INTRA_CLOSE;
                                    break;
                            }
                            if (DEBUG_APP_TRANSITIONS) Slog.v(TAG,
                                    "New transit: " + transit);
                        } else if (oldWallpaper != null) {
                            // We are transitioning from an activity with
                            // a wallpaper to one without.
                            transit = WindowManagerPolicy.TRANSIT_WALLPAPER_CLOSE;
                            if (DEBUG_APP_TRANSITIONS) Slog.v(TAG,
                                    "New transit away from wallpaper: " + transit);
                        } else if (mWallpaperTarget != null) {
                            // We are transitioning from an activity without
                            // a wallpaper to now showing the wallpaper
                            transit = WindowManagerPolicy.TRANSIT_WALLPAPER_OPEN;
                            if (DEBUG_APP_TRANSITIONS) Slog.v(TAG,
                                    "New transit into wallpaper: " + transit);
                        }

                        // If all closing windows are obscured, then there is
                        // no need to do an animation.  This is the case, for
                        // example, when this transition is being done behind
                        // the lock screen.
                        if (!mPolicy.allowAppAnimationsLw()) {
                            animLp = null;
                        }
                        
                        NN = mOpeningApps.size();
                        for (i=0; i<NN; i++) {
                            AppWindowToken wtoken = mOpeningApps.get(i);
                            if (DEBUG_APP_TRANSITIONS) Slog.v(TAG,
                                    "Now opening app" + wtoken);
                            wtoken.reportedVisible = false;
                            wtoken.inPendingTransaction = false;
                            wtoken.animation = null;
                            setTokenVisibilityLocked(wtoken, animLp, true,
                                    transit, false, needBgFiller);
                            wtoken.updateReportedVisibilityLocked();
                            wtoken.waitingToShow = false;
                            wtoken.showAllWindowsLocked();
                        }
                        NN = mClosingApps.size();
                        for (i=0; i<NN; i++) {
                            AppWindowToken wtoken = mClosingApps.get(i);
                            if (DEBUG_APP_TRANSITIONS) Slog.v(TAG,
                                    "Now closing app" + wtoken);
                            wtoken.inPendingTransaction = false;
                            wtoken.animation = null;
                            setTokenVisibilityLocked(wtoken, animLp, false,
                                    transit, false, needBgFiller);
                            wtoken.updateReportedVisibilityLocked();
                            wtoken.waitingToHide = false;
                            // Force the allDrawn flag, because we want to start
                            // this guy's animations regardless of whether it's
                            // gotten drawn.
                            wtoken.allDrawn = true;
                        }

                        mNextAppTransitionPackage = null;

                        mOpeningApps.clear();
                        mClosingApps.clear();

                        // This has changed the visibility of windows, so perform
                        // a new layout to get them all up-to-date.
                        changes |= PhoneWindowManager.FINISH_LAYOUT_REDO_LAYOUT
                                | WindowManagerPolicy.FINISH_LAYOUT_REDO_CONFIG;
                        mLayoutNeeded = true;
                        if (!moveInputMethodWindowsIfNeededLocked(true)) {
                            assignLayersLocked();
                        }
                        updateFocusedWindowLocked(UPDATE_FOCUS_PLACING_SURFACES,
                                false /*updateInputWindows*/);
                        mFocusMayChange = false;
                    }
                }

                int adjResult = 0;

                if (!animating && mAppTransitionRunning) {
                    // We have finished the animation of an app transition.  To do
                    // this, we have delayed a lot of operations like showing and
                    // hiding apps, moving apps in Z-order, etc.  The app token list
                    // reflects the correct Z-order, but the window list may now
                    // be out of sync with it.  So here we will just rebuild the
                    // entire app window list.  Fun!
                    mAppTransitionRunning = false;
                    // Clear information about apps that were moving.
                    mToBottomApps.clear();

                    rebuildAppWindowListLocked();
                    changes |= PhoneWindowManager.FINISH_LAYOUT_REDO_LAYOUT;
                    adjResult |= ADJUST_WALLPAPER_LAYERS_CHANGED;
                    moveInputMethodWindowsIfNeededLocked(false);
                    wallpaperMayChange = true;
                    // Since the window list has been rebuilt, focus might
                    // have to be recomputed since the actual order of windows
                    // might have changed again.
                    mFocusMayChange = true;
                }

                if (wallpaperForceHidingChanged && changes == 0 && !mAppTransitionReady) {
                    // At this point, there was a window with a wallpaper that
                    // was force hiding other windows behind it, but now it
                    // is going away.  This may be simple -- just animate
                    // away the wallpaper and its window -- or it may be
                    // hard -- the wallpaper now needs to be shown behind
                    // something that was hidden.
                    WindowState oldWallpaper = mWallpaperTarget;
                    if (mLowerWallpaperTarget != null
                            && mLowerWallpaperTarget.mAppToken != null) {
                        if (DEBUG_WALLPAPER) Slog.v(TAG,
                                "wallpaperForceHiding changed with lower="
                                + mLowerWallpaperTarget);
                        if (DEBUG_WALLPAPER) Slog.v(TAG,
                                "hidden=" + mLowerWallpaperTarget.mAppToken.hidden +
                                " hiddenRequested=" + mLowerWallpaperTarget.mAppToken.hiddenRequested);
                        if (mLowerWallpaperTarget.mAppToken.hidden) {
                            // The lower target has become hidden before we
                            // actually started the animation...  let's completely
                            // re-evaluate everything.
                            mLowerWallpaperTarget = mUpperWallpaperTarget = null;
                            changes |= PhoneWindowManager.FINISH_LAYOUT_REDO_ANIM;
                        }
                    }
                    adjResult |= adjustWallpaperWindowsLocked();
                    wallpaperMayChange = false;
                    wallpaperForceHidingChanged = false;
                    if (DEBUG_WALLPAPER) Slog.v(TAG, "****** OLD: " + oldWallpaper
                            + " NEW: " + mWallpaperTarget
                            + " LOWER: " + mLowerWallpaperTarget);
                    if (mLowerWallpaperTarget == null) {
                        // Whoops, we don't need a special wallpaper animation.
                        // Clear them out.
                        forceHiding = false;
                        for (i=N-1; i>=0; i--) {
                            WindowState w = mWindows.get(i);
                            if (w.mSurface != null) {
                                final WindowManager.LayoutParams attrs = w.mAttrs;
                                if (mPolicy.doesForceHide(w, attrs) && w.isVisibleLw()) {
                                    if (DEBUG_FOCUS) Slog.i(TAG, "win=" + w + " force hides other windows");
                                    forceHiding = true;
                                } else if (mPolicy.canBeForceHidden(w, attrs)) {
                                    if (!w.mAnimating) {
                                        // We set the animation above so it
                                        // is not yet running.
                                        w.clearAnimation();
                                    }
                                }
                            }
                        }
                    }
                }

                if (mWindowDetachedWallpaper != windowDetachedWallpaper) {
                    if (DEBUG_WALLPAPER) Slog.v(TAG,
                            "Detached wallpaper changed from " + mWindowDetachedWallpaper
                            + windowDetachedWallpaper);
                    mWindowDetachedWallpaper = windowDetachedWallpaper;
                    wallpaperMayChange = true;
                }

                if (windowAnimationBackgroundColor != 0) {
                    if (mWindowAnimationBackgroundSurface == null) {
                        mWindowAnimationBackgroundSurface = new DimSurface(mFxSession);
                    }
                    mWindowAnimationBackgroundSurface.show(dw, dh,
                            windowAnimationBackground.mAnimLayer - LAYER_OFFSET_DIM,
                            windowAnimationBackgroundColor);
                } else if (mWindowAnimationBackgroundSurface != null) {
                    mWindowAnimationBackgroundSurface.hide();
                }

                if (wallpaperMayChange) {
                    if (DEBUG_WALLPAPER) Slog.v(TAG,
                            "Wallpaper may change!  Adjusting");
                    adjResult |= adjustWallpaperWindowsLocked();
                }

                if ((adjResult&ADJUST_WALLPAPER_LAYERS_CHANGED) != 0) {
                    if (DEBUG_WALLPAPER) Slog.v(TAG,
                            "Wallpaper layer changed: assigning layers + relayout");
                    changes |= PhoneWindowManager.FINISH_LAYOUT_REDO_LAYOUT;
                    assignLayersLocked();
                } else if ((adjResult&ADJUST_WALLPAPER_VISIBILITY_CHANGED) != 0) {
                    if (DEBUG_WALLPAPER) Slog.v(TAG,
                            "Wallpaper visibility changed: relayout");
                    changes |= PhoneWindowManager.FINISH_LAYOUT_REDO_LAYOUT;
                }

                if (mFocusMayChange) {
                    mFocusMayChange = false;
                    if (updateFocusedWindowLocked(UPDATE_FOCUS_PLACING_SURFACES,
                            false /*updateInputWindows*/)) {
                        changes |= PhoneWindowManager.FINISH_LAYOUT_REDO_ANIM;
                        adjResult = 0;
                    }
                }

                if (mLayoutNeeded) {
                    changes |= PhoneWindowManager.FINISH_LAYOUT_REDO_LAYOUT;
                }

                if (DEBUG_APP_TRANSITIONS) Slog.v(TAG, "*** ANIM STEP: changes=0x"
                        + Integer.toHexString(changes));
            } while (changes != 0);

            // THIRD LOOP: Update the surfaces of all windows.

            final boolean someoneLosingFocus = mLosingFocus.size() != 0;

            boolean obscured = false;
            boolean blurring = false;
            boolean dimming = false;
            boolean covered = false;
            boolean syswin = false;
            boolean backgroundFillerWasShown = mBackgroundFillerTarget != null;
            mBackgroundFillerTarget = null;

            final int N = mWindows.size();

            for (i=N-1; i>=0; i--) {
                WindowState w = mWindows.get(i);

                boolean displayed = false;
                final WindowManager.LayoutParams attrs = w.mAttrs;
                final int attrFlags = attrs.flags;

                if (w.mSurface != null) {
                    // XXX NOTE: The logic here could be improved.  We have
                    // the decision about whether to resize a window separated
                    // from whether to hide the surface.  This can cause us to
                    // resize a surface even if we are going to hide it.  You
                    // can see this by (1) holding device in landscape mode on
                    // home screen; (2) tapping browser icon (device will rotate
                    // to landscape; (3) tap home.  The wallpaper will be resized
                    // in step 2 but then immediately hidden, causing us to
                    // have to resize and then redraw it again in step 3.  It
                    // would be nice to figure out how to avoid this, but it is
                    // difficult because we do need to resize surfaces in some
                    // cases while they are hidden such as when first showing a
                    // window.
                    
                    w.computeShownFrameLocked();
                    if (localLOGV) Slog.v(
                            TAG, "Placing surface #" + i + " " + w.mSurface
                            + ": new=" + w.mShownFrame + ", old="
                            + w.mLastShownFrame);

                    int width, height;
                    if ((w.mAttrs.flags & w.mAttrs.FLAG_SCALED) != 0) {
                        // for a scaled surface, we just want to use
                        // the requested size.
                        width  = w.mRequestedWidth;
                        height = w.mRequestedHeight;
                        w.mLastRequestedWidth = width;
                        w.mLastRequestedHeight = height;
                        w.mLastShownFrame.set(w.mShownFrame);
                    } else {
                        width = w.mShownFrame.width();
                        height = w.mShownFrame.height();
                        w.mLastShownFrame.set(w.mShownFrame);
                    }

                    if (w.mSurface != null) {
                        if (w.mSurfaceX != w.mShownFrame.left
                                || w.mSurfaceY != w.mShownFrame.top) {
                            try {
                                if (SHOW_TRANSACTIONS) logSurface(w,
                                        "POS " + w.mShownFrame.left
                                        + ", " + w.mShownFrame.top, null);
                                w.mSurfaceX = w.mShownFrame.left;
                                w.mSurfaceY = w.mShownFrame.top;
                                w.mSurface.setPosition(w.mShownFrame.left, w.mShownFrame.top);
                            } catch (RuntimeException e) {
                                Slog.w(TAG, "Error positioning surface of " + w
                                        + " pos=(" + w.mShownFrame.left
                                        + "," + w.mShownFrame.top + ")", e);
                                if (!recoveringMemory) {
                                    reclaimSomeSurfaceMemoryLocked(w, "position", true);
                                }
                            }
                        }

                        if (width < 1) {
                            width = 1;
                        }
                        if (height < 1) {
                            height = 1;
                        }

                        if (w.mSurfaceW != width || w.mSurfaceH != height) {
                            try {
                                if (SHOW_TRANSACTIONS) logSurface(w,
                                        "SIZE " + w.mShownFrame.width() + "x"
                                        + w.mShownFrame.height(), null);
                                w.mSurfaceResized = true;
                                w.mSurfaceW = width;
                                w.mSurfaceH = height;
                                w.mSurface.setSize(width, height);
                            } catch (RuntimeException e) {
                                // If something goes wrong with the surface (such
                                // as running out of memory), don't take down the
                                // entire system.
                                Slog.e(TAG, "Error resizing surface of " + w
                                        + " size=(" + width + "x" + height + ")", e);
                                if (!recoveringMemory) {
                                    reclaimSomeSurfaceMemoryLocked(w, "size", true);
                                }
                            }
                        }
                    }

                    if (!w.mAppFreezing && w.mLayoutSeq == mLayoutSeq) {
                        w.mContentInsetsChanged =
                            !w.mLastContentInsets.equals(w.mContentInsets);
                        w.mVisibleInsetsChanged =
                            !w.mLastVisibleInsets.equals(w.mVisibleInsets);
                        boolean configChanged =
                            w.mConfiguration != mCurConfiguration
                            && (w.mConfiguration == null
                                    || mCurConfiguration.diff(w.mConfiguration) != 0);
                        if (DEBUG_CONFIGURATION && configChanged) {
                            Slog.v(TAG, "Win " + w + " config changed: "
                                    + mCurConfiguration);
                        }
                        if (localLOGV) Slog.v(TAG, "Resizing " + w
                                + ": configChanged=" + configChanged
                                + " last=" + w.mLastFrame + " frame=" + w.mFrame);
                        boolean frameChanged = !w.mLastFrame.equals(w.mFrame);
                        if (frameChanged
                                || w.mContentInsetsChanged
                                || w.mVisibleInsetsChanged
                                || w.mSurfaceResized
                                || configChanged) {
                            if (DEBUG_RESIZE || DEBUG_ORIENTATION) {
                                Slog.v(TAG, "Resize reasons: "
                                        + "frameChanged=" + frameChanged
                                        + " contentInsetsChanged=" + w.mContentInsetsChanged
                                        + " visibleInsetsChanged=" + w.mVisibleInsetsChanged
                                        + " surfaceResized=" + w.mSurfaceResized
                                        + " configChanged=" + configChanged);
                            }

                            w.mLastFrame.set(w.mFrame);
                            w.mLastContentInsets.set(w.mContentInsets);
                            w.mLastVisibleInsets.set(w.mVisibleInsets);
                            // If the screen is currently frozen, then keep
                            // it frozen until this window draws at its new
                            // orientation.
                            if (mDisplayFrozen) {
                                if (DEBUG_ORIENTATION) Slog.v(TAG,
                                        "Resizing while display frozen: " + w);
                                w.mOrientationChanging = true;
                                if (!mWindowsFreezingScreen) {
                                    mWindowsFreezingScreen = true;
                                    // XXX should probably keep timeout from
                                    // when we first froze the display.
                                    mH.removeMessages(H.WINDOW_FREEZE_TIMEOUT);
                                    mH.sendMessageDelayed(mH.obtainMessage(
                                            H.WINDOW_FREEZE_TIMEOUT), 2000);
                                }
                            }
                            // If the orientation is changing, then we need to
                            // hold off on unfreezing the display until this
                            // window has been redrawn; to do that, we need
                            // to go through the process of getting informed
                            // by the application when it has finished drawing.
                            if (w.mOrientationChanging) {
                                if (DEBUG_ORIENTATION) Slog.v(TAG,
                                        "Orientation start waiting for draw in "
                                        + w + ", surface " + w.mSurface);
                                w.mDrawPending = true;
                                w.mCommitDrawPending = false;
                                w.mReadyToShow = false;
                                if (w.mAppToken != null) {
                                    w.mAppToken.allDrawn = false;
                                }
                            }
                            if (DEBUG_RESIZE || DEBUG_ORIENTATION) Slog.v(TAG,
                                    "Resizing window " + w + " to " + w.mFrame);
                            mResizingWindows.add(w);
                        } else if (w.mOrientationChanging) {
                            if (!w.mDrawPending && !w.mCommitDrawPending) {
                                if (DEBUG_ORIENTATION) Slog.v(TAG,
                                        "Orientation not waiting for draw in "
                                        + w + ", surface " + w.mSurface);
                                w.mOrientationChanging = false;
                            }
                        }
                    }

                    if (w.mAttachedHidden || !w.isReadyForDisplay()) {
                        if (!w.mLastHidden) {
                            //dump();
                            w.mLastHidden = true;
                            if (SHOW_TRANSACTIONS) logSurface(w,
                                    "HIDE (performLayout)", null);
                            if (w.mSurface != null) {
                                w.mSurfaceShown = false;
                                try {
                                    w.mSurface.hide();
                                } catch (RuntimeException e) {
                                    Slog.w(TAG, "Exception hiding surface in " + w);
                                }
                            }
                        }
                        // If we are waiting for this window to handle an
                        // orientation change, well, it is hidden, so
                        // doesn't really matter.  Note that this does
                        // introduce a potential glitch if the window
                        // becomes unhidden before it has drawn for the
                        // new orientation.
                        if (w.mOrientationChanging) {
                            w.mOrientationChanging = false;
                            if (DEBUG_ORIENTATION) Slog.v(TAG,
                                    "Orientation change skips hidden " + w);
                        }
                    } else if (w.mLastLayer != w.mAnimLayer
                            || w.mLastAlpha != w.mShownAlpha
                            || w.mLastDsDx != w.mDsDx
                            || w.mLastDtDx != w.mDtDx
                            || w.mLastDsDy != w.mDsDy
                            || w.mLastDtDy != w.mDtDy
                            || w.mLastHScale != w.mHScale
                            || w.mLastVScale != w.mVScale
                            || w.mLastHidden) {
                        displayed = true;
                        w.mLastAlpha = w.mShownAlpha;
                        w.mLastLayer = w.mAnimLayer;
                        w.mLastDsDx = w.mDsDx;
                        w.mLastDtDx = w.mDtDx;
                        w.mLastDsDy = w.mDsDy;
                        w.mLastDtDy = w.mDtDy;
                        w.mLastHScale = w.mHScale;
                        w.mLastVScale = w.mVScale;
                        if (SHOW_TRANSACTIONS) logSurface(w,
                                "alpha=" + w.mShownAlpha + " layer=" + w.mAnimLayer
                                + " matrix=[" + (w.mDsDx*w.mHScale)
                                + "," + (w.mDtDx*w.mVScale)
                                + "][" + (w.mDsDy*w.mHScale)
                                + "," + (w.mDtDy*w.mVScale) + "]", null);
                        if (w.mSurface != null) {
                            try {
                                w.mSurfaceAlpha = w.mShownAlpha;
                                w.mSurface.setAlpha(w.mShownAlpha);
                                w.mSurfaceLayer = w.mAnimLayer;
                                w.mSurface.setLayer(w.mAnimLayer);
                                w.mSurface.setMatrix(
                                        w.mDsDx*w.mHScale, w.mDtDx*w.mVScale,
                                        w.mDsDy*w.mHScale, w.mDtDy*w.mVScale);
                            } catch (RuntimeException e) {
                                Slog.w(TAG, "Error updating surface in " + w, e);
                                if (!recoveringMemory) {
                                    reclaimSomeSurfaceMemoryLocked(w, "update", true);
                                }
                            }
                        }

                        if (w.mLastHidden && !w.mDrawPending
                                && !w.mCommitDrawPending
                                && !w.mReadyToShow) {
                            if (SHOW_TRANSACTIONS) logSurface(w,
                                    "SHOW (performLayout)", null);
                            if (DEBUG_VISIBILITY) Slog.v(TAG, "Showing " + w
                                    + " during relayout");
                            if (showSurfaceRobustlyLocked(w)) {
                                w.mHasDrawn = true;
                                w.mLastHidden = false;
                            } else {
                                w.mOrientationChanging = false;
                            }
                        }
                        if (w.mSurface != null) {
                            w.mToken.hasVisible = true;
                        }
                    } else {
                        displayed = true;
                    }

                    if (displayed) {
                        if (!covered) {
                            if (attrs.width == LayoutParams.MATCH_PARENT
                                    && attrs.height == LayoutParams.MATCH_PARENT) {
                                covered = true;
                            }
                        }
                        if (w.mOrientationChanging) {
                            if (w.mDrawPending || w.mCommitDrawPending) {
                                orientationChangeComplete = false;
                                if (DEBUG_ORIENTATION) Slog.v(TAG,
                                        "Orientation continue waiting for draw in " + w);
                            } else {
                                w.mOrientationChanging = false;
                                if (DEBUG_ORIENTATION) Slog.v(TAG,
                                        "Orientation change complete in " + w);
                            }
                        }
                        w.mToken.hasVisible = true;
                    }
                } else if (w.mOrientationChanging) {
                    if (DEBUG_ORIENTATION) Slog.v(TAG,
                            "Orientation change skips hidden " + w);
                    w.mOrientationChanging = false;
                }

                if (w.mContentChanged) {
                    //Slog.i(TAG, "Window " + this + " clearing mContentChanged - done placing");
                    w.mContentChanged = false;
                }

                final boolean canBeSeen = w.isDisplayedLw();

                if (someoneLosingFocus && w == mCurrentFocus && canBeSeen) {
                    focusDisplayed = true;
                }

                final boolean obscuredChanged = w.mObscured != obscured;

                if (mBackgroundFillerTarget != null) {
                    if (w.isAnimating()) {
                        // Background filler is below all other windows that
                        // are animating.
                        mBackgroundFillerTarget = w;
                    } else if (w.mIsWallpaper) {
                        mBackgroundFillerTarget = w;
                    }
                }

                // Update effect.
                if (!(w.mObscured=obscured)) {
                    if (w.mSurface != null) {
                        if ((attrFlags&FLAG_KEEP_SCREEN_ON) != 0) {
                            holdScreen = w.mSession;
                        }
                        if (!syswin && w.mAttrs.screenBrightness >= 0
                                && screenBrightness < 0) {
                            screenBrightness = w.mAttrs.screenBrightness;
                        }
                        if (!syswin && w.mAttrs.buttonBrightness >= 0
                                && buttonBrightness < 0) {
                            buttonBrightness = w.mAttrs.buttonBrightness;
                        }
                        if (canBeSeen
                                && (attrs.type == WindowManager.LayoutParams.TYPE_SYSTEM_DIALOG
                                 || attrs.type == WindowManager.LayoutParams.TYPE_KEYGUARD
                                 || attrs.type == WindowManager.LayoutParams.TYPE_SYSTEM_ERROR)) {
                            syswin = true;
                        }
                    }

                    boolean opaqueDrawn = canBeSeen && w.isOpaqueDrawn();
                    if (opaqueDrawn && w.isFullscreen(innerDw, innerDh)) {
                        // This window completely covers everything behind it,
                        // so we want to leave all of them as unblurred (for
                        // performance reasons).
                        obscured = true;
                    } else if (w.mNeedsBackgroundFiller && w.mHasDrawn
                            && w.mViewVisibility == View.VISIBLE
                            && (canBeSeen || w.isAnimating())) {
                        // This window is in compatibility mode, and needs background filler.
                        obscured = true;
                        mBackgroundFillerTarget = w;
                    } else if (canBeSeen && !obscured &&
                            (attrFlags&FLAG_BLUR_BEHIND|FLAG_DIM_BEHIND) != 0) {
                        if (localLOGV) Slog.v(TAG, "Win " + w
                                + ": blurring=" + blurring
                                + " obscured=" + obscured
                                + " displayed=" + displayed);
                        if ((attrFlags&FLAG_DIM_BEHIND) != 0) {
                            if (!dimming) {
                                //Slog.i(TAG, "DIM BEHIND: " + w);
                                dimming = true;
                                if (mDimAnimator == null) {
                                    mDimAnimator = new DimAnimator(mFxSession);
                                }
                                mDimAnimator.show(dw, dh);
                                mDimAnimator.updateParameters(mContext.getResources(),
                                        w, currentTime);
                            }
                        }
                        if ((attrFlags&FLAG_BLUR_BEHIND) != 0) {
                            if (!blurring) {
                                //Slog.i(TAG, "BLUR BEHIND: " + w);
                                blurring = true;
                                if (mBlurSurface == null) {
                                    try {
                                        mBlurSurface = new Surface(mFxSession, 0,
                                                "BlurSurface",
                                                -1, 16, 16,
                                                PixelFormat.OPAQUE,
                                                Surface.FX_SURFACE_BLUR);
                                    } catch (Exception e) {
                                        Slog.e(TAG, "Exception creating Blur surface", e);
                                    }
                                    if (SHOW_TRANSACTIONS) Slog.i(TAG, "  BLUR "
                                            + mBlurSurface + ": CREATE");
                                }
                                if (mBlurSurface != null) {
                                    if (SHOW_TRANSACTIONS) Slog.i(TAG, "  BLUR "
                                            + mBlurSurface + ": pos=(0,0) (" +
                                            dw + "x" + dh + "), layer=" + (w.mAnimLayer-1));
                                    mBlurSurface.setPosition(0, 0);
                                    mBlurSurface.setSize(dw, dh);
                                    mBlurSurface.setLayer(w.mAnimLayer-LAYER_OFFSET_BLUR);
                                    if (!mBlurShown) {
                                        try {
                                            if (SHOW_TRANSACTIONS) Slog.i(TAG, "  BLUR "
                                                    + mBlurSurface + ": SHOW");
                                            mBlurSurface.show();
                                        } catch (RuntimeException e) {
                                            Slog.w(TAG, "Failure showing blur surface", e);
                                        }
                                        mBlurShown = true;
                                    }
                                }
                            }
                        }
                    }
                }

                if (obscuredChanged && mWallpaperTarget == w) {
                    // This is the wallpaper target and its obscured state
                    // changed... make sure the current wallaper's visibility
                    // has been updated accordingly.
                    updateWallpaperVisibilityLocked();
                }
            }

            if (mBackgroundFillerTarget != null) {
                if (mBackgroundFillerSurface == null) {
                    try {
                        mBackgroundFillerSurface = new Surface(mFxSession, 0,
                                "BackGroundFiller",
                                0, dw, dh,
                                PixelFormat.OPAQUE,
                                Surface.FX_SURFACE_NORMAL);
                    } catch (Exception e) {
                        Slog.e(TAG, "Exception creating filler surface", e);
                    }
                    if (SHOW_TRANSACTIONS) Slog.i(TAG, "  BG FILLER "
                            + mBackgroundFillerSurface + ": CREATE");
                }
                try {
                    if (SHOW_TRANSACTIONS) Slog.i(TAG, "  BG FILLER "
                            + mBackgroundFillerSurface + " SHOW: pos=(0,0) ("
                            + dw + "x" + dh + ") layer="
                            + (mBackgroundFillerTarget.mLayer - 1));
                    mBackgroundFillerSurface.setPosition(0, 0);
                    mBackgroundFillerSurface.setSize(dw, dh);
                    // Using the same layer as Dim because they will never be shown at the
                    // same time.  NOTE: we do NOT use mAnimLayer, because we don't
                    // want this surface dragged up in front of stuff that is animating.
                    mBackgroundFillerSurface.setLayer(mBackgroundFillerTarget.mLayer
                            - LAYER_OFFSET_DIM);
                    mBackgroundFillerSurface.show();
                } catch (RuntimeException e) {
                    Slog.e(TAG, "Exception showing filler surface");
                }
            } else if (backgroundFillerWasShown) {
                mBackgroundFillerTarget = null;
                if (SHOW_TRANSACTIONS) Slog.i(TAG, "  BG FILLER "
                        + mBackgroundFillerSurface + " HIDE");
                try {
                    mBackgroundFillerSurface.hide();
                } catch (RuntimeException e) {
                    Slog.e(TAG, "Exception hiding filler surface", e);
                }
            }

            if (mDimAnimator != null && mDimAnimator.mDimShown) {
                animating |= mDimAnimator.updateSurface(dimming, currentTime,
                        mDisplayFrozen || !mPolicy.isScreenOn());
            }

            if (!blurring && mBlurShown) {
                if (SHOW_TRANSACTIONS) Slog.i(TAG, "  BLUR " + mBlurSurface
                        + ": HIDE");
                try {
                    mBlurSurface.hide();
                } catch (IllegalArgumentException e) {
                    Slog.w(TAG, "Illegal argument exception hiding blur surface");
                }
                mBlurShown = false;
            }
        } catch (RuntimeException e) {
            Slog.e(TAG, "Unhandled exception in Window Manager", e);
        }

        Surface.closeTransaction();

        if (SHOW_TRANSACTIONS) Slog.i(TAG, "<<< CLOSE TRANSACTION performLayoutAndPlaceSurfaces");

        if (mWatermark != null) {
            mWatermark.drawIfNeeded();
        }

        if (DEBUG_ORIENTATION && mDisplayFrozen) Slog.v(TAG,
                "With display frozen, orientationChangeComplete="
                + orientationChangeComplete);
        if (orientationChangeComplete) {
            if (mWindowsFreezingScreen) {
                mWindowsFreezingScreen = false;
                mH.removeMessages(H.WINDOW_FREEZE_TIMEOUT);
            }
            stopFreezingDisplayLocked();
        }

        i = mResizingWindows.size();
        if (i > 0) {
            do {
                i--;
                WindowState win = mResizingWindows.get(i);
                try {
                    if (DEBUG_RESIZE || DEBUG_ORIENTATION) Slog.v(TAG,
                            "Reporting new frame to " + win + ": " + win.mFrame);
                    int diff = 0;
                    boolean configChanged =
                        win.mConfiguration != mCurConfiguration
                        && (win.mConfiguration == null
                                || (diff=mCurConfiguration.diff(win.mConfiguration)) != 0);
                    if ((DEBUG_RESIZE || DEBUG_ORIENTATION || DEBUG_CONFIGURATION)
                            && configChanged) {
                        Slog.i(TAG, "Sending new config to window " + win + ": "
                                + win.mFrame.width() + "x" + win.mFrame.height()
                                + " / " + mCurConfiguration + " / 0x"
                                + Integer.toHexString(diff));
                    }
                    win.mConfiguration = mCurConfiguration;
                    win.mClient.resized(win.mFrame.width(),
                            win.mFrame.height(), win.mLastContentInsets,
                            win.mLastVisibleInsets, win.mDrawPending,
                            configChanged ? win.mConfiguration : null);
                    win.mContentInsetsChanged = false;
                    win.mVisibleInsetsChanged = false;
                    win.mSurfaceResized = false;
                } catch (RemoteException e) {
                    win.mOrientationChanging = false;
                }
            } while (i > 0);
            mResizingWindows.clear();
        }

        // Destroy the surface of any windows that are no longer visible.
        boolean wallpaperDestroyed = false;
        i = mDestroySurface.size();
        if (i > 0) {
            do {
                i--;
                WindowState win = mDestroySurface.get(i);
                win.mDestroying = false;
                if (mInputMethodWindow == win) {
                    mInputMethodWindow = null;
                }
                if (win == mWallpaperTarget) {
                    wallpaperDestroyed = true;
                }
                win.destroySurfaceLocked();
            } while (i > 0);
            mDestroySurface.clear();
        }

        // Time to remove any exiting tokens?
        for (i=mExitingTokens.size()-1; i>=0; i--) {
            WindowToken token = mExitingTokens.get(i);
            if (!token.hasVisible) {
                mExitingTokens.remove(i);
                if (token.windowType == TYPE_WALLPAPER) {
                    mWallpaperTokens.remove(token);
                }
            }
        }

        // Time to remove any exiting applications?
        for (i=mExitingAppTokens.size()-1; i>=0; i--) {
            AppWindowToken token = mExitingAppTokens.get(i);
            if (!token.hasVisible && !mClosingApps.contains(token)) {
                // Make sure there is no animation running on this token,
                // so any windows associated with it will be removed as
                // soon as their animations are complete
                token.animation = null;
                token.animating = false;
                if (DEBUG_ADD_REMOVE || DEBUG_TOKEN_MOVEMENT) Slog.v(TAG,
                        "performLayout: App token exiting now removed" + token);
                mAppTokens.remove(token);
                mExitingAppTokens.remove(i);
            }
        }

        boolean needRelayout = false;

        if (!animating && mAppTransitionRunning) {
            // We have finished the animation of an app transition.  To do
            // this, we have delayed a lot of operations like showing and
            // hiding apps, moving apps in Z-order, etc.  The app token list
            // reflects the correct Z-order, but the window list may now
            // be out of sync with it.  So here we will just rebuild the
            // entire app window list.  Fun!
            mAppTransitionRunning = false;
            needRelayout = true;
            rebuildAppWindowListLocked();
            assignLayersLocked();
            // Clear information about apps that were moving.
            mToBottomApps.clear();
        }

        if (focusDisplayed) {
            mH.sendEmptyMessage(H.REPORT_LOSING_FOCUS);
        }
        if (wallpaperDestroyed) {
            needRelayout = adjustWallpaperWindowsLocked() != 0;
        }
        if (needRelayout) {
            requestAnimationLocked(0);
        } else if (animating) {
            requestAnimationLocked(currentTime+(1000/60)-SystemClock.uptimeMillis());
        }

        // Finally update all input windows now that the window changes have stabilized.
        mInputMonitor.updateInputWindowsLw(true /*force*/);

        setHoldScreenLocked(holdScreen != null);
        if (!mDisplayFrozen) {
            if (screenBrightness < 0 || screenBrightness > 1.0f) {
                mPowerManager.setScreenBrightnessOverride(-1);
            } else {
                mPowerManager.setScreenBrightnessOverride((int)
                        (screenBrightness * Power.BRIGHTNESS_ON));
            }
            if (buttonBrightness < 0 || buttonBrightness > 1.0f) {
                mPowerManager.setButtonBrightnessOverride(-1);
            } else {
                mPowerManager.setButtonBrightnessOverride((int)
                        (buttonBrightness * Power.BRIGHTNESS_ON));
            }
        }
        if (holdScreen != mHoldingScreenOn) {
            mHoldingScreenOn = holdScreen;
            Message m = mH.obtainMessage(H.HOLD_SCREEN_CHANGED, holdScreen);
            mH.sendMessage(m);
        }

        if (mTurnOnScreen) {
            if (DEBUG_VISIBILITY) Slog.v(TAG, "Turning screen on after layout!");
            mPowerManager.userActivity(SystemClock.uptimeMillis(), false,
                    LocalPowerManager.BUTTON_EVENT, true);
            mTurnOnScreen = false;
        }
        
        if (screenRotationFinished && mScreenRotationAnimation != null) {
            mScreenRotationAnimation.kill();
            mScreenRotationAnimation = null;
        }

        if (updateRotation) {
            if (DEBUG_ORIENTATION) Slog.d(TAG, "Performing post-rotate rotation");
            boolean changed = setRotationUncheckedLocked(
                    WindowManagerPolicy.USE_LAST_ROTATION, 0, false);
            if (changed) {
                mH.sendEmptyMessage(H.SEND_NEW_CONFIGURATION);
            }
        }
        
        // Check to see if we are now in a state where the screen should
        // be enabled, because the window obscured flags have changed.
        enableScreenIfNeededLocked();
    }
    
    /**
     * Must be called with the main window manager lock held.
     */
    void setHoldScreenLocked(boolean holding) {
        boolean state = mHoldingScreenWakeLock.isHeld();
        if (holding != state) {
            if (holding) {
                mHoldingScreenWakeLock.acquire();
            } else {
                mPolicy.screenOnStoppedLw();
                mHoldingScreenWakeLock.release();
            }
        }
    }

    void requestAnimationLocked(long delay) {
        if (!mAnimationPending) {
            mAnimationPending = true;
            mH.sendMessageDelayed(mH.obtainMessage(H.ANIMATE), delay);
        }
    }

    /**
     * Have the surface flinger show a surface, robustly dealing with
     * error conditions.  In particular, if there is not enough memory
     * to show the surface, then we will try to get rid of other surfaces
     * in order to succeed.
     *
     * @return Returns true if the surface was successfully shown.
     */
    boolean showSurfaceRobustlyLocked(WindowState win) {
        try {
            if (win.mSurface != null) {
                win.mSurfaceShown = true;
                win.mSurface.show();
                if (win.mTurnOnScreen) {
                    if (DEBUG_VISIBILITY) Slog.v(TAG,
                            "Show surface turning screen on: " + win);
                    win.mTurnOnScreen = false;
                    mTurnOnScreen = true;
                }
            }
            return true;
        } catch (RuntimeException e) {
            Slog.w(TAG, "Failure showing surface " + win.mSurface + " in " + win, e);
        }

        reclaimSomeSurfaceMemoryLocked(win, "show", true);

        return false;
    }

    boolean reclaimSomeSurfaceMemoryLocked(WindowState win, String operation, boolean secure) {
        final Surface surface = win.mSurface;
        boolean leakedSurface = false;
        boolean killedApps = false;

        EventLog.writeEvent(EventLogTags.WM_NO_SURFACE_MEMORY, win.toString(),
                win.mSession.mPid, operation);

        if (mForceRemoves == null) {
            mForceRemoves = new ArrayList<WindowState>();
        }

        long callingIdentity = Binder.clearCallingIdentity();
        try {
            // There was some problem...   first, do a sanity check of the
            // window list to make sure we haven't left any dangling surfaces
            // around.
            int N = mWindows.size();
            Slog.i(TAG, "Out of memory for surface!  Looking for leaks...");
            for (int i=0; i<N; i++) {
                WindowState ws = mWindows.get(i);
                if (ws.mSurface != null) {
                    if (!mSessions.contains(ws.mSession)) {
                        Slog.w(TAG, "LEAKED SURFACE (session doesn't exist): "
                                + ws + " surface=" + ws.mSurface
                                + " token=" + win.mToken
                                + " pid=" + ws.mSession.mPid
                                + " uid=" + ws.mSession.mUid);
                        if (SHOW_TRANSACTIONS) logSurface(ws, "LEAK DESTROY", null);
                        ws.mSurface.destroy();
                        ws.mSurfaceShown = false;
                        ws.mSurface = null;
                        mForceRemoves.add(ws);
                        i--;
                        N--;
                        leakedSurface = true;
                    } else if (ws.mAppToken != null && ws.mAppToken.clientHidden) {
                        Slog.w(TAG, "LEAKED SURFACE (app token hidden): "
                                + ws + " surface=" + ws.mSurface
                                + " token=" + win.mAppToken);
                        if (SHOW_TRANSACTIONS) logSurface(ws, "LEAK DESTROY", null);
                        ws.mSurface.destroy();
                        ws.mSurfaceShown = false;
                        ws.mSurface = null;
                        leakedSurface = true;
                    }
                }
            }

            if (!leakedSurface) {
                Slog.w(TAG, "No leaked surfaces; killing applicatons!");
                SparseIntArray pidCandidates = new SparseIntArray();
                for (int i=0; i<N; i++) {
                    WindowState ws = mWindows.get(i);
                    if (ws.mSurface != null) {
                        pidCandidates.append(ws.mSession.mPid, ws.mSession.mPid);
                    }
                }
                if (pidCandidates.size() > 0) {
                    int[] pids = new int[pidCandidates.size()];
                    for (int i=0; i<pids.length; i++) {
                        pids[i] = pidCandidates.keyAt(i);
                    }
                    try {
                        if (mActivityManager.killPids(pids, "Free memory", secure)) {
                            killedApps = true;
                        }
                    } catch (RemoteException e) {
                    }
                }
            }

            if (leakedSurface || killedApps) {
                // We managed to reclaim some memory, so get rid of the trouble
                // surface and ask the app to request another one.
                Slog.w(TAG, "Looks like we have reclaimed some memory, clearing surface for retry.");
                if (surface != null) {
                    if (SHOW_TRANSACTIONS) logSurface(win, "RECOVER DESTROY", null);
                    surface.destroy();
                    win.mSurfaceShown = false;
                    win.mSurface = null;
                }

                try {
                    win.mClient.dispatchGetNewSurface();
                } catch (RemoteException e) {
                }
            }
        } finally {
            Binder.restoreCallingIdentity(callingIdentity);
        }

        return leakedSurface || killedApps;
    }

    private boolean updateFocusedWindowLocked(int mode, boolean updateInputWindows) {
        WindowState newFocus = computeFocusedWindowLocked();
        if (mCurrentFocus != newFocus) {
            // This check makes sure that we don't already have the focus
            // change message pending.
            mH.removeMessages(H.REPORT_FOCUS_CHANGE);
            mH.sendEmptyMessage(H.REPORT_FOCUS_CHANGE);
            if (localLOGV) Slog.v(
                TAG, "Changing focus from " + mCurrentFocus + " to " + newFocus);
            final WindowState oldFocus = mCurrentFocus;
            mCurrentFocus = newFocus;
            mLosingFocus.remove(newFocus);

            final WindowState imWindow = mInputMethodWindow;
            if (newFocus != imWindow && oldFocus != imWindow) {
                if (moveInputMethodWindowsIfNeededLocked(
                        mode != UPDATE_FOCUS_WILL_ASSIGN_LAYERS &&
                        mode != UPDATE_FOCUS_WILL_PLACE_SURFACES)) {
                    mLayoutNeeded = true;
                }
                if (mode == UPDATE_FOCUS_PLACING_SURFACES) {
                    performLayoutLockedInner(true /*initial*/, updateInputWindows);
                } else if (mode == UPDATE_FOCUS_WILL_PLACE_SURFACES) {
                    // Client will do the layout, but we need to assign layers
                    // for handleNewWindowLocked() below.
                    assignLayersLocked();
                }
            }
            
            if (mode != UPDATE_FOCUS_WILL_ASSIGN_LAYERS) {
                // If we defer assigning layers, then the caller is responsible for
                // doing this part.
                finishUpdateFocusedWindowAfterAssignLayersLocked(updateInputWindows);
            }
            return true;
        }
        return false;
    }
    
    private void finishUpdateFocusedWindowAfterAssignLayersLocked(boolean updateInputWindows) {
        mInputMonitor.setInputFocusLw(mCurrentFocus, updateInputWindows);
    }

    private WindowState computeFocusedWindowLocked() {
        WindowState result = null;
        WindowState win;

        int i = mWindows.size() - 1;
        int nextAppIndex = mAppTokens.size()-1;
        WindowToken nextApp = nextAppIndex >= 0
            ? mAppTokens.get(nextAppIndex) : null;

        while (i >= 0) {
            win = mWindows.get(i);

            if (localLOGV || DEBUG_FOCUS) Slog.v(
                TAG, "Looking for focus: " + i
                + " = " + win
                + ", flags=" + win.mAttrs.flags
                + ", canReceive=" + win.canReceiveKeys());

            AppWindowToken thisApp = win.mAppToken;

            // If this window's application has been removed, just skip it.
            if (thisApp != null && thisApp.removed) {
                i--;
                continue;
            }

            // If there is a focused app, don't allow focus to go to any
            // windows below it.  If this is an application window, step
            // through the app tokens until we find its app.
            if (thisApp != null && nextApp != null && thisApp != nextApp
                    && win.mAttrs.type != TYPE_APPLICATION_STARTING) {
                int origAppIndex = nextAppIndex;
                while (nextAppIndex > 0) {
                    if (nextApp == mFocusedApp) {
                        // Whoops, we are below the focused app...  no focus
                        // for you!
                        if (localLOGV || DEBUG_FOCUS) Slog.v(
                            TAG, "Reached focused app: " + mFocusedApp);
                        return null;
                    }
                    nextAppIndex--;
                    nextApp = mAppTokens.get(nextAppIndex);
                    if (nextApp == thisApp) {
                        break;
                    }
                }
                if (thisApp != nextApp) {
                    // Uh oh, the app token doesn't exist!  This shouldn't
                    // happen, but if it does we can get totally hosed...
                    // so restart at the original app.
                    nextAppIndex = origAppIndex;
                    nextApp = mAppTokens.get(nextAppIndex);
                }
            }

            // Dispatch to this window if it is wants key events.
            if (win.canReceiveKeys()) {
                if (DEBUG_FOCUS) Slog.v(
                        TAG, "Found focus @ " + i + " = " + win);
                result = win;
                break;
            }

            i--;
        }

        return result;
    }

    private void startFreezingDisplayLocked(boolean inTransaction) {
        if (mDisplayFrozen) {
            return;
        }

        mScreenFrozenLock.acquire();

        long now = SystemClock.uptimeMillis();
        //Slog.i(TAG, "Freezing, gc pending: " + mFreezeGcPending + ", now " + now);
        if (mFreezeGcPending != 0) {
            if (now > (mFreezeGcPending+1000)) {
                //Slog.i(TAG, "Gc!  " + now + " > " + (mFreezeGcPending+1000));
                mH.removeMessages(H.FORCE_GC);
                Runtime.getRuntime().gc();
                mFreezeGcPending = now;
            }
        } else {
            mFreezeGcPending = now;
        }

        mDisplayFrozen = true;
        
        mInputMonitor.freezeInputDispatchingLw();
        
        if (mNextAppTransition != WindowManagerPolicy.TRANSIT_UNSET) {
            mNextAppTransition = WindowManagerPolicy.TRANSIT_UNSET;
            mNextAppTransitionPackage = null;
            mAppTransitionReady = true;
        }

        if (PROFILE_ORIENTATION) {
            File file = new File("/data/system/frozen");
            Debug.startMethodTracing(file.toString(), 8 * 1024 * 1024);
        }

        if (CUSTOM_SCREEN_ROTATION) {
            if (mScreenRotationAnimation != null && mScreenRotationAnimation.isAnimating()) {
                mScreenRotationAnimation.kill();
                mScreenRotationAnimation = null;
            }
            if (mScreenRotationAnimation == null) {
                mScreenRotationAnimation = new ScreenRotationAnimation(mContext,
                        mDisplay, mFxSession, inTransaction);
            }
            if (!mScreenRotationAnimation.hasScreenshot()) {
                Surface.freezeDisplay(0);
            }
        } else {
            Surface.freezeDisplay(0);
        }
    }

    private void stopFreezingDisplayLocked() {
        if (!mDisplayFrozen) {
            return;
        }

        if (mWaitingForConfig || mAppsFreezingScreen > 0 || mWindowsFreezingScreen) {
            return;
        }
        
        mDisplayFrozen = false;
        mH.removeMessages(H.APP_FREEZE_TIMEOUT);
        if (PROFILE_ORIENTATION) {
            Debug.stopMethodTracing();
        }

        boolean updateRotation = false;
        
        if (CUSTOM_SCREEN_ROTATION && mScreenRotationAnimation != null
                && mScreenRotationAnimation.hasScreenshot()) {
            if (mScreenRotationAnimation.dismiss(mFxSession, MAX_ANIMATION_DURATION,
                    mTransitionAnimationScale)) {
                requestAnimationLocked(0);
            } else {
                mScreenRotationAnimation = null;
                updateRotation = true;
            }
        } else {
            if (mScreenRotationAnimation != null) {
                mScreenRotationAnimation.kill();
                mScreenRotationAnimation = null;
            }
            updateRotation = true;
            Surface.unfreezeDisplay(0);
        }

        mInputMonitor.thawInputDispatchingLw();

        boolean configChanged;
        
        // While the display is frozen we don't re-compute the orientation
        // to avoid inconsistent states.  However, something interesting
        // could have actually changed during that time so re-evaluate it
        // now to catch that.
        configChanged = updateOrientationFromAppTokensLocked(false);

        // A little kludge: a lot could have happened while the
        // display was frozen, so now that we are coming back we
        // do a gc so that any remote references the system
        // processes holds on others can be released if they are
        // no longer needed.
        mH.removeMessages(H.FORCE_GC);
        mH.sendMessageDelayed(mH.obtainMessage(H.FORCE_GC),
                2000);

        mScreenFrozenLock.release();
        
        if (updateRotation) {
            if (DEBUG_ORIENTATION) Slog.d(TAG, "Performing post-rotate rotation");
            configChanged |= setRotationUncheckedLocked(
                    WindowManagerPolicy.USE_LAST_ROTATION, 0, false);
        }
        
        if (configChanged) {
            mH.sendEmptyMessage(H.SEND_NEW_CONFIGURATION);
        }
    }

    static int getPropertyInt(String[] tokens, int index, int defUnits, int defDps,
            DisplayMetrics dm) {
        if (index < tokens.length) {
            String str = tokens[index];
            if (str != null && str.length() > 0) {
                try {
                    int val = Integer.parseInt(str);
                    return val;
                } catch (Exception e) {
                }
            }
        }
        if (defUnits == TypedValue.COMPLEX_UNIT_PX) {
            return defDps;
        }
        int val = (int)TypedValue.applyDimension(defUnits, defDps, dm);
        return val;
    }

    void createWatermark() {
        if (mWatermark != null) {
            return;
        }

        File file = new File("/system/etc/setup.conf");
        FileInputStream in = null;
        try {
            in = new FileInputStream(file);
            DataInputStream ind = new DataInputStream(in);
            String line = ind.readLine();
            if (line != null) {
                String[] toks = line.split("%");
                if (toks != null && toks.length > 0) {
                    mWatermark = new Watermark(mDisplay, mFxSession, toks);
                }
            }
        } catch (FileNotFoundException e) {
        } catch (IOException e) {
        } finally {
            if (in != null) {
                try {
                    in.close();
                } catch (IOException e) {
                }
            }
        }
    }

    @Override
    public void statusBarVisibilityChanged(int visibility) {
        mInputManager.setSystemUiVisibility(visibility);
        synchronized (mWindowMap) {
            final int N = mWindows.size();
            for (int i = 0; i < N; i++) {
                WindowState ws = mWindows.get(i);
                try {
                    if (ws.getAttrs().hasSystemUiListeners) {
                        ws.mClient.dispatchSystemUiVisibilityChanged(visibility);
                    }
                } catch (RemoteException e) {
                    // so sorry
                }
            }
        }
    }

    @Override
    public void dump(FileDescriptor fd, PrintWriter pw, String[] args) {
        if (mContext.checkCallingOrSelfPermission("android.permission.DUMP")
                != PackageManager.PERMISSION_GRANTED) {
            pw.println("Permission Denial: can't dump WindowManager from from pid="
                    + Binder.getCallingPid()
                    + ", uid=" + Binder.getCallingUid());
            return;
        }

        mInputManager.dump(pw);
        pw.println(" ");
        
        synchronized(mWindowMap) {
            pw.println("Current Window Manager state:");
            for (int i=mWindows.size()-1; i>=0; i--) {
                WindowState w = mWindows.get(i);
                pw.print("  Window #"); pw.print(i); pw.print(' ');
                        pw.print(w); pw.println(":");
                w.dump(pw, "    ");
            }
            if (mInputMethodDialogs.size() > 0) {
                pw.println(" ");
                pw.println("  Input method dialogs:");
                for (int i=mInputMethodDialogs.size()-1; i>=0; i--) {
                    WindowState w = mInputMethodDialogs.get(i);
                    pw.print("  IM Dialog #"); pw.print(i); pw.print(": "); pw.println(w);
                }
            }
            if (mPendingRemove.size() > 0) {
                pw.println(" ");
                pw.println("  Remove pending for:");
                for (int i=mPendingRemove.size()-1; i>=0; i--) {
                    WindowState w = mPendingRemove.get(i);
                    pw.print("  Remove #"); pw.print(i); pw.print(' ');
                            pw.print(w); pw.println(":");
                    w.dump(pw, "    ");
                }
            }
            if (mForceRemoves != null && mForceRemoves.size() > 0) {
                pw.println(" ");
                pw.println("  Windows force removing:");
                for (int i=mForceRemoves.size()-1; i>=0; i--) {
                    WindowState w = mForceRemoves.get(i);
                    pw.print("  Removing #"); pw.print(i); pw.print(' ');
                            pw.print(w); pw.println(":");
                    w.dump(pw, "    ");
                }
            }
            if (mDestroySurface.size() > 0) {
                pw.println(" ");
                pw.println("  Windows waiting to destroy their surface:");
                for (int i=mDestroySurface.size()-1; i>=0; i--) {
                    WindowState w = mDestroySurface.get(i);
                    pw.print("  Destroy #"); pw.print(i); pw.print(' ');
                            pw.print(w); pw.println(":");
                    w.dump(pw, "    ");
                }
            }
            if (mLosingFocus.size() > 0) {
                pw.println(" ");
                pw.println("  Windows losing focus:");
                for (int i=mLosingFocus.size()-1; i>=0; i--) {
                    WindowState w = mLosingFocus.get(i);
                    pw.print("  Losing #"); pw.print(i); pw.print(' ');
                            pw.print(w); pw.println(":");
                    w.dump(pw, "    ");
                }
            }
            if (mResizingWindows.size() > 0) {
                pw.println(" ");
                pw.println("  Windows waiting to resize:");
                for (int i=mResizingWindows.size()-1; i>=0; i--) {
                    WindowState w = mResizingWindows.get(i);
                    pw.print("  Resizing #"); pw.print(i); pw.print(' ');
                            pw.print(w); pw.println(":");
                    w.dump(pw, "    ");
                }
            }
            if (mSessions.size() > 0) {
                pw.println(" ");
                pw.println("  All active sessions:");
                Iterator<Session> it = mSessions.iterator();
                while (it.hasNext()) {
                    Session s = it.next();
                    pw.print("  Session "); pw.print(s); pw.println(':');
                    s.dump(pw, "    ");
                }
            }
            if (mTokenMap.size() > 0) {
                pw.println(" ");
                pw.println("  All tokens:");
                Iterator<WindowToken> it = mTokenMap.values().iterator();
                while (it.hasNext()) {
                    WindowToken token = it.next();
                    pw.print("  Token "); pw.print(token.token); pw.println(':');
                    token.dump(pw, "    ");
                }
            }
            if (mWallpaperTokens.size() > 0) {
                pw.println(" ");
                pw.println("  Wallpaper tokens:");
                for (int i=mWallpaperTokens.size()-1; i>=0; i--) {
                    WindowToken token = mWallpaperTokens.get(i);
                    pw.print("  Wallpaper #"); pw.print(i);
                            pw.print(' '); pw.print(token); pw.println(':');
                    token.dump(pw, "    ");
                }
            }
            if (mAppTokens.size() > 0) {
                pw.println(" ");
                pw.println("  Application tokens in Z order:");
                for (int i=mAppTokens.size()-1; i>=0; i--) {
                    pw.print("  App #"); pw.print(i); pw.print(": ");
                            pw.println(mAppTokens.get(i));
                }
            }
            if (mFinishedStarting.size() > 0) {
                pw.println(" ");
                pw.println("  Finishing start of application tokens:");
                for (int i=mFinishedStarting.size()-1; i>=0; i--) {
                    WindowToken token = mFinishedStarting.get(i);
                    pw.print("  Finished Starting #"); pw.print(i);
                            pw.print(' '); pw.print(token); pw.println(':');
                    token.dump(pw, "    ");
                }
            }
            if (mExitingTokens.size() > 0) {
                pw.println(" ");
                pw.println("  Exiting tokens:");
                for (int i=mExitingTokens.size()-1; i>=0; i--) {
                    WindowToken token = mExitingTokens.get(i);
                    pw.print("  Exiting #"); pw.print(i);
                            pw.print(' '); pw.print(token); pw.println(':');
                    token.dump(pw, "    ");
                }
            }
            if (mExitingAppTokens.size() > 0) {
                pw.println(" ");
                pw.println("  Exiting application tokens:");
                for (int i=mExitingAppTokens.size()-1; i>=0; i--) {
                    WindowToken token = mExitingAppTokens.get(i);
                    pw.print("  Exiting App #"); pw.print(i);
                            pw.print(' '); pw.print(token); pw.println(':');
                    token.dump(pw, "    ");
                }
            }
            pw.println(" ");
            pw.print("  mCurrentFocus="); pw.println(mCurrentFocus);
            pw.print("  mLastFocus="); pw.println(mLastFocus);
            pw.print("  mFocusedApp="); pw.println(mFocusedApp);
            pw.print("  mInputMethodTarget="); pw.println(mInputMethodTarget);
            pw.print("  mInputMethodWindow="); pw.println(mInputMethodWindow);
            pw.print("  mWallpaperTarget="); pw.println(mWallpaperTarget);
            if (mLowerWallpaperTarget != null && mUpperWallpaperTarget != null) {
                pw.print("  mLowerWallpaperTarget="); pw.println(mLowerWallpaperTarget);
                pw.print("  mUpperWallpaperTarget="); pw.println(mUpperWallpaperTarget);
            }
            if (mWindowDetachedWallpaper != null) {
                pw.print("  mWindowDetachedWallpaper="); pw.println(mWindowDetachedWallpaper);
            }
            if (mWindowAnimationBackgroundSurface != null) {
                pw.println("  mWindowAnimationBackgroundSurface:");
                mWindowAnimationBackgroundSurface.printTo("    ", pw);
            }
            pw.print("  mCurConfiguration="); pw.println(this.mCurConfiguration);
            pw.print("  mInTouchMode="); pw.print(mInTouchMode);
                    pw.print(" mLayoutSeq="); pw.println(mLayoutSeq);
            pw.print("  mSystemBooted="); pw.print(mSystemBooted);
                    pw.print(" mDisplayEnabled="); pw.println(mDisplayEnabled);
            pw.print("  mLayoutNeeded="); pw.print(mLayoutNeeded);
                    pw.print(" mBlurShown="); pw.println(mBlurShown);
            if (mDimAnimator != null) {
                pw.println("  mDimAnimator:");
                mDimAnimator.printTo("    ", pw);
            } else {
                pw.println( "  no DimAnimator ");
            }
            pw.print("  mInputMethodAnimLayerAdjustment=");
                    pw.print(mInputMethodAnimLayerAdjustment);
                    pw.print("  mWallpaperAnimLayerAdjustment=");
                    pw.println(mWallpaperAnimLayerAdjustment);
            pw.print("  mLastWallpaperX="); pw.print(mLastWallpaperX);
                    pw.print(" mLastWallpaperY="); pw.println(mLastWallpaperY);
            pw.print("  mDisplayFrozen="); pw.print(mDisplayFrozen);
                    pw.print(" mWindowsFreezingScreen="); pw.print(mWindowsFreezingScreen);
                    pw.print(" mAppsFreezingScreen="); pw.print(mAppsFreezingScreen);
                    pw.print(" mWaitingForConfig="); pw.println(mWaitingForConfig);
            pw.print("  mRotation="); pw.print(mRotation);
                    pw.print(" mForcedAppOrientation="); pw.print(mForcedAppOrientation);
                    pw.print(" mRequestedRotation="); pw.print(mRequestedRotation);
                    pw.print(" mAltOrientation="); pw.println(mAltOrientation);
            pw.print("  mDeferredRotation="); pw.print(mDeferredRotation);
                    pw.print(", mDeferredRotationAnimFlags="); pw.println(mDeferredRotationAnimFlags);
            pw.print("  mAnimationPending="); pw.print(mAnimationPending);
                    pw.print(" mWindowAnimationScale="); pw.print(mWindowAnimationScale);
                    pw.print(" mTransitionWindowAnimationScale="); pw.println(mTransitionAnimationScale);
            pw.print("  mNextAppTransition=0x");
                    pw.print(Integer.toHexString(mNextAppTransition));
                    pw.print(" mAppTransitionReady="); pw.println(mAppTransitionReady);
            pw.print("  mAppTransitionRunning="); pw.print(mAppTransitionRunning);
                    pw.print(" mAppTransitionTimeout="); pw.println( mAppTransitionTimeout);
            if (mNextAppTransitionPackage != null) {
                pw.print("  mNextAppTransitionPackage=");
                    pw.print(mNextAppTransitionPackage);
                    pw.print(" mNextAppTransitionEnter=0x");
                    pw.print(Integer.toHexString(mNextAppTransitionEnter));
                    pw.print(" mNextAppTransitionExit=0x");
                    pw.print(Integer.toHexString(mNextAppTransitionExit));
            }
            pw.print("  mStartingIconInTransition="); pw.print(mStartingIconInTransition);
                    pw.print(", mSkipAppTransitionAnimation="); pw.println(mSkipAppTransitionAnimation);
            if (mOpeningApps.size() > 0) {
                pw.print("  mOpeningApps="); pw.println(mOpeningApps);
            }
            if (mClosingApps.size() > 0) {
                pw.print("  mClosingApps="); pw.println(mClosingApps);
            }
            if (mToTopApps.size() > 0) {
                pw.print("  mToTopApps="); pw.println(mToTopApps);
            }
            if (mToBottomApps.size() > 0) {
                pw.print("  mToBottomApps="); pw.println(mToBottomApps);
            }
            if (mDisplay != null) {
                pw.print("  Display: init="); pw.print(mInitialDisplayWidth); pw.print("x");
                        pw.print(mInitialDisplayHeight); pw.print(" cur=");
                        pw.print(mCurDisplayWidth); pw.print("x"); pw.print(mCurDisplayHeight);
                        pw.print(" real="); pw.print(mDisplay.getRealWidth());
                        pw.print("x"); pw.print(mDisplay.getRealHeight());
                        pw.print(" raw="); pw.print(mDisplay.getRawWidth());
                        pw.print("x"); pw.println(mDisplay.getRawHeight());
            } else {
                pw.println("  NO DISPLAY");
            }
            pw.println("  Policy:");
            mPolicy.dump("    ", fd, pw, args);
        }
    }

    // Called by the heartbeat to ensure locks are not held indefnitely (for deadlock detection).
    public void monitor() {
        synchronized (mWindowMap) { }
        synchronized (mKeyguardTokenWatcher) { }
    }

    public interface OnHardKeyboardStatusChangeListener {
        public void onHardKeyboardStatusChange(boolean available, boolean enabled);
    }
}<|MERGE_RESOLUTION|>--- conflicted
+++ resolved
@@ -4761,13 +4761,8 @@
         synchronized(mWindowMap) {
             long ident = Binder.clearCallingIdentity();
 
-<<<<<<< HEAD
-            dw = mCurDisplayWidth;
-            dh = mCurDisplayHeight;
-=======
-            dw = mPolicy.getNonDecorDisplayWidth(mDisplay.getWidth());
-            dh = mPolicy.getNonDecorDisplayHeight(mDisplay.getHeight());
->>>>>>> 05be6d6f
+            dw = mPolicy.getNonDecorDisplayWidth(mCurDisplayWidth);
+            dh = mPolicy.getNonDecorDisplayHeight(mCurDisplayHeight);
 
             int aboveAppLayer = mPolicy.windowTypeToLayerLw(
                     WindowManager.LayoutParams.TYPE_APPLICATION) * TYPE_LAYER_MULTIPLIER
@@ -5529,22 +5524,15 @@
         config.orientation = orientation;
 
         DisplayMetrics dm = new DisplayMetrics();
-<<<<<<< HEAD
         mDisplay.getRealMetrics(dm);
 
         // Override display width and height with what we are computing,
         // to be sure they remain consistent.
-        dm.widthPixels = dw;
-        dm.heightPixels = dh;
-
-        CompatibilityInfo.updateCompatibleScreenFrame(dm, orientation, mCompatibleScreenFrame);
-=======
-        mDisplay.getMetrics(dm);
-        dm.realWidthPixels = mPolicy.getNonDecorDisplayWidth(dm.realWidthPixels);
-        dm.realHeightPixels = mPolicy.getNonDecorDisplayHeight(dm.realHeightPixels);
+        dm.widthPixels = mPolicy.getNonDecorDisplayWidth(dw);
+        dm.heightPixels = mPolicy.getNonDecorDisplayHeight(dh);
+
         mCompatibleScreenScale = CompatibilityInfo.updateCompatibleScreenFrame(
                 dm, mCompatibleScreenFrame, null);
->>>>>>> 05be6d6f
 
         config.screenWidthDp = (int)(dm.widthPixels / dm.density);
         config.screenHeightDp = (int)(dm.heightPixels / dm.density);
