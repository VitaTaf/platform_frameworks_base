/*
 * Copyright (C) 2009 The Android Open Source Project
 *
 * Licensed under the Apache License, Version 2.0 (the "License");
 * you may not use this file except in compliance with the License.
 * You may obtain a copy of the License at
 *
 *      http://www.apache.org/licenses/LICENSE-2.0
 *
 * Unless required by applicable law or agreed to in writing, software
 * distributed under the License is distributed on an "AS IS" BASIS,
 * WITHOUT WARRANTIES OR CONDITIONS OF ANY KIND, either express or implied.
 * See the License for the specific language governing permissions and
 * limitations under the License.
 */

#include "rsContext.h"

#include <GLES/gl.h>
#include <GLES/glext.h>

using namespace android;
using namespace android::renderscript;

Allocation::Allocation(Context *rsc, const Type *type) : ObjectBase(rsc)
{
    mAllocFile = __FILE__;
    mAllocLine = __LINE__;
    mPtr = NULL;

    mCpuWrite = false;
    mCpuRead = false;
    mGpuWrite = false;
    mGpuRead = false;

    mReadWriteRatio = 0;
    mUpdateSize = 0;

    mIsTexture = false;
    mTextureID = 0;

    mIsVertexBuffer = false;
    mBufferID = 0;

    mType.set(type);
    rsAssert(type);
    mPtr = malloc(mType->getSizeBytes());
    if (!mPtr) {
        LOGE("Allocation::Allocation, alloc failure");
    }
}

Allocation::~Allocation()
{
    free(mPtr);
    mPtr = NULL;

    if (mBufferID) {
        // Causes a SW crash....
        //LOGV(" mBufferID %i", mBufferID);
        //glDeleteBuffers(1, &mBufferID);
        //mBufferID = 0;
    }
    if (mTextureID) {
        glDeleteTextures(1, &mTextureID);
        mTextureID = 0;
    }
}

void Allocation::setCpuWritable(bool)
{
}

void Allocation::setGpuWritable(bool)
{
}

void Allocation::setCpuReadable(bool)
{
}

void Allocation::setGpuReadable(bool)
{
}

bool Allocation::fixAllocation()
{
    return false;
}

void Allocation::uploadToTexture(uint32_t lodOffset)
{
    //rsAssert(!mTextureId);
    rsAssert(lodOffset < mType->getLODCount());

    GLenum type = mType->getElement()->getGLType();
    GLenum format = mType->getElement()->getGLFormat();

    if (!type || !format) {
        return;
    }

    if (!mTextureID) {
        glGenTextures(1, &mTextureID);
    }
    glBindTexture(GL_TEXTURE_2D, mTextureID);
    glPixelStorei(GL_UNPACK_ALIGNMENT, 1);

    Adapter2D adapt(getContext(), this);
    for(uint32_t lod = 0; (lod + lodOffset) < mType->getLODCount(); lod++) {
        adapt.setLOD(lod+lodOffset);

        uint16_t * ptr = static_cast<uint16_t *>(adapt.getElement(0,0));
        glTexImage2D(GL_TEXTURE_2D, lod, format,
                     adapt.getDimX(), adapt.getDimY(),
                     0, format, type, ptr);
    }
}

void Allocation::uploadToBufferObject()
{
    rsAssert(!mType->getDimY());
    rsAssert(!mType->getDimZ());

    if (!mBufferID) {
        glGenBuffers(1, &mBufferID);
    }
    glBindBuffer(GL_ARRAY_BUFFER, mBufferID);
    glBufferData(GL_ARRAY_BUFFER, mType->getSizeBytes(), getPtr(), GL_DYNAMIC_DRAW);
    glBindBuffer(GL_ARRAY_BUFFER, 0);
}


void Allocation::data(const void *data, uint32_t sizeBytes)
{
    uint32_t size = mType->getSizeBytes();
    if (size != sizeBytes) {
        LOGE("Allocation::data called with mismatched size expected %i, got %i", size, sizeBytes);
        return;
    }
    memcpy(mPtr, data, size);
    sendDirty();
}

void Allocation::read(void *data)
{
    memcpy(data, mPtr, mType->getSizeBytes());
}

void Allocation::subData(uint32_t xoff, uint32_t count, const void *data, uint32_t sizeBytes)
{
    uint32_t eSize = mType->getElementSizeBytes();
    uint8_t * ptr = static_cast<uint8_t *>(mPtr);
    ptr += eSize * xoff;
    uint32_t size = count * eSize;

    if (size != sizeBytes) {
        LOGE("Allocation::subData called with mismatched size expected %i, got %i", size, sizeBytes);
        mType->dumpLOGV("type info");
        return;
    }
    memcpy(ptr, data, size);
    sendDirty();
}

void Allocation::subData(uint32_t xoff, uint32_t yoff,
             uint32_t w, uint32_t h, const void *data, uint32_t sizeBytes)
{
    uint32_t eSize = mType->getElementSizeBytes();
    uint32_t lineSize = eSize * w;
    uint32_t destW = mType->getDimX();

    const uint8_t *src = static_cast<const uint8_t *>(data);
    uint8_t *dst = static_cast<uint8_t *>(mPtr);
    dst += eSize * (xoff + yoff * destW);

    if ((lineSize * eSize * h) != sizeBytes) {
        rsAssert(!"Allocation::subData called with mismatched size");
        return;
    }

    for (uint32_t line=yoff; line < (yoff+h); line++) {
        uint8_t * ptr = static_cast<uint8_t *>(mPtr);
        memcpy(dst, src, lineSize);
        src += lineSize;
        dst += destW * eSize;
    }
    sendDirty();
}

void Allocation::subData(uint32_t xoff, uint32_t yoff, uint32_t zoff,
             uint32_t w, uint32_t h, uint32_t d, const void *data, uint32_t sizeBytes)
{
}

<<<<<<< HEAD
void Allocation::addProgramToDirty(const Program *p)
{
    mToDirtyList.add(p);
}

void Allocation::removeProgramToDirty(const Program *p)
{
    for (size_t ct=0; ct < mToDirtyList.size(); ct++) {
        if (mToDirtyList[ct] == p) {
            mToDirtyList.removeAt(ct);
            return;
        }
    }
    rsAssert(0);
=======
void Allocation::dumpLOGV(const char *prefix) const
{
    ObjectBase::dumpLOGV(prefix);

    String8 s(prefix);
    s.append(" type ");
    if (mType.get()) {
        mType->dumpLOGV(s.string());
    }

    LOGV("%s allocation ptr=%p mCpuWrite=%i, mCpuRead=%i, mGpuWrite=%i, mGpuRead=%i",
          prefix, mPtr, mCpuWrite, mCpuRead, mGpuWrite, mGpuRead);

    LOGV("%s allocation mIsTexture=%i mIsTextureID=%i, mIsVertexBuffer=%i, mBufferID=%i",
          prefix, mIsTexture, mTextureID, mIsVertexBuffer, mBufferID);


>>>>>>> f6309041
}

void Allocation::sendDirty() const
{
    for (size_t ct=0; ct < mToDirtyList.size(); ct++) {
        mToDirtyList[ct]->forceDirty();
    }
}

/////////////////
//


namespace android {
namespace renderscript {

RsAllocation rsi_AllocationCreateTyped(Context *rsc, RsType vtype)
{
    const Type * type = static_cast<const Type *>(vtype);

    Allocation * alloc = new Allocation(rsc, type);
    alloc->incUserRef();
    return alloc;
}

RsAllocation rsi_AllocationCreateSized(Context *rsc, RsElement e, size_t count)
{
    Type * type = new Type(rsc);
    type->setDimX(count);
    type->setElement(static_cast<Element *>(e));
    type->compute();
    return rsi_AllocationCreateTyped(rsc, type);
}

void rsi_AllocationUploadToTexture(Context *rsc, RsAllocation va, uint32_t baseMipLevel)
{
    Allocation *alloc = static_cast<Allocation *>(va);
    alloc->uploadToTexture(baseMipLevel);
}

void rsi_AllocationUploadToBufferObject(Context *rsc, RsAllocation va)
{
    Allocation *alloc = static_cast<Allocation *>(va);
    alloc->uploadToBufferObject();
}

static void mip565(const Adapter2D &out, const Adapter2D &in)
{
    uint32_t w = out.getDimX();
    uint32_t h = out.getDimY();

    for (uint32_t y=0; y < h; y++) {
        uint16_t *oPtr = static_cast<uint16_t *>(out.getElement(0, y));
        const uint16_t *i1 = static_cast<uint16_t *>(in.getElement(0, y*2));
        const uint16_t *i2 = static_cast<uint16_t *>(in.getElement(0, y*2+1));

        for (uint32_t x=0; x < w; x++) {
            *oPtr = rsBoxFilter565(i1[0], i1[1], i2[0], i2[1]);
            oPtr ++;
            i1 += 2;
            i2 += 2;
        }
    }
}

static void mip8888(const Adapter2D &out, const Adapter2D &in)
{
    uint32_t w = out.getDimX();
    uint32_t h = out.getDimY();

    for (uint32_t y=0; y < h; y++) {
        uint32_t *oPtr = static_cast<uint32_t *>(out.getElement(0, y));
        const uint32_t *i1 = static_cast<uint32_t *>(in.getElement(0, y*2));
        const uint32_t *i2 = static_cast<uint32_t *>(in.getElement(0, y*2+1));

        for (uint32_t x=0; x < w; x++) {
            *oPtr = rsBoxFilter8888(i1[0], i1[1], i2[0], i2[1]);
            oPtr ++;
            i1 += 2;
            i2 += 2;
        }
    }
}

static void mip(const Adapter2D &out, const Adapter2D &in)
{
    switch(out.getBaseType()->getElement()->getSizeBits()) {
    case 32:
        mip8888(out, in);
        break;
    case 16:
        mip565(out, in);
        break;

    }

}

typedef void (*ElementConverter_t)(void *dst, const void *src, uint32_t count);

static void elementConverter_cpy_16(void *dst, const void *src, uint32_t count)
{
    memcpy(dst, src, count * 2);
}
static void elementConverter_cpy_8(void *dst, const void *src, uint32_t count)
{
    memcpy(dst, src, count);
}
static void elementConverter_cpy_32(void *dst, const void *src, uint32_t count)
{
    memcpy(dst, src, count * 4);
}


static void elementConverter_888_to_565(void *dst, const void *src, uint32_t count)
{
    uint16_t *d = static_cast<uint16_t *>(dst);
    const uint8_t *s = static_cast<const uint8_t *>(src);

    while(count--) {
        *d = rs888to565(s[0], s[1], s[2]);
        d++;
        s+= 3;
    }
}

static void elementConverter_8888_to_565(void *dst, const void *src, uint32_t count)
{
    uint16_t *d = static_cast<uint16_t *>(dst);
    const uint8_t *s = static_cast<const uint8_t *>(src);

    while(count--) {
        *d = rs888to565(s[0], s[1], s[2]);
        d++;
        s+= 4;
    }
}

static ElementConverter_t pickConverter(const Element *dst, const Element *src)
{
    GLenum srcGLType = src->getGLType();
    GLenum srcGLFmt = src->getGLFormat();
    GLenum dstGLType = dst->getGLType();
    GLenum dstGLFmt = dst->getGLFormat();

    if (srcGLFmt == dstGLFmt && srcGLType == dstGLType) {
        switch(dst->getSizeBytes()) {
        case 4:
            return elementConverter_cpy_32;
        case 2:
            return elementConverter_cpy_16;
        case 1:
            return elementConverter_cpy_8;
        }
    }

    if (srcGLType == GL_UNSIGNED_BYTE &&
        srcGLFmt == GL_RGB &&
        dstGLType == GL_UNSIGNED_SHORT_5_6_5 &&
        dstGLType == GL_RGB) {

        return elementConverter_888_to_565;
    }

    if (srcGLType == GL_UNSIGNED_BYTE &&
        srcGLFmt == GL_RGBA &&
        dstGLType == GL_UNSIGNED_SHORT_5_6_5 &&
        dstGLType == GL_RGB) {

        return elementConverter_8888_to_565;
    }

    LOGE("pickConverter, unsuported combo, src %p,  dst %p", src, dst);
    return 0;
}


RsAllocation rsi_AllocationCreateFromBitmap(Context *rsc, uint32_t w, uint32_t h, RsElement _dst, RsElement _src,  bool genMips, const void *data)
{
    const Element *src = static_cast<const Element *>(_src);
    const Element *dst = static_cast<const Element *>(_dst);
    rsAssert(!(w & (w-1)));
    rsAssert(!(h & (h-1)));

    //LOGE("rsi_AllocationCreateFromBitmap %i %i %i %i %i", w, h, dstFmt, srcFmt, genMips);
    rsi_TypeBegin(rsc, _dst);
    rsi_TypeAdd(rsc, RS_DIMENSION_X, w);
    rsi_TypeAdd(rsc, RS_DIMENSION_Y, h);
    if (genMips) {
        rsi_TypeAdd(rsc, RS_DIMENSION_LOD, 1);
    }
    RsType type = rsi_TypeCreate(rsc);

    RsAllocation vTexAlloc = rsi_AllocationCreateTyped(rsc, type);
    Allocation *texAlloc = static_cast<Allocation *>(vTexAlloc);
    if (texAlloc == NULL) {
        LOGE("Memory allocation failure");
        return NULL;
    }
    texAlloc->incUserRef();

    ElementConverter_t cvt = pickConverter(dst, src);
    cvt(texAlloc->getPtr(), data, w * h);

    if (genMips) {
        Adapter2D adapt(rsc, texAlloc);
        Adapter2D adapt2(rsc, texAlloc);
        for(uint32_t lod=0; lod < (texAlloc->getType()->getLODCount() -1); lod++) {
            adapt.setLOD(lod);
            adapt2.setLOD(lod + 1);
            mip(adapt2, adapt);
        }
    }

    return texAlloc;
}

RsAllocation rsi_AllocationCreateFromBitmapBoxed(Context *rsc, uint32_t w, uint32_t h, RsElement _dst, RsElement _src, bool genMips, const void *data)
{
    const Element *srcE = static_cast<const Element *>(_src);
    const Element *dstE = static_cast<const Element *>(_dst);
    uint32_t w2 = rsHigherPow2(w);
    uint32_t h2 = rsHigherPow2(h);

    if ((w2 == w) && (h2 == h)) {
        return rsi_AllocationCreateFromBitmap(rsc, w, h, _dst, _src, genMips, data);
    }

    uint32_t bpp = srcE->getSizeBytes();
    size_t size = w2 * h2 * bpp;
    uint8_t *tmp = static_cast<uint8_t *>(malloc(size));
    memset(tmp, 0, size);

    const uint8_t * src = static_cast<const uint8_t *>(data);
    for (uint32_t y = 0; y < h; y++) {
        uint8_t * ydst = &tmp[(y + ((h2 - h) >> 1)) * w2 * bpp];
        memcpy(&ydst[((w2 - w) >> 1) * bpp], src, w * bpp);
        src += w * bpp;
    }

    RsAllocation ret = rsi_AllocationCreateFromBitmap(rsc, w2, h2, _dst, _src, genMips, tmp);
    free(tmp);
    return ret;
}

void rsi_AllocationData(Context *rsc, RsAllocation va, const void *data, uint32_t sizeBytes)
{
    Allocation *a = static_cast<Allocation *>(va);
    a->data(data, sizeBytes);
}

void rsi_Allocation1DSubData(Context *rsc, RsAllocation va, uint32_t xoff, uint32_t count, const void *data, uint32_t sizeBytes)
{
    Allocation *a = static_cast<Allocation *>(va);
    a->subData(xoff, count, data, sizeBytes);
}

void rsi_Allocation2DSubData(Context *rsc, RsAllocation va, uint32_t xoff, uint32_t yoff, uint32_t w, uint32_t h, const void *data, uint32_t sizeBytes)
{
    Allocation *a = static_cast<Allocation *>(va);
    a->subData(xoff, yoff, w, h, data, sizeBytes);
}

void rsi_AllocationRead(Context *rsc, RsAllocation va, void *data)
{
    Allocation *a = static_cast<Allocation *>(va);
    a->read(data);
}


}
}<|MERGE_RESOLUTION|>--- conflicted
+++ resolved
@@ -193,7 +193,6 @@
 {
 }
 
-<<<<<<< HEAD
 void Allocation::addProgramToDirty(const Program *p)
 {
     mToDirtyList.add(p);
@@ -208,7 +207,8 @@
         }
     }
     rsAssert(0);
-=======
+}
+
 void Allocation::dumpLOGV(const char *prefix) const
 {
     ObjectBase::dumpLOGV(prefix);
@@ -225,8 +225,6 @@
     LOGV("%s allocation mIsTexture=%i mIsTextureID=%i, mIsVertexBuffer=%i, mBufferID=%i",
           prefix, mIsTexture, mTextureID, mIsVertexBuffer, mBufferID);
 
-
->>>>>>> f6309041
 }
 
 void Allocation::sendDirty() const
