page.title=Applying Styles and Themes
parent.title=User Interface
parent.link=index.html
@jd:body

<div id="qv-wrapper">
<div id="qv">
  <h2>In this document</h2>
  <ol>
    <li><a href="#DefiningStyles">Defining Styles</a>
      <ol>
        <li><a href="#Inheritance">Inheritance</a></li>
        <li><a href="#Properties">Style Properties</a></li>
      </ol>
    </li>
    <li><a href="#ApplyingStyles">Applying Styles and Themes to the UI</a>
      <ol>
        <li><a href="#ApplyAStyle">Apply a style to a View</a></li>
        <li><a href="#ApplyATheme">Apply a theme to an Activity or application</a></li>
      </ol>
    </li>
    <li><a href="#PlatformStyles">Using Platform Styles and Themes</a></li>
  </ol>
  <h2>See also</h2>
  <ol>
    <li><a href="{@docRoot}guide/topics/resources/available-resources.html#stylesandthemes">Style
    and Theme Resources</a></li>
    <li>{@link android.R.style} for Android styles and themes</li>
    <li>{@link android.R.attr} for all style attributes</li>
  </ol>
</div>
</div>


<p>A <strong>style</strong> is a collection of properties that
specify the look and format for a {@link android.view.View} or window.
A style can specify properties such as height, padding, font color, font size,
background color, and much more. A style is defined in an XML resource that is
separate from the XML that specifies the layout.</p>

<p>Styles in Android share a similar philosophy to cascading stylesheets in web
design&mdash;they allow you to separate the design from the
content.</p>

<p>For example, by using a style, you can take this layout XML:</p>
<pre>
&lt;TextView
    android:layout_width="fill_parent"
    android:layout_height="wrap_content"
    android:textColor="#00FF00"
    android:typeface="monospace"
    android:text="@string/hello" />
</pre>
<p>And turn it into this:</p>
<pre>
&lt;TextView
    style="@style/CodeFont"
    android:text="@string/hello" />
</pre>

<p>All of the attributes related to style have been removed from the layout XML and put into a
style definition called {@code CodeFont}, which is then applied with the <code>style</code>
attribute. You'll see the definition for this style in the following section.</p>

<p>A <strong>theme</strong> is a style applied to an entire {@link android.app.Activity} or
application, rather than an individual {@link android.view.View} (as in the example above). When a
style is applied as a theme, every View in the Activity or application will apply each style
property that it supports. For example, you can apply the same {@code CodeFont} style
as a theme for an Activity and then all text inside that Activity will have green monospace
font.</p>


<h2 id="DefiningStyles">Defining Styles</h2>

<p>To create a set of styles, save an XML file in the {@code res/values/}
directory of your project. The name of the XML file is arbitrary, but it must use the
{@code .xml} extension and be saved in the {@code res/values/} folder.</p>

<p>The root node of the XML file must be {@code &lt;resources&gt;}.</p>

<p>For each style you want to create, add a {@code &lt;style>} element to the file
with a {@code name} that uniquely identifies the style (this attribute is required).
Then add an {@code &lt;item>} element for each property of that style, with a
{@code name} that declares the style property and a value to go with it (this attribute
is required). The value for the {@code &lt;item>} can
be a keyword string, a hex color, a reference to another resource type, or other value
depending on the style property.
Here's an example file with a single style:</p>

<pre>
&lt;?xml version="1.0" encoding="utf-8"?>
&lt;resources&gt;
    &lt;style name="CodeFont" parent="@android:style/TextAppearance.Medium"&gt;
        &lt;item name="android:layout_width"&gt;fill_parent&lt;/item&gt;
        &lt;item name="android:layout_height"&gt;wrap_content&lt;/item&gt;
        &lt;item name="android:textColor"&gt;#00FF00&lt;/item&gt;
        &lt;item name="android:typeface"&gt;monospace&lt;/item&gt;
    &lt;/style&gt;
&lt;/resources&gt;
</pre>

<p>Each child of the {@code &lt;resources>} element is converted into an application resource
object at compile-time, which can be referenced by the value in the {@code &lt;style>} element's
{@code name} attribute. This example style can be referenced from an XML layout as
{@code @style/CodeFont} (as demonstrated in the introduction above).</p>

<p>The <code>parent</code> attribute in the {@code &lt;style>} element is optional and
specifies the resource ID of another style from which this style should inherit
properties. You can then override the inherited style properties if you want to.</p>

<p>Remember, a style that you want to use as an Activity or application theme is defined in XML
exactly the same as a style for a View. A style such as the one defined above can be applied as a
style for a single View or as a theme for an entire Activity or application. How to apply a style
for a single View or as an application theme is discussed later.</p>


<h3 id="Inheritance">Inheritance</h3>

<p>The {@code parent} attribute in the {@code &lt;style>} element lets you specify a style
from which your style should inherit properties.
You can use this to inherit properties from an existing style and
then define only the properties that you want to change or add. You can
inherit from styles that you've created yourself or from styles that are built into the
platform. (See <a href="#PlatformStyles">Using Platform Styles and Themes</a>, below, for
information about inheriting from styles defined by the Android platform.) For example, you can
inherit the Android platform's default text appearance and then modify it:</p>

<pre>
    &lt;style name="GreenText" parent="@android:style/TextAppearance"&gt;
        &lt;item name="android:textColor"&gt;#00FF00&lt;/item&gt;
    &lt;/style&gt;
</pre>

<p>If you want to inherit from styles that you've defined yourself, you <em>do not</em> have to use
the <code>parent</code> attribute. Instead, just prefix the name of the style you want to
inherit to the name of your new style, separated by a period. For example, to create a new style
that inherits the <code>CodeFont</code> style defined above, but make the color red,
you can author the new style like this:</p>

<pre>
    &lt;style name="CodeFont.Red"&gt;
        &lt;item name="android:textColor"&gt;#FF0000&lt;/item&gt;
    &lt;/style&gt;
</pre>

<p>Notice that there is no {@code parent} attribute in the {@code &lt;style&gt;} tag, but because
the {@code name} attribute begins with the {@code CodeFont} style name (which
is a style that you have created), this style inherits all style properties from that style. This
style then overrides the {@code android:textColor} property to make the text red. You can
reference this new style as {@code @style/CodeFont.Red}.</p>

<p>You can continue inheriting like
this as many times as you'd like, by chaining names with periods. For example, you can
extend {@code CodeFont.Red} to be bigger, with:</p>
<pre>
    &lt;style name="CodeFont.Red.Big"&gt;
        &lt;item name="android:textSize"&gt;30sp&lt;/item&gt;
    &lt;/style&gt;
</pre>
<p>This inherits from both {@code CodeFont} and {@code CodeFont.Red} styles, then adds the
{@code android:textSize} property.</p>

<p class="note"><strong>Note:</strong> This technique for inheritance by chaining together
names only works for styles defined by your own resources. You can't inherit Android built-in styles
this way. To reference a built-in style, such as {@link android.R.style#TextAppearance}, you must
use the {@code parent} attribute.</p>


<h3 id="Properties">Style Properties</h3>

<p>Now that you understand how a style is defined, you need to learn what kind
of style properties&mdash;defined by the {@code &lt;item>} element&mdash;are available.
You're probably familiar with some already, such as {@link android.R.attr#layout_width} and
{@link android.R.attr#textColor}. Of course, there are many more style properties you can use.</p>

<p>The best place to find properties that apply to a specific {@link android.view.View} is the
corresponding class reference, which lists all of the supported XML attributes. For example, all of the
attributes listed in the table of
<a href="{@docRoot}reference/android/widget/TextView.html#lattrs">TextView XML 
attributes</a> can be used in a style definition for a {@link android.widget.TextView} element (or one of
its subclasses). One of the attributes listed in the reference is <a
href="{@docRoot}reference/android/widget/TextView.html#attr_android:inputType">{@code
android:inputType}</a>, so where you might normally place the <a
href="{@docRoot}reference/android/widget/TextView.html#attr_android:inputType">{@code
android:inputType}</a>
attribute in an {@code &lt;EditText>} element, like this:</p>
<pre>
&lt;EditText
    android:inputType="number"
    ... />
</pre>

<p>You can instead create a style for the {@link android.widget.EditText} element that includes this property:</p>
<pre>
&lt;style name="Numbers">
  &lt;item name="android:inputType">number&lt;/item>
  ...
&lt;/style>
</pre>
<p>So your XML for the layout can now implement this style:</p>
<pre>
&lt;EditText
    style="@style/Numbers"
    ... />
</pre>

<p>This simple example may look like more work, but when you add more style properties and
factor-in the ability to re-use the style in various places, the pay-off can be huge.</p>

<p>For a reference of all available style properties, see the {@link android.R.attr}
reference. Keep in mind that all View objects don't accept all the same style attributes, so you
should normally refer to the specific {@link android.view.View} class for supported style
properties. However, if you
apply a style to a View that does not support all of the style properties, the View will
apply only those properties that are supported and simply ignore the others.</p>

<p>Some style properties, however, are not supported by any View element and can only be applied
as a theme. These style properties apply to the entire window and not to any type of View.
For example, style properties for a theme can hide the application title, hide the status bar,
or change the window's background. These kind of style properties do not belong to any View object.
To discover these theme-only style properties, look at the {@link android.R.attr} reference for
attributes that begin with {@code window}. For instance, {@code windowNoTitle} and {@code
windowBackground} are style properties that are effective only when the style is applied as
a theme to an Activity or application. See the next section for information about applying a
style as a theme.</p>

<p class="note"><strong>Note:</strong> Don't forget to prefix the property names in each
{@code &lt;item&gt;} element with the <code>android:</code> namespace. For example:
{@code &lt;item name="android:inputType">}.</p>



<h2 id="ApplyingStyles">Applying Styles and Themes to the UI</h2>

<p>There are two ways to set a style:</p>
<ul>
  <li>To an individual View, by adding the <code>style</code> attribute to a View
  element in the XML for your layout.</li>
  <li>Or, to an entire Activity or application, by adding the <code>android:theme</code>
  attribute to the <code>&lt;activity></code> or <code>&lt;application></code> element
  in the Android manifest.</li>
</ul>

<p>When you apply a style to a single {@link android.view.View} in the layout, the properties
defined by the style are applied only to that {@link android.view.View}. If a style is applied to a
{@link android.view.ViewGroup}, the child {@link android.view.View} elements will
<strong>not</strong> inherit the style properties&mdash;only the element to which you directly apply
the style will apply its properties. However, you <em>can</em> apply a style so that it
applies to all {@link android.view.View} elements&mdash;by applying the style as a theme.</p>

<p>To apply a style definition as a theme, you must apply the style to an
{@link android.app.Activity} or application in the Android manifest. When you do so,
every {@link android.view.View} within the Activity or
application will apply each property that it supports. For example, if you apply the {@code
CodeFont} style from the previous examples to an Activity, then all View elements
that support the text style properties will apply them. Any View that does not support
the properties will ignore them. If a View supports only some of the properties, then
it will apply only those properties.</p>


<h3 id="ApplyAStyle">Apply a style to a View</h3>

<p>Here's how to set a style for a View in the XML layout:</p>

<pre>
<<<<<<< HEAD
&lt;?xml version="1.0" encoding="utf-8"?&gt;
&lt;resources&gt;
  &lt;style name="CustomTheme"&gt;        
    &lt;item name="android:windowNoTitle">true&lt;/item>
    &lt;item name="windowFrame"&gt;@drawable/screen_frame&lt;/item&gt;
    &lt;item name="windowBackground"&gt;@drawable/screen_background_white&lt;/item&gt;
    &lt;item name="panelForegroundColor"&gt;#FF000000&lt;/item&gt;
    &lt;item name="panelBackgroundColor"&gt;#FFFFFFFF&lt;/item&gt;
    &lt;item name="panelTextColor"&gt;?panelForegroundColor&lt;/item&gt;
    &lt;item name="panelTextSize"&gt;14&lt;/item&gt;
    &lt;item name="menuItemTextColor"&gt;?panelTextColor&lt;/item&gt;
    &lt;item name="menuItemTextSize"&gt;?panelTextSize&lt;/item&gt;
  &lt;/style&gt;
&lt;/resources>
</pre>

<p>Notice the use of the at-symbol (@) and the question-mark (?) to reference resources.
The at-symbol indicates that we're referencing a resource previously defined elsewhere (which may be from
this project or from the Android framework).
The question-mark indicates that we're referencing a resource value in the currently loaded theme. This
is done by referring to a specific <code>&lt;item></code> by its <code>name</code> value. (E.g., 
<em>panelTextColor</em> uses the same color assigned to <em>panelForegroundColor</em>, defined beforehand.)
This technique can be used only in XML resources.
</p>

<h3 id="inTheManifest">Set the theme in the manifest</h3>
<p>To set this theme for all the activities of your application, open the AndroidManifest.xml file and 
=======
&lt;TextView
    style="@style/CodeFont"
    android:text="@string/hello" />
</pre>

<p>Now this TextView will be styled as defined by the style named {@code CodeFont}.
(See the sample above, in <a href="#DefiningStyles">Defining Styles</a>.)</p>

<p class="note"><strong>Note:</strong> The <code>style</code> attribute
does <em>not</em> use the <code>android:</code> namespace prefix.</p>


<h3 id="ApplyATheme">Apply a theme to an Activity or application</h3>

<p>To set a theme for all the activities of your application, open the {@code AndroidManifest.xml} file and
>>>>>>> 2f7b69aa
edit the <code>&lt;application></code> tag to include the <code>android:theme</code> attribute with the 
style name. For example:</p>

<pre>
&lt;application android:theme="@style/CustomTheme">
</pre>

<p>If you want a theme applied to just one Activity in your application, then add the 
<code>android:theme</code> attribute to the <code>&lt;activity></code> tag instead.</p>

<p>Just as Android provides other built-in resources, there are many pre-defined themes that you can use, to avoid
writing them yourself. For example, you can use the {@code Dialog} theme and make your Activity
appear like a dialog box:</p>

<pre>
&lt;activity android:theme="@android:style/Theme.Dialog">
</pre>

<p>Or if you want the background to be transparent, use the Translucent theme:</p>

<pre>
&lt;activity android:theme="@android:style/Theme.Translucent">
</pre>

<p>If you like a theme, but want to tweak it, just add the theme as the <code>parent</code>
of your custom theme. For example, you can modify the traditional dialog theme to use your own
background image like this:</p>
<pre>
&lt;style name="CustomDialogTheme" parent="@android:style/Theme.Dialog">
    &lt;item name="android:windowBackground">@drawable/custom_dialog_background&lt;/item>
&lt;/style>
</pre>

<p>Now use {@code CustomDialogTheme} instead of {@code Theme.Dialog} inside the Android
Manifest:</p>

<pre>
&lt;activity android:theme="@style/CustomDialogTheme">
</pre>


<!-- This currently has some bugs

<h3 id="setThemeFromTheApp">Set the theme from the application</h3>

<p>We recommend that you set your themes in you Android manifest, as described above, because it's simple and
keeps your program code focused on application functionality, rather than style. But if it's necessary
for you to change your theme programatically (perhaps based on a user preference), you can.</p>

<p>To set the theme in your program code, use the {@link android.content.ContextWrapper#setTheme(int)}
method and pass it the theme resource ID. Note that, when doing so, you must be sure to set the theme <em>before</em> 
instantiating any Views in the context, for example, before calling 
<code>setContentView(View)</code> or <code>inflate(int, ViewGroup)</code>. This ensures that 
the system applies the same theme for all of your UI screens. Here's an example:</p>

<pre>
 protected void onCreate(Bundle savedInstanceState) {
    super.onCreate(savedInstanceState);
    ...
    setTheme(android.R.style.Theme_Light);
    setContentView(R.layout.linear_layout_3);
}
</pre>

<p>If you are considering loading a theme programmatically for the main
screen of your application, note that the theme would not be applied
in any animations the system would use to start the activity, which
would take place before your application opens. In most cases, if 
you want to apply a theme to your main screen, doing so in XML
 is a better approach. </p>

-->



<h2 id="PlatformStyles">Using Platform Styles and Themes</h2>

<p>The Android platform provides a large collection of styles and themes that you can
use in your applications. You can find a reference of all available styles in the
{@link android.R.style} class. To use the styles listed here, replace all underscores in
the style name with a period. For example, you can apply the
{@link android.R.style#Theme_NoTitleBar} theme with
{@code "@android:style/Theme.NoTitleBar"}.</p>

<p>The {@link android.R.style} reference, however, is not well documented and does not
thoroughly describe the styles, so viewing the actual source code for these styles and
themes will give you a better understanding of what style properties each one provides.
For a better reference to the Android styles and themes, see the following source code:</p>
<ul>
	<li><a href="http://android.git.kernel.org/?p=platform/frameworks/base.git;a=blob;f=core/res/res/values/styles.xml;h=d7b654e49809cb97a35682754b1394af5c8bc88b;hb=HEAD">Android Styles (styles.xml)</a></li>
	<li><a href="http://android.git.kernel.org/?p=platform/frameworks/base.git;a=blob;f=core/res/res/values/themes.xml;h=6b3d7407d1c895a3c297e60d5beac98e2d34c271;hb=HEAD">Android Themes (themes.xml)</a></li>
</ul>

<p>These files will help you learn through example. For instance, in the Android themes source code,
you'll find a declaration for <code>&lt;style name="Theme.Dialog"&gt;</code>. In this definition,
you'll see all of the properties that are used to style dialogs that are used by the Android
framework.</p>

<p>For more information about the syntax used to create styles in XML, see
<a href="{@docRoot}guide/topics/resources/available-resources.html#stylesandthemes">Available Resource Types:
Style and Themes</a>.</p>

<p>For a reference of available style attributes that you can use to define a style or theme
(e.g., "windowBackground" or "textAppearance"), see {@link android.R.attr} or the respective
View class for which you are creating a style.</p>




<|MERGE_RESOLUTION|>--- conflicted
+++ resolved
@@ -263,35 +263,6 @@
 <p>Here's how to set a style for a View in the XML layout:</p>
 
 <pre>
-<<<<<<< HEAD
-&lt;?xml version="1.0" encoding="utf-8"?&gt;
-&lt;resources&gt;
-  &lt;style name="CustomTheme"&gt;        
-    &lt;item name="android:windowNoTitle">true&lt;/item>
-    &lt;item name="windowFrame"&gt;@drawable/screen_frame&lt;/item&gt;
-    &lt;item name="windowBackground"&gt;@drawable/screen_background_white&lt;/item&gt;
-    &lt;item name="panelForegroundColor"&gt;#FF000000&lt;/item&gt;
-    &lt;item name="panelBackgroundColor"&gt;#FFFFFFFF&lt;/item&gt;
-    &lt;item name="panelTextColor"&gt;?panelForegroundColor&lt;/item&gt;
-    &lt;item name="panelTextSize"&gt;14&lt;/item&gt;
-    &lt;item name="menuItemTextColor"&gt;?panelTextColor&lt;/item&gt;
-    &lt;item name="menuItemTextSize"&gt;?panelTextSize&lt;/item&gt;
-  &lt;/style&gt;
-&lt;/resources>
-</pre>
-
-<p>Notice the use of the at-symbol (@) and the question-mark (?) to reference resources.
-The at-symbol indicates that we're referencing a resource previously defined elsewhere (which may be from
-this project or from the Android framework).
-The question-mark indicates that we're referencing a resource value in the currently loaded theme. This
-is done by referring to a specific <code>&lt;item></code> by its <code>name</code> value. (E.g., 
-<em>panelTextColor</em> uses the same color assigned to <em>panelForegroundColor</em>, defined beforehand.)
-This technique can be used only in XML resources.
-</p>
-
-<h3 id="inTheManifest">Set the theme in the manifest</h3>
-<p>To set this theme for all the activities of your application, open the AndroidManifest.xml file and 
-=======
 &lt;TextView
     style="@style/CodeFont"
     android:text="@string/hello" />
@@ -307,7 +278,6 @@
 <h3 id="ApplyATheme">Apply a theme to an Activity or application</h3>
 
 <p>To set a theme for all the activities of your application, open the {@code AndroidManifest.xml} file and
->>>>>>> 2f7b69aa
 edit the <code>&lt;application></code> tag to include the <code>android:theme</code> attribute with the 
 style name. For example:</p>
 
